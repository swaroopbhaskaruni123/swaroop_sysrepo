--- conflicted
+++ resolved
@@ -91,19 +91,11 @@
         assert(data);
 
         /* find the last edit node */
-<<<<<<< HEAD
-        for (node = data; lyd_owner_module(node) != last->ly_mod; node = node->next);
+        for (node = data; lyd_owner_module(node) != last->ly_mod; node = node->next) {}
 
 next_mod:
         /* skip all edit nodes from this module */
-        for (; node && (lyd_owner_module(node) == last->ly_mod); node = node->next);
-=======
-        for (node = data; lyd_node_module(node) != last->ly_mod; node = node->next) {}
-
-next_mod:
-        /* skip all edit nodes from this module */
-        for ( ; node && (lyd_node_module(node) == last->ly_mod); node = node->next) {}
->>>>>>> 49f5e31e
+        for (; node && (lyd_owner_module(node) == last->ly_mod); node = node->next) {}
     }
 
     if (node) {
@@ -191,7 +183,6 @@
         mod = &mod_info->mods[i];
         if (mod->state & MOD_INFO_REQ) {
             /* merge relevant diff part */
-<<<<<<< HEAD
             if (mod_info->ds == SR_DS_OPERATIONAL) {
                 lyrc = lyd_diff_merge_module(&mod_info->diff, new_diff, mod->ly_mod, sr_lyd_diff_merge_cb,
                         &mod_info->conn->sr_cid, LYD_DIFF_MERGE_DEFAULTS);
@@ -200,10 +191,6 @@
             }
             if (lyrc) {
                 sr_errinfo_new_ly(&err_info, mod_info->conn->ly_ctx);
-=======
-            if ((err_info = sr_diff_mod_merge(new_diff, (mod_info->ds == SR_DS_OPERATIONAL) ? mod_info->conn : NULL,
-                    mod->ly_mod, &mod_info->diff, NULL))) {
->>>>>>> 49f5e31e
                 return err_info;
             }
         }
@@ -571,11 +558,7 @@
         }
 
         /* go top-level */
-<<<<<<< HEAD
-        for (parent_dup = last_parent; parent_dup->parent; parent_dup = lyd_parent(parent_dup));
-=======
         for (parent_dup = last_parent; parent_dup->parent; parent_dup = parent_dup->parent) {}
->>>>>>> 49f5e31e
 
         if (request_xpath) {
             /* check whether the parent would not be filtered out */
@@ -756,29 +739,18 @@
             }
 
             /* nested data */
-<<<<<<< HEAD
             for (j = 0; j < set->count; ++j) {
                 if ((err_info = sr_xpath_oper_data_append(shm_msub, mod->ly_mod, sub_xpath, request_xpath, set->dnodes[j],
-                        *sid, timeout_ms, data, cb_error_info))) {
-                    goto error;
-=======
-            for (j = 0; j < set->number; ++j) {
-                if ((err_info = sr_xpath_oper_data_append(shm_sub, mod->ly_mod, sub_xpath, request_xpath, set->set.d[j],
                         sid, timeout_ms, conn->cid, data, cb_error_info))) {
                     goto cleanup_opersub_ext_unlock;
->>>>>>> 49f5e31e
                 }
             }
 
 next_iter:
             /* cleanup for next iteration */
             free(parent_xpath);
-<<<<<<< HEAD
+            parent_xpath = NULL;
             ly_set_free(set, NULL);
-=======
-            parent_xpath = NULL;
-            ly_set_free(set);
->>>>>>> 49f5e31e
             set = NULL;
         } else {
             /* top-level data */
@@ -1081,17 +1053,10 @@
         assert(!strcmp(mod_data->schema->name, "yang-library"));
 
         /* add supported datastores */
-<<<<<<< HEAD
-        if (lyd_new_path(mod_data, NULL, "datastore[name='ietf-datastores:running']/schema", "complete", 0, 0)
-                || lyd_new_path(mod_data, NULL, "datastore[name='ietf-datastores:candidate']/schema", "complete", 0, 0)
-                || lyd_new_path(mod_data, NULL, "datastore[name='ietf-datastores:startup']/schema", "complete", 0, 0)
-                || lyd_new_path(mod_data, NULL, "datastore[name='ietf-datastores:operational']/schema", "complete", 0, 0)) {
-=======
-        if (!lyd_new_path(mod_data, NULL, "datastore[name='ietf-datastores:running']/schema", "complete", 0, 0) ||
-                !lyd_new_path(mod_data, NULL, "datastore[name='ietf-datastores:candidate']/schema", "complete", 0, 0) ||
-                !lyd_new_path(mod_data, NULL, "datastore[name='ietf-datastores:startup']/schema", "complete", 0, 0) ||
-                !lyd_new_path(mod_data, NULL, "datastore[name='ietf-datastores:operational']/schema", "complete", 0, 0)) {
->>>>>>> 49f5e31e
+        if (lyd_new_path(mod_data, NULL, "datastore[name='ietf-datastores:running']/schema", "complete", 0, 0) ||
+                lyd_new_path(mod_data, NULL, "datastore[name='ietf-datastores:candidate']/schema", "complete", 0, 0) ||
+                lyd_new_path(mod_data, NULL, "datastore[name='ietf-datastores:startup']/schema", "complete", 0, 0) ||
+                lyd_new_path(mod_data, NULL, "datastore[name='ietf-datastores:operational']/schema", "complete", 0, 0)) {
             sr_errinfo_new_ly(&err_info, mod_info->conn->ly_ctx);
             return err_info;
         }
@@ -1263,28 +1228,15 @@
     sr_mod_oper_sub_t *oper_sub;
     sr_mod_notif_sub_t *notif_sub;
     uint16_t i;
-<<<<<<< HEAD
-    char buf[22];
-    sr_cid_t cid;
-    const struct ly_ctx *ly_ctx;
-=======
 #define PATH_LEN 128
     char buf[28], path[PATH_LEN];
-    struct ly_ctx *ly_ctx;
->>>>>>> 49f5e31e
+    const struct ly_ctx *ly_ctx;
 
     ly_ctx = LYD_CTX(sr_state);
 
-<<<<<<< HEAD
     /* module with name */
-    SR_CHECK_LY_RET(lyd_new_list(sr_state, NULL, "module", 0, &sr_mod, ext_shm_addr + shm_mod->name), ly_ctx, err_info);
-=======
-    /* module */
-    sr_mod = lyd_new(sr_state, NULL, "module");
-    SR_CHECK_LY_RET(!sr_mod, ly_ctx, err_info);
-
-    /* name */
-    SR_CHECK_LY_RET(!lyd_new_leaf(sr_mod, NULL, "name", conn->main_shm.addr + shm_mod->name), ly_ctx, err_info);
+    SR_CHECK_LY_RET(lyd_new_list(sr_state, NULL, "module", 0, &sr_mod, conn->main_shm.addr + shm_mod->name), ly_ctx,
+            err_info);
 
     /* data-lock */
     for (ds = 0; ds < SR_DS_COUNT; ++ds) {
@@ -1335,7 +1287,6 @@
     if ((err_info = sr_modinfo_module_srmon_locks(&shm_mod->notif_lock, "notif-sub-lock", sr_mod))) {
         return err_info;
     }
->>>>>>> 49f5e31e
 
     /* subscriptions, make implicit */
     SR_CHECK_LY_RET(lyd_new_inner(sr_mod, NULL, "subscriptions", 0, &sr_subs), ly_ctx, err_info);
@@ -1352,50 +1303,22 @@
 
             /* xpath */
             if (change_sub[i].xpath) {
-<<<<<<< HEAD
-                SR_CHECK_LY_RET(lyd_new_term(sr_sub, NULL, "xpath", ext_shm_addr + change_sub[i].xpath, 0, NULL),
-=======
-                SR_CHECK_LY_RET(!lyd_new_leaf(sr_sub, NULL, "xpath", conn->ext_shm.addr + change_sub[i].xpath),
->>>>>>> 49f5e31e
+                SR_CHECK_LY_RET(lyd_new_term(sr_sub, NULL, "xpath", conn->ext_shm.addr + change_sub[i].xpath, 0, NULL),
                         ly_ctx, err_info);
             }
 
             /* priority */
-<<<<<<< HEAD
-            sprintf(buf, "%"PRIu32, change_sub[i].priority);
-            SR_CHECK_LY_RET(lyd_new_term(sr_sub, NULL, "priority", buf, 0, NULL), ly_ctx, err_info);
-
-            /* cid */
-            if ((err_info = sr_modinfo_module_srmon_evpipe2cid(main_shm, ext_shm_addr, change_sub[i].evpipe_num, &cid))) {
-                return err_info;
-            }
-            sprintf(buf, "%"PRIu32, cid);
-            SR_CHECK_LY_RET(lyd_new_term(sr_sub, NULL, "cid", buf, 0, NULL), ly_ctx, err_info);
-=======
             sprintf(buf, "%" PRIu32, change_sub[i].priority);
             SR_CHECK_LY_RET(!lyd_new_leaf(sr_sub, NULL, "priority", buf), ly_ctx, err_info);
 
             /* cid */
             sprintf(buf, "%"PRIu32, change_sub[i].cid);
             SR_CHECK_LY_RET(!lyd_new_leaf(sr_sub, NULL, "cid", buf), ly_ctx, err_info);
->>>>>>> 49f5e31e
         }
     }
 
     oper_sub = (sr_mod_oper_sub_t *)(conn->ext_shm.addr + shm_mod->oper_subs);
     for (i = 0; i < shm_mod->oper_sub_count; ++i) {
-<<<<<<< HEAD
-        /* operational-sub and xpath */
-        SR_CHECK_LY_RET(lyd_new_list(sr_subs, NULL, "operational-sub", 0, &sr_sub, ext_shm_addr + oper_sub[i].xpath),
-                ly_ctx, err_info);
-
-        /* cid */
-        if ((err_info = sr_modinfo_module_srmon_evpipe2cid(main_shm, ext_shm_addr, oper_sub[i].evpipe_num, &cid))) {
-            return err_info;
-        }
-        sprintf(buf, "%"PRIu32, cid);
-        SR_CHECK_LY_RET(lyd_new_term(sr_sub, NULL, "cid", buf, 0, NULL), ly_ctx, err_info);
-=======
         /* operational-sub */
         sr_sub = lyd_new(sr_subs, NULL, "operational-sub");
         SR_CHECK_LY_RET(!sr_sub, ly_ctx, err_info);
@@ -1407,22 +1330,13 @@
         /* cid */
         sprintf(buf, "%"PRIu32, oper_sub[i].cid);
         SR_CHECK_LY_RET(!lyd_new_leaf(sr_sub, NULL, "cid", buf), ly_ctx, err_info);
->>>>>>> 49f5e31e
     }
 
     notif_sub = (sr_mod_notif_sub_t *)(conn->ext_shm.addr + shm_mod->notif_subs);
     for (i = 0; i < shm_mod->notif_sub_count; ++i) {
         /* notification-sub with cid */
-<<<<<<< HEAD
-        if ((err_info = sr_modinfo_module_srmon_evpipe2cid(main_shm, ext_shm_addr, notif_sub[i].evpipe_num, &cid))) {
-            return err_info;
-        }
-        sprintf(buf, "%"PRIu32, cid);
-        SR_CHECK_LY_RET(lyd_new_term(sr_subs, NULL, "notification-sub", buf, 0, NULL), ly_ctx, err_info);
-=======
         sprintf(buf, "%"PRIu32, notif_sub[i].cid);
         SR_CHECK_LY_RET(!lyd_new_leaf(sr_subs, NULL, "notification-sub", buf), ly_ctx, err_info);
->>>>>>> 49f5e31e
     }
 
     return NULL;
@@ -1444,24 +1358,12 @@
     sr_mod_rpc_sub_t *rpc_sub;
     uint16_t i;
     char buf[22];
-<<<<<<< HEAD
-    sr_cid_t cid;
     const struct ly_ctx *ly_ctx;
-=======
-    struct ly_ctx *ly_ctx;
-
-    ly_ctx = lyd_node_module(sr_state)->ctx;
->>>>>>> 49f5e31e
 
     ly_ctx = LYD_CTX(sr_state);
 
-<<<<<<< HEAD
-    /* rpc and path */
-    SR_CHECK_LY_RET(lyd_new_list(sr_state, NULL, "rpc", 0, &sr_rpc, ext_shm_addr + shm_rpc->op_path), ly_ctx, err_info);
-=======
     /* path */
     SR_CHECK_LY_RET(!lyd_new_leaf(sr_rpc, NULL, "path", conn->main_shm.addr + shm_rpc->path), ly_ctx, err_info);
->>>>>>> 49f5e31e
 
     /* sub-lock */
     if ((err_info = sr_modinfo_module_srmon_locks(&shm_rpc->lock, "sub-lock", sr_rpc))) {
@@ -1474,20 +1376,6 @@
         SR_CHECK_LY_RET(lyd_new_list(sr_rpc, NULL, "rpc-sub", 0, &sr_sub), ly_ctx, err_info);
 
         /* xpath */
-<<<<<<< HEAD
-        SR_CHECK_LY_RET(lyd_new_term(sr_sub, NULL, "xpath", ext_shm_addr + rpc_sub[i].xpath, 0, NULL), ly_ctx, err_info);
-
-        /* priority */
-        sprintf(buf, "%"PRIu32, rpc_sub[i].priority);
-        SR_CHECK_LY_RET(lyd_new_term(sr_sub, NULL, "priority", buf, 0, NULL), ly_ctx, err_info);
-
-        /* cid */
-        if ((err_info = sr_modinfo_module_srmon_evpipe2cid(main_shm, ext_shm_addr, rpc_sub[i].evpipe_num, &cid))) {
-            return err_info;
-        }
-        sprintf(buf, "%"PRIu32, cid);
-        SR_CHECK_LY_RET(lyd_new_term(sr_sub, NULL, "cid", buf, 0, NULL), ly_ctx, err_info);
-=======
         SR_CHECK_LY_RET(!lyd_new_leaf(sr_sub, NULL, "xpath", conn->ext_shm.addr + rpc_sub[i].xpath),
                 ly_ctx, err_info);
 
@@ -1498,7 +1386,6 @@
         /* cid */
         sprintf(buf, "%"PRIu32, rpc_sub[i].cid);
         SR_CHECK_LY_RET(!lyd_new_leaf(sr_sub, NULL, "cid", buf), ly_ctx, err_info);
->>>>>>> 49f5e31e
     }
 
     if (!sr_rpc->child->next) {
@@ -1521,52 +1408,12 @@
     sr_error_info_t *err_info = NULL;
     struct lyd_node *sr_conn;
     char buf[22];
-<<<<<<< HEAD
     const struct ly_ctx *ly_ctx;
-
-    ly_ctx = LYD_CTX(sr_state);
-
-    /* connection with cid */
-    sprintf(buf, "%"PRIu32, shm_conn->cid);
-    SR_CHECK_LY_RET(lyd_new_list(sr_state, NULL, "connection", 0, &sr_conn, buf), ly_ctx, err_info);
-
-    /* main-lock */
-    if (shm_conn->main_lock.mode) {
-        if (shm_conn->main_lock.mode == SR_LOCK_READ) {
-            sprintf(buf, "read");
-        } else {
-            sprintf(buf, "write");
-        }
-        SR_CHECK_LY_RET(lyd_new_term(sr_conn, NULL, "main-lock", buf, 0, NULL), ly_ctx, err_info);
-    }
-
-    mod_locks = (sr_conn_shm_lock_t (*)[SR_DS_COUNT])(ext_shm_addr + shm_conn->mod_locks);
-    shm_mod = SR_FIRST_SHM_MOD(main_shm);
-    for (i = 0; i < main_shm->mod_count; ++i) {
-        for (ds = 0; ds < SR_DS_COUNT; ++ds) {
-            if (!mod_locks[i][ds].mode) {
-                continue;
-            }
-
-            /* module-lock with name and datastore */
-            SR_CHECK_LY_RET(lyd_new_list(sr_conn, NULL, "module-lock", 0, &sr_modlock, ext_shm_addr + shm_mod[i].name,
-                    sr_ds2ident(ds)), ly_ctx, err_info);
-
-            /* lock */
-            if (mod_locks[i][ds].mode == SR_LOCK_READ) {
-                sprintf(buf, "read");
-            } else {
-                sprintf(buf, "write");
-            }
-            SR_CHECK_LY_RET(lyd_new_term(sr_modlock, NULL, "lock", buf, 0, NULL), ly_ctx, err_info);
-        }
-=======
-    struct ly_ctx *ly_ctx;
     sr_cid_t *cids;
     pid_t *pids;
     uint32_t conn_count, i;
 
-    ly_ctx = lyd_node_module(sr_state)->ctx;
+    ly_ctx = LD_CTX(sr_state);
 
     /* get basic information about connections */
     if ((err_info = sr_conn_info(&cids, &pids, &conn_count, NULL, NULL))) {
@@ -1585,7 +1432,6 @@
         /* pid */
         sprintf(buf, "%"PRIu32, pids[i]);
         SR_CHECK_LY_RET(!lyd_new_leaf(sr_conn, NULL, "pid", buf), ly_ctx, err_info);
->>>>>>> 49f5e31e
     }
 
     free(cids);
@@ -1613,13 +1459,8 @@
     sr_main_shm_t *main_shm;
     uint32_t i, j;
 
-<<<<<<< HEAD
-    main_shm = (sr_main_shm_t *)mod_info->conn->main_shm.addr;
+    main_shm = SR_CONN_MAIN_SHM(mod_info->conn);
     ly_mod = ly_ctx_get_module_implemented(mod_info->conn->ly_ctx, "sysrepo-monitoring");
-=======
-    main_shm = SR_CONN_MAIN_SHM(mod_info->conn);
-    ly_mod = ly_ctx_get_module(mod_info->conn->ly_ctx, "sysrepo-monitoring", NULL, 1);
->>>>>>> 49f5e31e
     assert(ly_mod);
 
     /* main container */
@@ -1846,11 +1687,7 @@
             }
 
             /* find ly module */
-<<<<<<< HEAD
-            ly_mod = ly_ctx_get_module_implemented(ly_mod->ctx, mod_info->conn->ext_shm.addr + shm_deps[i].module);
-=======
-            ly_mod = ly_ctx_get_module(ly_mod->ctx, mod_info->conn->main_shm.addr + shm_deps[i].module, NULL, 1);
->>>>>>> 49f5e31e
+            ly_mod = ly_ctx_get_module_implemented(ly_mod->ctx, mod_info->conn->main_shm.addr + shm_deps[i].module);
             SR_CHECK_INT_RET(!ly_mod, err_info);
 
             /* add dependency */
@@ -1870,11 +1707,7 @@
          shm_inv_deps = (off_t *)(mod_info->conn->main_shm.addr + shm_mod->inv_deps);
          for (i = 0; i < shm_mod->inv_dep_count; ++i) {
             /* find ly module */
-<<<<<<< HEAD
-            ly_mod = ly_ctx_get_module_implemented(ly_mod->ctx, mod_info->conn->ext_shm.addr + shm_inv_deps[i]);
-=======
-            ly_mod = ly_ctx_get_module(ly_mod->ctx, mod_info->conn->main_shm.addr + shm_inv_deps[i], NULL, 1);
->>>>>>> 49f5e31e
+            ly_mod = ly_ctx_get_module_implemented(ly_mod->ctx, mod_info->conn->main_shm.addr + shm_inv_deps[i]);
             SR_CHECK_INT_RET(!ly_mod, err_info);
 
             /* add inverse dependency */
@@ -2053,49 +1886,6 @@
     return NULL;
 }
 
-<<<<<<< HEAD
-=======
-static sr_error_info_t *
-sr_modinfo_ly_val_diff_merge(struct sr_mod_info_s *mod_info, struct lyd_difflist *val_diff)
-{
-    sr_error_info_t *err_info = NULL;
-    struct lyd_node *node;
-    struct lys_node *snode;
-    uint32_t i, j;
-    int change;
-
-    assert(val_diff);
-
-    for (i = 0; val_diff->type[i] != LYD_DIFF_END; ++i) {
-        if ((err_info = sr_ly_val_diff_merge(&mod_info->diff, val_diff->type[i], val_diff->first[i],
-                val_diff->second[i], mod_info->conn->ly_ctx, &change))) {
-            return err_info;
-        }
-
-        /* additional modules can be modified */
-        if (change) {
-            if (val_diff->type[i] == LYD_DIFF_CREATED) {
-                node = val_diff->second[i];
-            } else {
-                node = val_diff->first[i];
-            }
-
-            /* get the module that actually owns the data (handle augments) */
-            for (snode = node->schema; lys_parent(snode); snode = lys_parent(snode)) {}
-            for (j = 0; j < mod_info->mod_count; ++j) {
-                if (lys_node_module(snode) == mod_info->mods[j].ly_mod) {
-                    mod_info->mods[j].state |= MOD_INFO_CHANGED;
-                    break;
-                }
-            }
-            assert(j < mod_info->mod_count);
-        }
-    }
-
-    return NULL;
-}
-
->>>>>>> 49f5e31e
 sr_error_info_t *
 sr_modinfo_validate(struct sr_mod_info_s *mod_info, int mod_state, int finish_diff)
 {
@@ -2253,11 +2043,7 @@
     assert(op->schema->nodetype & (LYS_RPC | LYS_ACTION | LYS_NOTIF));
 
     /* find top-level node */
-<<<<<<< HEAD
-    for (top_op = op; top_op->parent; top_op = lyd_parent(top_op));
-=======
     for (top_op = op; top_op->parent; top_op = top_op->parent) {}
->>>>>>> 49f5e31e
 
     for (i = 0; i < mod_info->mod_count; ++i) {
         mod = &mod_info->mods[i];
@@ -2368,13 +2154,9 @@
 
             /* apply any currently handled changes (diff) or additional performed ones (edit) to get
              * the session-specific data tree */
-<<<<<<< HEAD
             if (lyd_diff_apply_module(&mod_info->data, diff, mod->ly_mod,
                     session->ds == SR_DS_OPERATIONAL ? sr_lyd_diff_apply_cb : NULL, NULL)) {
                 sr_errinfo_new_ly(&err_info, mod_info->conn->ly_ctx);
-=======
-            if ((err_info = sr_diff_mod_apply(diff, mod->ly_mod, (session->ds == SR_DS_OPERATIONAL) ? 1 : 0, &mod_info->data))) {
->>>>>>> 49f5e31e
                 goto cleanup;
             }
             if ((err_info = sr_edit_mod_apply(edit, mod->ly_mod, &mod_info->data, NULL, NULL))) {
@@ -2623,12 +2405,7 @@
                 }
 
                 /* store the new diff */
-<<<<<<< HEAD
-                if ((err_info = sr_module_file_data_set(mod->ly_mod->name, SR_DS_OPERATIONAL, diff, 0, 0))) {
-=======
-                if (change && (err_info = sr_module_file_data_set(mod->ly_mod->name, SR_DS_OPERATIONAL, diff, 0,
-                        SR_FILE_PERM))) {
->>>>>>> 49f5e31e
+                if ((err_info = sr_module_file_data_set(mod->ly_mod->name, SR_DS_OPERATIONAL, diff, 0, SR_FILE_PERM))) {
                     goto cleanup;
                 }
                 lyd_free_siblings(diff);
