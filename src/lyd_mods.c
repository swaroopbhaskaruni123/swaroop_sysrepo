/**
 * @file lyd_mods.c
 * @author Michal Vasko <mvasko@cesnet.cz>
 * @brief Sysrepo module data routines
 *
 * @copyright
 * Copyright 2019 CESNET, z.s.p.o.
 *
 * Licensed under the Apache License, Version 2.0 (the "License");
 * you may not use this file except in compliance with the License.
 * You may obtain a copy of the License at
 *
 *    http://www.apache.org/licenses/LICENSE-2.0
 *
 * Unless required by applicable law or agreed to in writing, software
 * distributed under the License is distributed on an "AS IS" BASIS,
 * WITHOUT WARRANTIES OR CONDITIONS OF ANY KIND, either express or implied.
 * See the License for the specific language governing permissions and
 * limitations under the License.
 */
#include "common.h"

#include <stdlib.h>
#include <stdio.h>
#include <string.h>
#include <pthread.h>
#include <sys/types.h>
#include <sys/stat.h>
#include <sys/mman.h>
#include <ctype.h>
#include <fcntl.h>
#include <unistd.h>
#include <assert.h>

#include "../modules/sysrepo_yang.h"
#include "../modules/ietf_datastores_yang.h"
#if SR_YANGLIB_REVISION == 2019-01-04
# include "../modules/ietf_yang_library@2019_01_04_yang.h"
#elif SR_YANGLIB_REVISION == 2016-06-21
# include "../modules/ietf_yang_library@2016_06_21_yang.h"
#else
# error "Unknown yang-library revision!"
#endif

#include "../modules/sysrepo_monitoring_yang.h"
#include "../modules/ietf_netconf_acm_yang.h"
#include "../modules/ietf_netconf_yang.h"
#include "../modules/ietf_netconf_with_defaults_yang.h"
#include "../modules/ietf_netconf_notifications_yang.h"
#include "../modules/ietf_origin_yang.h"

sr_error_info_t *
sr_lydmods_lock(pthread_mutex_t *lock, const struct ly_ctx *ly_ctx, const char *func)
{
    struct sr_shmmod_recover_cb_s cb_data;

    cb_data.ly_mod = ly_ctx_get_module_implemented(ly_ctx, SR_YANG_MOD);
    cb_data.ds = SR_DS_STARTUP;

    /* LOCK */
    return sr_mlock(lock, SR_LYDMODS_LOCK_TIMEOUT, func, sr_shmmod_recover_cb, &cb_data);
}

sr_error_info_t *
sr_lydmods_parse(struct ly_ctx *ly_ctx, struct lyd_node **sr_mods_p)
{
    sr_error_info_t *err_info = NULL;
    struct lyd_node *sr_mods = NULL;
    char *path;

    assert(ly_ctx && sr_mods_p);

    /* get internal startup file path */
    if ((err_info = sr_path_startup_file(SR_YANG_MOD, &path))) {
        goto cleanup;
    }

    /* load sysrepo data even if the stored data used an older revision of the sysrepo module */
    if (lyd_parse_data_path(ly_ctx, path, LYD_LYB, LYD_PARSE_LYB_MOD_UPDATE | LYD_PARSE_STRICT | LYD_PARSE_ONLY,
            0, &sr_mods)) {
        sr_errinfo_new_ly(&err_info, ly_ctx);
        goto cleanup;
    }

    /* success */

cleanup:
    free(path);
    if (err_info) {
        lyd_free_all(sr_mods);
    } else {
        *sr_mods_p = sr_mods;
    }
    return err_info;
}

/**
 * @brief Check whether sysrepo module data file exists.
 *
 * @param[out] exists Whether the file exists.
 * @return err_info, NULL on success.
 */
static sr_error_info_t *
sr_lydmods_exists(int *exists)
{
    sr_error_info_t *err_info = NULL;
    char *path = NULL;

    /* get internal startup file path */
    if ((err_info = sr_path_startup_file(SR_YANG_MOD, &path))) {
        goto cleanup;
    }

    /* check the existence of the data file */
    if (access(path, F_OK) == -1) {
        if (errno != ENOENT) {
            SR_ERRINFO_SYSERRPATH(&err_info, "access", path);
            goto cleanup;
        }
        *exists = 0;
    } else {
        *exists = 1;
    }

cleanup:
    free(path);
    return err_info;
}

/**
 * @brief Store (print) sysrepo module data.
 *
 * @param[in,out] sr_mods Data to store, are validated so could (in theory) be modified.
 * @return err_info, NULL on success.
 */
static sr_error_info_t *
sr_lydmods_print(struct lyd_node **sr_mods)
{
    sr_error_info_t *err_info = NULL;
    const struct lys_module *sr_ly_mod;
    char *path;
    mode_t um;

    assert(sr_mods && *sr_mods && !strcmp((*sr_mods)->schema->module->name, SR_YANG_MOD));

    /* get the module */
    sr_ly_mod = (*sr_mods)->schema->module;

    /* validate */
    if (lyd_validate_module(sr_mods, sr_ly_mod, 0, NULL)) {
        sr_errinfo_new_ly(&err_info, sr_ly_mod->ctx);
        return err_info;
    }

    /* get path */
    if ((err_info = sr_path_startup_file(SR_YANG_MOD, &path))) {
        return err_info;
    }

    /* set umask so that the correct permissions are set in case this file does not exist */
    um = umask(SR_UMASK);

    /* store the data tree */
    if (lyd_print_path(path, *sr_mods, LYD_LYB, LYD_PRINT_WITHSIBLINGS)) {
        sr_errinfo_new_ly(&err_info, sr_ly_mod->ctx);
    }
    umask(um);
    free(path);

    return err_info;
}

struct sr_lydmods_deps_dfs_arg {
    struct lyd_node *sr_mod;
    struct lyd_node *sr_deps;
    struct lysc_node *root_notif;
    sr_error_info_t *err_info;
};

static LY_ERR sr_lydmods_add_all_deps_dfs_cb(struct lysc_node *node, void *data, ly_bool *dfs_continue);

/**
 * @brief Add (collect) operation data dependencies into internal sysrepo data.
 *
 * @param[in] sr_mod Module of the data.
 * @param[in] op_root Root node of the operation data to inspect.
 * @return err_info, NULL on success.
 */
static sr_error_info_t *
sr_lydmods_add_op_deps(struct lyd_node *sr_mod, const struct lysc_node *op_root)
{
    sr_error_info_t *err_info = NULL;
    struct lyd_node *sr_op_deps, *ly_cur_deps;
    struct ly_set *set = NULL;
    char *data_path = NULL, *xpath = NULL;
    const struct ly_ctx *ly_ctx = op_root->module->ctx;
    struct sr_lydmods_deps_dfs_arg dfs_arg;
    int is_rpc;

    assert(op_root->nodetype & (LYS_RPC | LYS_ACTION | LYS_NOTIF));

    if (op_root->nodetype & (LYS_RPC | LYS_ACTION)) {
        is_rpc = 1;
    } else {
        is_rpc = 0;
    }

    data_path = lysc_path(op_root, LYSC_PATH_DATA, NULL, 0);
    SR_CHECK_MEM_GOTO(!data_path, err_info, cleanup);
    if (asprintf(&xpath, is_rpc ? "rpc[path='%s']" : "notification[path='%s']", data_path) == -1) {
        SR_ERRINFO_MEM(&err_info);
        goto cleanup;
    }

    SR_CHECK_INT_GOTO(lyd_find_xpath(sr_mod, xpath, &set), err_info, cleanup);
    if (set->count == 1) {
        /* already exists */
        goto cleanup;
    }
    assert(!set->count);

    /* RPC/notification with path */
    if (lyd_new_list(sr_mod, NULL, is_rpc ? "rpc" : "notification", 0, &sr_op_deps, data_path)) {
        sr_errinfo_new_ly(&err_info, ly_ctx);
        goto cleanup;
    }

    /* collect dependencies of nested data and put them into correct containers */
    switch (op_root->nodetype) {
    case LYS_NOTIF:
        if (lyd_new_inner(sr_op_deps, NULL, "deps", 0, &ly_cur_deps)) {
            sr_errinfo_new_ly(&err_info, ly_ctx);
            goto cleanup;
        }

        /* collect notif dependencies */
        dfs_arg.sr_mod = sr_mod;
        dfs_arg.sr_deps = ly_cur_deps;
        dfs_arg.err_info = NULL;
        dfs_arg.root_notif = (struct lysc_node *)op_root;
        if (lysc_tree_dfs_full(op_root, sr_lydmods_add_all_deps_dfs_cb, &dfs_arg)) {
            err_info = dfs_arg.err_info;
            goto cleanup;
        }
        break;
    case LYS_RPC:
    case LYS_ACTION:
        /* input */
        if (lyd_new_inner(sr_op_deps, NULL, "in", 0, &ly_cur_deps)) {
            sr_errinfo_new_ly(&err_info, ly_ctx);
            goto cleanup;
        }
        op_root = lysc_node_child(op_root);

        dfs_arg.sr_mod = sr_mod;
        dfs_arg.sr_deps = ly_cur_deps;
        dfs_arg.err_info = NULL;
        dfs_arg.root_notif = NULL;
        if (lysc_tree_dfs_full(op_root, sr_lydmods_add_all_deps_dfs_cb, &dfs_arg)) {
            err_info = dfs_arg.err_info;
            goto cleanup;
        }

        /* output */
        if (lyd_new_inner(sr_op_deps, NULL, "out", 0, &ly_cur_deps)) {
            sr_errinfo_new_ly(&err_info, ly_ctx);
            goto cleanup;
        }
        op_root = op_root->next;

        dfs_arg.sr_deps = ly_cur_deps;
        if (lysc_tree_dfs_full(op_root, sr_lydmods_add_all_deps_dfs_cb, &dfs_arg)) {
            err_info = dfs_arg.err_info;
            goto cleanup;
        }
        break;
    default:
        SR_ERRINFO_INT(&err_info);
        goto cleanup;
    }

cleanup:
    ly_set_free(set, NULL);
    free(data_path);
    free(xpath);
    return err_info;
}

/**
 * @brief Add a dependency into internal sysrepo data.
 *
 * @param[in] sr_deps Internal sysrepo data dependencies to add to.
 * @param[in] dep_type Dependency type.
 * @param[in] mod_name Name of the module with the dependency.
 * @param[in] node Node causing the dependency.
 * @return err_info, NULL on success.
 */
static sr_error_info_t *
sr_lydmods_moddep_add(struct lyd_node *sr_deps, sr_dep_type_t dep_type, const char *mod_name, const struct lysc_node *node)
{
    const struct lysc_node *data_child;
    char *data_path = NULL, *expr = NULL;
    struct lyd_node *sr_instid;
    struct ly_set *set = NULL;
    sr_error_info_t *err_info = NULL;

    assert(((dep_type == SR_DEP_REF) && mod_name) || ((dep_type == SR_DEP_INSTID) && node));

    if (dep_type == SR_DEP_REF) {
        if (asprintf(&expr, "module[.='%s']", mod_name) == -1) {
            SR_ERRINFO_MEM(&err_info);
            goto cleanup;
        }
    } else {
        /* find the instance node(s) */
        switch (node->nodetype) {
        case LYS_LEAF:
        case LYS_LEAFLIST:
        case LYS_CONTAINER:
        case LYS_LIST:
        case LYS_ANYDATA:
        case LYS_ANYXML:
        case LYS_NOTIF:
            /* data-instantiable nodes, we are fine */
            break;
        case LYS_CHOICE:
        case LYS_CASE:
            /* not data-instantiable nodes, we need to find all such nodes */
            assert(dep_type != SR_DEP_INSTID);
            data_child = NULL;
            while ((data_child = lys_getnext(data_child, node, NULL, 0))) {
                if ((err_info = sr_lydmods_moddep_add(sr_deps, dep_type, mod_name, data_child))) {
                    goto cleanup;
                }
            }
            return NULL;
        default:
            SR_ERRINFO_INT(&err_info);
            goto cleanup;
        }

        /* create xpath of the node */
        data_path = lysc_path(node, LYSC_PATH_DATA, NULL, 0);
        if (!data_path || (asprintf(&expr, "inst-id[xpath='%s']", data_path) == -1)) {
            SR_ERRINFO_MEM(&err_info);
            goto cleanup;
        }
    }

    /* check that there is not a duplicity */
    if (lyd_find_xpath(sr_deps, expr, &set)) {
        sr_errinfo_new_ly(&err_info, LYD_CTX(sr_deps));
        goto cleanup;
    } else if (set->count > 1) {
        SR_ERRINFO_INT(&err_info);
        goto cleanup;
    } else if (set->count) {
        /* already exists */
        goto cleanup;
    }

    /* create new dependency */
    if (dep_type == SR_DEP_REF) {
        if (lyd_new_term(sr_deps, NULL, "module", mod_name, 0, NULL)) {
            sr_errinfo_new_ly(&err_info, LYD_CTX(sr_deps));
            goto cleanup;
        }
    } else {
        if (lyd_new_list(sr_deps, NULL, "inst-id", 0, &sr_instid, data_path)) {
            sr_errinfo_new_ly(&err_info, LYD_CTX(sr_deps));
            goto cleanup;
        }
        if (mod_name && lyd_new_term(sr_instid, NULL, "default-module", mod_name, 0, NULL)) {
            sr_errinfo_new_ly(&err_info, LYD_CTX(sr_deps));
            goto cleanup;
        }
    }

cleanup:
    ly_set_free(set, NULL);
    free(expr);
    free(data_path);
    return err_info;
}

/**
 * @brief Check whether an atom (node) is foreign with respect to the expression.
 *
 * @param[in] atom Node to check.
 * @param[in] top_node Top-level node for the expression.
 * @return Foreign dependency module, NULL if atom is not foreign.
 */
static struct lys_module *
sr_lydmods_moddep_expr_atom_is_foreign(const struct lysc_node *atom, const struct lysc_node *top_node)
{
    assert(atom && top_node && (!top_node->parent || (top_node->nodetype & (LYS_RPC | LYS_ACTION | LYS_NOTIF))));

    while (atom->parent && (atom != top_node)) {
        atom = atom->parent;
    }

    if (atom == top_node) {
        /* shared parent, local node */
        return NULL;
    }

    if (top_node->nodetype & (LYS_RPC | LYS_ACTION | LYS_NOTIF)) {
        /* outside operation, foreign node */
        return (struct lys_module *)atom->module;
    }

    if (atom->module != top_node->module) {
        /* foreing top-level node module (so cannot be augment), foreign node */
        return (struct lys_module *)atom->module;
    }

    /* same top-level modules, local node */
    return NULL;
}

/**
 * @brief Collect dependencies from an XPath expression atoms.
 *
 * @param[in] ctx_node Expression context node.
 * @param[in] atoms Set of atoms (schema nodes).
 * @param[out] dep_mods Array of dependent modules.
 * @param[out] dep_mod_count Dependent module count.
 * @return err_info, NULL on success.
 */
static sr_error_info_t *
sr_lydmods_moddep_atoms_get_dep_mods(const struct lysc_node *ctx_node, const struct ly_set *atoms,
        struct lys_module ***dep_mods, size_t *dep_mod_count)
{
    sr_error_info_t *err_info = NULL;
    const struct lysc_node *top_node;
    struct lys_module *dep_mod;
    size_t i, j;

    /* find out if we are in an operation, otherwise simply find top-level node */
    top_node = ctx_node;
    while (!(top_node->nodetype & (LYS_RPC | LYS_ACTION | LYS_NOTIF)) && top_node->parent) {
        top_node = top_node->parent;
    }

    /* find all top-level foreign nodes (augment nodes are not considered foreign now) */
    for (i = 0; i < atoms->count; ++i) {
        if ((dep_mod = sr_lydmods_moddep_expr_atom_is_foreign(atoms->snodes[i], top_node))) {
            /* check for duplicities */
            for (j = 0; j < *dep_mod_count; ++j) {
                if ((*dep_mods)[j] == dep_mod) {
                    break;
                }
            }

            /* add a new dependency module */
            if (j == *dep_mod_count) {
                *dep_mods = sr_realloc(*dep_mods, (*dep_mod_count + 1) * sizeof **dep_mods);
                if (!*dep_mods) {
                    *dep_mod_count = 0;
                    SR_ERRINFO_MEM(&err_info);
                    return err_info;
                }

                (*dep_mods)[*dep_mod_count] = dep_mod;
                ++(*dep_mod_count);
            }
        }
    }

    /* success */
    return NULL;
}

/**
 * @brief Collect dependencies from a type.
 *
 * @param[in] type Type to inspect.
 * @param[in] node Type node.
 * @param[in] sr_deps Internal sysrepo data dependencies to add to.
 * @return err_info, NULL on success.
 */
static sr_error_info_t *
sr_lydmods_moddep_type(const struct lysc_type *type, const struct lysc_node *node, struct lyd_node *sr_deps)
{
    sr_error_info_t *err_info = NULL;
    const struct lysc_type_union *uni;
    const struct lysc_type_leafref *lref;
    struct ly_set *atoms;
    LY_ARRAY_COUNT_TYPE u;
    struct lys_module **dep_mods = NULL;
    size_t dep_mod_count = 0;

    switch (type->basetype) {
    case LY_TYPE_INST:
        if ((node->nodetype == LYS_LEAF) && ((struct lysc_node_leaf *)node)->dflt) {
            if (lys_find_lypath_atoms(((struct lysc_node_leaf *)node)->dflt->target, &atoms)) {
                SR_ERRINFO_MEM(&err_info);
                return err_info;
            }
            err_info = sr_lydmods_moddep_atoms_get_dep_mods(node, atoms, &dep_mods, &dep_mod_count);
            ly_set_free(atoms, NULL);
            if (err_info) {
                return err_info;
            }
            assert(dep_mod_count < 2);
        }

        err_info = sr_lydmods_moddep_add(sr_deps, SR_DEP_INSTID, (dep_mod_count ? dep_mods[0]->name : NULL), node);
        free(dep_mods);
        if (err_info) {
            return err_info;
        }
        break;
    case LY_TYPE_LEAFREF:
        lref = (struct lysc_type_leafref *)type;
        if (lys_find_expr_atoms(node, node->module, lref->path, lref->prefixes, 0, &atoms)) {
            sr_errinfo_new_ly(&err_info, node->module->ctx);
            return err_info;
        }
        err_info = sr_lydmods_moddep_atoms_get_dep_mods(node, atoms, &dep_mods, &dep_mod_count);
        ly_set_free(atoms, NULL);
        if (err_info) {
            return err_info;
        }
        assert(dep_mod_count < 2);

        if (dep_mod_count) {
            /* a foregin module is referenced */
            err_info = sr_lydmods_moddep_add(sr_deps, SR_DEP_REF, dep_mods[0]->name, NULL);
            free(dep_mods);
            if (err_info) {
                return err_info;
            }
        }
        break;
    case LY_TYPE_UNION:
        uni = (struct lysc_type_union *)type;
        LY_ARRAY_FOR(uni->types, u) {
            if ((err_info = sr_lydmods_moddep_type(uni->types[u], node, sr_deps))) {
                return err_info;
            }
        }
        break;
    default:
        /* no dependency */
        break;
    }

    return NULL;
}

/**
 * @brief Add (collect) (operation) data dependencies into internal sysrepo data tree
 * from a node. Collected recursively in a DFS callback.
 *
 * @param[in] node Node to inspect.
 * @param[in] data Callback arg struct sr_lydmods_deps_dfs_arg.
 * @return LY_SUCCESS on success.
 * @return LY_EOTHER on error, arg err_info is filled.
 */
static LY_ERR
sr_lydmods_add_all_deps_dfs_cb(struct lysc_node *node, void *data, ly_bool *dfs_continue)
{
    sr_error_info_t *err_info = NULL;
    struct lys_module **dep_mods = NULL;
    size_t dep_mod_count = 0;
    struct ly_set *atoms;
    struct lysc_type *type = NULL;
    struct lysc_when **when = NULL;
    struct lysc_must *musts = NULL;
    LY_ARRAY_COUNT_TYPE u;
    int atom_opts;
    struct sr_lydmods_deps_dfs_arg *arg = data;

    atom_opts = LYS_FIND_XP_SCHEMA;

    if (node->nodetype & (LYS_RPC | LYS_ACTION)) {
        /* operation, put the dependencies separately */
        if ((err_info = sr_lydmods_add_op_deps(arg->sr_mod, node))) {
            goto cleanup;
        }
        *dfs_continue = 1;
    } else if ((node->nodetype == LYS_NOTIF) && (node != arg->root_notif)) {
        /* operation, put the dependencies separately */
        if ((err_info = sr_lydmods_add_op_deps(arg->sr_mod, node))) {
            goto cleanup;
        }
        *dfs_continue = 1;
    } else {
        /* collect all the specific information */
        if (node->nodetype & (LYS_LEAF | LYS_LEAFLIST)) {
            type = ((struct lysc_node_leaf *)node)->type;
        }
        when = lysc_node_when(node);
        musts = lysc_node_musts(node);
        if (node->nodetype == LYS_OUTPUT) {
            atom_opts = LYS_FIND_XP_OUTPUT;
        }
    }

    /* collect the dependencies */
    if (type) {
        if ((err_info = sr_lydmods_moddep_type(type, node, arg->sr_deps))) {
            goto cleanup;
        }
    }
    LY_ARRAY_FOR(when, u) {
        if (lys_find_expr_atoms(when[u]->context, node->module, when[u]->cond, when[u]->prefixes, atom_opts, &atoms)) {
            sr_errinfo_new_ly(&err_info, node->module->ctx);
            goto cleanup;
        }
        err_info = sr_lydmods_moddep_atoms_get_dep_mods(node, atoms, &dep_mods, &dep_mod_count);
        ly_set_free(atoms, NULL);
        if (err_info) {
            goto cleanup;
        }
    }
    LY_ARRAY_FOR(musts, u) {
        if (lys_find_expr_atoms(node, node->module, musts[u].cond, musts[u].prefixes, atom_opts, &atoms)) {
            sr_errinfo_new_ly(&err_info, node->module->ctx);
            goto cleanup;
        }
        err_info = sr_lydmods_moddep_atoms_get_dep_mods(node, atoms, &dep_mods, &dep_mod_count);
        ly_set_free(atoms, NULL);
        if (err_info) {
            goto cleanup;
        }
    }

    /* add those collected from when and must */
    for (u = 0; u < dep_mod_count; ++u) {
        if ((err_info = sr_lydmods_moddep_add(arg->sr_deps, SR_DEP_REF, dep_mods[u]->name, NULL))) {
            goto cleanup;
        }
    }

cleanup:
    free(dep_mods);
    if (err_info) {
        arg->err_info = err_info;
        return LY_EOTHER;
    }
    return LY_SUCCESS;
}

/**
 * @brief Add module into sysrepo module data.
 *
 * @param[in] sr_mods Sysrepo module data.
 * @param[in] ly_mod Module to add.
 * @param[out] sr_mod_p Added module.
 * @return err_info, NULL on success.
 */
static sr_error_info_t *
sr_lydmods_add_module(struct lyd_node *sr_mods, const struct lys_module *ly_mod, struct lyd_node **sr_mod_p)
{
    sr_error_info_t *err_info = NULL;
    struct lyd_node *sr_mod;
    struct lysp_feature *f = NULL;
    uint32_t i = 0;

    if (lyd_new_list(sr_mods, NULL, "module", 0, &sr_mod, ly_mod->name)) {
        sr_errinfo_new_ly(&err_info, ly_mod->ctx);
        return err_info;
    }
    if (ly_mod->revision && lyd_new_term(sr_mod, NULL, "revision", ly_mod->revision, 0, NULL)) {
        sr_errinfo_new_ly(&err_info, ly_mod->ctx);
        return err_info;
    }

    /* enable all the features */
    while ((f = lysp_feature_next(f, ly_mod->parsed, &i))) {
        if (f->flags & LYS_FENABLED) {
            if (lyd_new_term(sr_mod, NULL, "enabled-feature", f->name, 0, NULL)) {
                sr_errinfo_new_ly(&err_info, ly_mod->ctx);
                return err_info;
            }
        }
    }

    if (sr_mod_p) {
        *sr_mod_p = sr_mod;
    }
    return NULL;
}

/**
 * @brief Add module and all of its implemented imports into sysrepo module data (if not there already), recursively.
 * All new modules have their data files created and YANG modules stored as well.
 *
 * @param[in] sr_mods Internal sysrepo data.
 * @param[in] ly_mod Module with implemented imports to add.
 * @param[in] log_first If set to 0, nothing will be logged on success. Set to 2 to log installing module
 * and its dependencies.
 * @return err_info, NULL on success.
 */
static sr_error_info_t *
sr_lydmods_add_module_with_imps_r(struct lyd_node *sr_mods, const struct lys_module *ly_mod, int log_first)
{
    sr_error_info_t *err_info = NULL;
    struct lyd_node *sr_mod;
    const struct lysp_submodule *lysp_submod;
    struct ly_set *set = NULL;
    char *xpath = NULL;
    LY_ARRAY_COUNT_TYPE i, j;

    if ((err_info = sr_store_module_files(ly_mod))) {
        goto cleanup;
    }

    if (ly_mod->implemented) {
        /* check the module was not already added */
        if (asprintf(&xpath, "module[name='%s']", ly_mod->name) == -1) {
            SR_ERRINFO_MEM(&err_info);
            goto cleanup;
        }
        if (lyd_find_xpath(sr_mods, xpath, &set)) {
            sr_errinfo_new_ly(&err_info, LYD_CTX(sr_mods));
            goto cleanup;
        } else if (!set->count) {
            /* install the module and create its startup data file */
            if ((err_info = sr_lydmods_add_module(sr_mods, ly_mod, &sr_mod))) {
                goto cleanup;
            }
            if ((err_info = sr_create_startup_file(ly_mod))) {
                goto cleanup;
            }
            if (log_first == 2) {
                SR_LOG_INF("Module \"%s\" was installed.", ly_mod->name);

                /* the rest of the modules will be dependencies */
                --log_first;
            } else if (log_first == 1) {
                SR_LOG_INF("Dependency module \"%s\" was installed.", ly_mod->name);
            }
        } /* else module has already been added */
    }

    /* all newly implemented modules will be added also from imports and includes, recursively */
    LY_ARRAY_FOR(ly_mod->parsed->imports, i) {
        if ((err_info = sr_lydmods_add_module_with_imps_r(sr_mods, ly_mod->parsed->imports[i].module, log_first))) {
            goto cleanup;
        }
    }

    LY_ARRAY_FOR(ly_mod->parsed->includes, i) {
        lysp_submod = ly_mod->parsed->includes[i].submodule;
        LY_ARRAY_FOR(lysp_submod->imports, j) {
            if ((err_info = sr_lydmods_add_module_with_imps_r(sr_mods, lysp_submod->imports[j].module, log_first))) {
                goto cleanup;
            }
        }
    }

cleanup:
    free(xpath);
    ly_set_free(set, NULL);
    return err_info;
}

/**
 * @brief libyang import callback to provide internal non-implemented dependencies.
 */
static LY_ERR
sr_ly_nacm_module_imp_clb(const char *mod_name, const char *mod_rev, const char *submod_name, const char *submod_rev,
        void *user_data, LYS_INFORMAT *format, const char **module_data, ly_module_imp_data_free_clb *free_module_data)
{
    (void)mod_rev;
    (void)submod_name;
    (void)submod_rev;
    (void)user_data;

    if (!strcmp(mod_name, "ietf-netconf-acm")) {
        *format = LYS_IN_YANG;
        *module_data = ietf_netconf_acm_yang;
        *free_module_data = NULL;
        return LY_SUCCESS;
    }

    return LY_ENOT;
}

/**
 * @brief Create default sysrepo module data. All libyang internal implemented modules
 * are installed into sysrepo. Sysrepo internal modules ietf-netconf, ietf-netconf-with-defaults,
 * and ietf-netconf-notifications are also installed.
 *
 * @param[in] ly_ctx Context to use for creating the data.
 * @param[out] sr_mods_p Created default sysrepo module data.
 * @return err_info, NULL on success.
 */
static sr_error_info_t *
sr_lydmods_create(struct ly_ctx *ly_ctx, struct lyd_node **sr_mods_p)
{
    sr_error_info_t *err_info = NULL;
    const struct lys_module *ly_mod;
    struct lyd_node *sr_mods = NULL;
    uint32_t i;

#define SR_INSTALL_INT_MOD(yang_mod, dep) \
    if (lys_parse_mem(ly_ctx, yang_mod, LYS_IN_YANG, &ly_mod)) { \
        sr_errinfo_new_ly(&err_info, ly_ctx); \
        goto error; \
    } \
    if ((err_info = sr_lydmods_add_module_with_imps_r(sr_mods, ly_mod, 0))) { \
        goto error; \
    } \
    SR_LOG_INF("Sysrepo internal%s module \"%s\" was installed.", dep ? " dependency" : "", ly_mod->name)

    ly_mod = ly_ctx_get_module_implemented(ly_ctx, SR_YANG_MOD);
    SR_CHECK_INT_RET(!ly_mod, err_info);

    /* create empty container */
    SR_CHECK_INT_RET(lyd_new_inner(NULL, ly_mod, "sysrepo-modules", 0, &sr_mods), err_info);

    /* for internal libyang modules create files and store in the persistent module data tree */
    i = 0;
    while ((i < ly_ctx_internal_modules_count(ly_ctx)) && (ly_mod = ly_ctx_get_module_iter(ly_ctx, &i))) {
        /* module must be implemented */
        if (ly_mod->implemented) {
            if ((err_info = sr_lydmods_add_module_with_imps_r(sr_mods, ly_mod, 0))) {
                goto error;
            }
            SR_LOG_INF("Libyang internal module \"%s\" was installed.", ly_mod->name);
        }
    }

    /* install ietf-datastores and ietf-yang-library */
    SR_INSTALL_INT_MOD(ietf_datastores_yang, 1);
    SR_INSTALL_INT_MOD(ietf_yang_library_yang, 0);

    /* install sysrepo-monitoring */
    SR_INSTALL_INT_MOD(sysrepo_monitoring_yang, 0);

    /* make sure ietf-netconf-acm is found as an import */
    ly_ctx_set_module_imp_clb(ly_ctx, sr_ly_nacm_module_imp_clb, NULL);

    /* install ietf-netconf (implemented dependency) and ietf-netconf-with-defaults */
    SR_INSTALL_INT_MOD(ietf_netconf_yang, 1);
    SR_INSTALL_INT_MOD(ietf_netconf_with_defaults_yang, 0);

    ly_ctx_set_module_imp_clb(ly_ctx, NULL, NULL);

    /* install ietf-netconf-notifications */
    SR_INSTALL_INT_MOD(ietf_netconf_notifications_yang, 0);

    /* install ietf-origin */
    SR_INSTALL_INT_MOD(ietf_origin_yang, 0);

    *sr_mods_p = sr_mods;
    return NULL;

error:
    lyd_free_all(sr_mods);
    return err_info;

#undef SR_INSTALL_INT_MOD
}

/**
 * @brief Update feature set based on scheduled feature changes.
 *
 * @param[in] sr_mod Module from sysrepo module data to use.
 * @param[in,out] feat_set Current features to be enabled, is updated.
 * @param[out] change Whether any features were changed.
 * @return err_info, NULL on success.
 */
static sr_error_info_t *
sr_lydmods_sched_change_features(const struct lyd_node *sr_mod, struct ly_set **feat_set, int *change)
{
    sr_error_info_t *err_info = NULL;
    struct lyd_node_inner *inner;
    struct ly_set *set = NULL;
    const char *feat_name;
    uint32_t i, j;
    int enable;

    assert(sr_mod);

    /* find all changed features of the particular module */
    if (lyd_find_xpath(sr_mod, "changed-feature", &set)) {
        SR_ERRINFO_INT(&err_info);
        return err_info;
    } else if (!set->count) {
        /* no changed features */
        goto cleanup;
    }

    /* update the feature set */
    for (i = 0; i < set->count; ++i) {
        inner = set->objs[i];
        assert(!strcmp(inner->child->schema->name, "name"));
        feat_name = LYD_CANON_VALUE(inner->child);
        assert(!strcmp(inner->child->next->schema->name, "change"));
        enable = !strcmp(LYD_CANON_VALUE(inner->child->next), "enable") ? 1 : 0;

        if (enable) {
            if (!*feat_set && ly_set_new(feat_set)) {
                SR_ERRINFO_MEM(&err_info);
                goto cleanup;
            }

            /* add the feature into the set */
            if (ly_set_add(*feat_set, inner->child, 1, NULL)) {
                SR_ERRINFO_MEM(&err_info);
                goto cleanup;
            }
        } else {
            /* remove the disabled feature */
            for (j = 0; *feat_set && (j < (*feat_set)->count); ++j) {
                if (LYD_CANON_VALUE((*feat_set)->dnodes[j]) == feat_name) {
                    break;
                }
            }
            if (!*feat_set || (j == (*feat_set)->count)) {
                SR_ERRINFO_INT(&err_info);
                goto cleanup;
            }
            ly_set_rm_index(*feat_set, j, NULL);
        }
    }

    /* success */
    if (change) {
        *change = 1;
    }

cleanup:
    ly_set_free(set, NULL);
    return err_info;
}

/**
 * @brief Generate an array of features terminated with NULL from set with data nodes with feature names as values.
 *
 * @param[in] feat_set Set with the data nodes.
 * @param[out] features Array of features.
 * @return err_info, NULL on success.
 */
static sr_error_info_t *
sr_lydmods_features_array(const struct ly_set *feat_set, const char ***features)
{
    sr_error_info_t *err_info = NULL;
    uint32_t i;

    if (!feat_set->count) {
        *features = NULL;
        return NULL;
    }

    *features = malloc((feat_set->count + 1) * sizeof **features);
    if (!*features) {
        SR_ERRINFO_MEM(&err_info);
        return err_info;
    }

    for (i = 0; i < feat_set->count; ++i) {
        (*features)[i] = LYD_CANON_VALUE(feat_set->dnodes[i]);
    }
    (*features)[i] = NULL;

    return NULL;
}

/**
 * @brief Load a module into context (if not already there) based on its information from sysrepo module data.
 *
 * @param[in] sr_mod Module from sysrepo module data to load.
 * @param[in] ly_ctx Context to load the module into.
 * @param[in] sched_features Whether to load the module with schedule feature changes applied.
 * @param[out] ly_mod_p Optionally return the loaded module.
 * @param[out] change Whether there were any changed features.
 * @return err_info, NULL on success.
 */
static sr_error_info_t *
sr_lydmods_ctx_load_module(const struct lyd_node *sr_mod, struct ly_ctx *ly_ctx, int sched_features,
        const struct lys_module **ly_mod_p, int *change)
{
    sr_error_info_t *err_info = NULL;
    struct lyd_node *node;
    const struct lys_module *ly_mod;
    struct ly_set *feat_set = NULL;
    const char *mod_name, *revision, **features = NULL;

    /* learn about the module */
    mod_name = NULL;
    revision = NULL;
    LY_LIST_FOR(lyd_child(sr_mod), node) {
        if (!strcmp(node->schema->name, "name")) {
            mod_name = LYD_CANON_VALUE(node);
        } else if (!strcmp(node->schema->name, "revision")) {
            revision = LYD_CANON_VALUE(node);
            break;
        }
    }
    assert(mod_name);

    /* collect all currently enabled features */
    if (lyd_find_xpath(sr_mod, "enabled-feature", &feat_set)) {
        sr_errinfo_new_ly(&err_info, LYD_CTX(sr_mod));
        goto cleanup;
    }

    if (sched_features) {
        /* change features according to the changes in lydmods data */
        if ((err_info = sr_lydmods_sched_change_features(sr_mod, &feat_set, change))) {
            goto cleanup;
        }
    }

    /* get feature array */
    if ((err_info = sr_lydmods_features_array(feat_set, &features))) {
        goto cleanup;
    }

    /* get/load the module (the module is not supposed to be loaded yet, but is in case of LY internal modules
     * and dependency modules) */
    ly_mod = ly_ctx_load_module(ly_ctx, mod_name, revision, features);
    if (!ly_mod) {
        sr_errinfo_new_ly(&err_info, ly_ctx);
        goto cleanup;
    }

    /* success */

cleanup:
    free(features);
    ly_set_free(feat_set, NULL);
    if (!err_info && ly_mod_p) {
        *ly_mod_p = ly_mod;
    }
    return err_info;
}

sr_error_info_t *
sr_lydmods_ctx_load_modules(const struct lyd_node *sr_mods, struct ly_ctx *ly_ctx, int removed, int updated,
        int sched_features, int *change)
{
    sr_error_info_t *err_info = NULL;
    struct lyd_node *sr_mod, *node;

    LY_LIST_FOR(lyd_child(sr_mods), sr_mod) {
        if (!strcmp(sr_mod->schema->name, "installed-module")) {
            continue;
        }
        if (!removed || !updated) {
            LY_LIST_FOR(lyd_child(sr_mod), node) {
                /* check that the module was not removed or updated */
                if (!removed && !strcmp(node->schema->name, "removed")) {
                    break;
                } else if (!updated && !strcmp(node->schema->name, "updated-yang")) {
                    break;
                }
            }
            if (node) {
                if (change) {
                    *change = 1;
                }
                continue;
            }
        }

        /* load the module */
        if ((err_info = sr_lydmods_ctx_load_module(sr_mod, ly_ctx, sched_features, NULL, change))) {
            return err_info;
        }
    }

    return NULL;
}

/**
<<<<<<< HEAD
 * @brief Learn whether any module in a set augments/deviates a specific module.
 *
 * It is expected the modules are from the same context.
 *
 * @param[in] mod Module that can be augmented/deviated.
 * @param[in] mod_set Set with modules possibly augmenting/deviating @p mod.
 * @return Whether any module in @p mod_set was augmenting/deviating @p mod.
 */
static int
sr_contains_dev_aug_module(const struct lys_module *ly_mod, struct ly_set *mod_set)
{
    const struct lys_module *mod;
    uint32_t i;
    LY_ARRAY_COUNT_TYPE u;

    for (i = 0; i < mod_set->count; ++i) {
        mod = mod_set->objs[i];

        /* deviations */
        LY_ARRAY_FOR(ly_mod->deviated_by, u) {
            if (ly_mod->deviated_by[u] == mod) {
                return 1;
            }
        }

        /* augments */
        LY_ARRAY_FOR(ly_mod->augmented_by, u) {
            if (ly_mod->augmented_by[u] == mod) {
                return 1;
            }
        }
    }

    return 0;
}

/**
=======
>>>>>>> 36e01e3d
 * @brief Check that persistent (startup) module data can be loaded into updated context.
 * On success print the new updated LYB data.
 *
 * @param[in] sr_mods Sysrepo module data.
 * @param[in] new_ctx Context with all scheduled module changes.
 * @param[out] fail Whether any data failed to be parsed.
 * @return err_info, NULL on success.
 */
static sr_error_info_t *
sr_lydmods_sched_update_data(const struct lyd_node *sr_mods, const struct ly_ctx *new_ctx, int *fail)
{
    sr_error_info_t *err_info = NULL;
    struct lyd_node *old_start_data = NULL, *new_start_data = NULL, *old_run_data = NULL, *new_run_data = NULL, *mod_data;
    struct ly_ctx *old_ctx = NULL;
    struct ly_set *mod_set = NULL, *del_mod_set = NULL, *startup_set = NULL;
    const struct lys_module *ly_mod, *ly_mod2;
    char *start_data_json = NULL, *run_data_json = NULL, *path;
    uint32_t idx;
    int exists;
    LY_ERR lyrc;

    lyrc = ly_set_new(&mod_set);
    SR_CHECK_MEM_GOTO(lyrc, err_info, cleanup);
    lyrc = ly_set_new(&del_mod_set);
    SR_CHECK_MEM_GOTO(lyrc, err_info, cleanup);

    /* first build context without any scheduled changes */
    if ((err_info = sr_ly_ctx_new(&old_ctx))) {
        goto cleanup;
    }
    if ((err_info = sr_lydmods_ctx_load_modules(sr_mods, old_ctx, 1, 1, 0, NULL))) {
        goto cleanup;
    }

    /* parse all the startup/running data using the old context (that must succeed) */
    idx = 0;
    while ((ly_mod = ly_ctx_get_module_iter(old_ctx, &idx))) {
        if (!ly_mod->implemented) {
            /* we need data of only implemented modules */
            continue;
        }

        /* append startup data */
        if ((err_info = sr_module_file_data_append(ly_mod, SR_DS_STARTUP, &old_start_data))) {
            goto cleanup;
        }

        /* check that running data file exists */
        if ((err_info = sr_path_ds_shm(ly_mod->name, SR_DS_RUNNING, &path))) {
            goto cleanup;
        }
        exists = sr_file_exists(path);
        free(path);

        if (exists) {
            /* append running data */
            if ((err_info = sr_module_file_data_append(ly_mod, SR_DS_RUNNING, &old_run_data))) {
                goto cleanup;
            }
        }

        /* remember this module from the new context */
        ly_mod2 = ly_ctx_get_module_implemented(new_ctx, ly_mod->name);
        if (ly_mod2) {
            ly_set_add(mod_set, (void *)ly_mod2, 1, NULL);
        } else {
            /* module was removed, remember it as well */
            ly_set_add(del_mod_set, (void *)ly_mod, 1, NULL);
        }
    }

    /* print the data of all the modules into JSON */
    if (lyd_print_mem(&start_data_json, old_start_data, LYD_JSON, LYD_PRINT_SHRINK | LYD_PRINT_WITHSIBLINGS)) {
        sr_errinfo_new_ly(&err_info, old_ctx);
        goto cleanup;
    }
    if (lyd_print_mem(&run_data_json, old_run_data, LYD_JSON, LYD_PRINT_SHRINK | LYD_PRINT_WITHSIBLINGS)) {
        sr_errinfo_new_ly(&err_info, old_ctx);
        goto cleanup;
    }

    /* try to load it into the new updated context skipping any unknown nodes */
    if (lyd_parse_data_mem(new_ctx, start_data_json, LYD_JSON, LYD_PARSE_NO_STATE | LYD_PARSE_ONLY, 0, &new_start_data)) {
        /* it failed, some of the scheduled changes are not compatible with the stored data, abort them all */
        sr_log_wrn_ly(new_ctx);
        *fail = 1;
        goto cleanup;
    }
    if (lyd_parse_data_mem(new_ctx, run_data_json, LYD_JSON, LYD_PARSE_NO_STATE | LYD_PARSE_ONLY, 0, &new_run_data)) {
        sr_log_wrn_ly(new_ctx);
        *fail = 1;
        goto cleanup;
    }

    /* check that any startup data can be loaded and are valid */
    if (lyd_find_xpath(sr_mods, "installed-module/data", &startup_set)) {
        sr_errinfo_new_ly(&err_info, LYD_CTX(sr_mods));
        goto cleanup;
    }
    for (idx = 0; idx < startup_set->count; ++idx) {
        /* this was parsed before */
        lyd_parse_data_mem(new_ctx, LYD_CANON_VALUE(startup_set->dnodes[idx]), LYD_JSON,
                LYD_PARSE_NO_STATE | LYD_PARSE_STRICT | LYD_PARSE_ONLY, 0, &mod_data);
        if (!mod_data) {
            continue;
        }

        /* remember this module */
        ly_set_add(mod_set, (void *)lyd_owner_module(mod_data), 1, NULL);

        /* link to the new startup/running data */
        if (!new_start_data) {
            lyrc = lyd_dup_siblings(mod_data, NULL, LYD_DUP_RECURSIVE | LYD_DUP_WITH_FLAGS, &new_start_data);
            SR_CHECK_MEM_GOTO(lyrc, err_info, cleanup);
        } else if (lyd_merge_siblings(&new_start_data, mod_data, 0)) {
            sr_errinfo_new_ly(&err_info, new_ctx);
            goto cleanup;
        }
        if (!new_run_data) {
            new_run_data = mod_data;
        } else if (lyd_merge_siblings(&new_run_data, mod_data, LYD_MERGE_DESTRUCT)) {
            sr_errinfo_new_ly(&err_info, new_ctx);
            goto cleanup;
        }
    }

    /* fully validate complete startup and running datastore */
    if (lyd_validate_all(&new_start_data, new_ctx, LYD_VALIDATE_NO_STATE, NULL) ||
            lyd_validate_all(&new_run_data, new_ctx, LYD_VALIDATE_NO_STATE, NULL)) {
        sr_log_wrn_ly(new_ctx);
        *fail = 1;
        goto cleanup;
    }

<<<<<<< HEAD
    /* print all modules data with the updated module context if the new data is different from the old ones,
     * then free them, no longer needed
     */
    for (idx = 0; idx < mod_set->count; ++idx) {
        LY_ERR lyrc;
        int ctx_changed;

        ly_mod = mod_set->objs[idx];

        /* check whether a removed module was not augmenting/deviating this module,
         * if it was, we must always write the data because their metadata changed */
        ctx_changed = sr_contains_dev_aug_module(ly_ctx_get_module_implemented(old_ctx, ly_mod->name), del_mod_set);

        /* startup data */
        lyd_free_siblings(new_mod_data);
        lyd_free_siblings(old_mod_data);
        new_mod_data = sr_module_data_unlink(&new_start_data, ly_mod);
        old_mod_data = sr_module_data_unlink(&old_start_data, ly_mod);

        if (ctx_changed) {
            lyrc = LY_ENOT;
        } else {
            lyrc = lyd_compare_siblings(new_mod_data, old_mod_data, LYD_COMPARE_FULL_RECURSION | LYD_COMPARE_DEFAULTS);
        }
        if (lyrc && (lyrc != LY_ENOT)) {
            sr_errinfo_new_ly(&err_info, new_ctx);
            goto cleanup;
        }
        if ((lyrc == LY_ENOT) && (err_info = sr_module_file_data_set(ly_mod->name, SR_DS_STARTUP, new_mod_data, O_CREAT,
                SR_FILE_PERM))) {
            goto cleanup;
        }

        /* running data */
        lyd_free_siblings(new_mod_data);
        lyd_free_siblings(old_mod_data);
        new_mod_data = sr_module_data_unlink(&new_start_data, ly_mod);
        old_mod_data = sr_module_data_unlink(&old_start_data, ly_mod);

        if (ctx_changed) {
            lyrc = LY_ENOT;
        } else {
            lyrc = lyd_compare_siblings(new_mod_data, old_mod_data, LYD_COMPARE_FULL_RECURSION | LYD_COMPARE_DEFAULTS);
        }
        if (lyrc && (lyrc != LY_ENOT)) {
            sr_errinfo_new_ly(&err_info, new_ctx);
            goto cleanup;
        }
        if ((lyrc == LY_ENOT) && (err_info = sr_module_file_data_set(ly_mod->name, SR_DS_RUNNING, new_mod_data, O_CREAT,
                SR_FILE_PERM))) {
            goto cleanup;
        }
=======
    /* print all modules data with the updated module context and free them, no longer needed */
    for (idx = 0; idx < mod_set->number; ++idx) {
        ly_mod = (struct lys_module *)mod_set->set.g[idx];

        /* startup data */
        mod_data = sr_module_data_unlink(&new_start_data, ly_mod);
        if ((err_info = sr_module_file_data_set(ly_mod->name, SR_DS_STARTUP, mod_data, O_CREAT, SR_FILE_PERM))) {
            lyd_free_withsiblings(mod_data);
            goto cleanup;
        }
        lyd_free_withsiblings(mod_data);

        /* running data */
        mod_data = sr_module_data_unlink(&new_run_data, ly_mod);
        if ((err_info = sr_module_file_data_set(ly_mod->name, SR_DS_RUNNING, mod_data, O_CREAT, SR_FILE_PERM))) {
            lyd_free_withsiblings(mod_data);
            goto cleanup;
        }
        lyd_free_withsiblings(mod_data);
>>>>>>> 36e01e3d
    }

    /* success */

cleanup:
<<<<<<< HEAD
    ly_set_free(mod_set, NULL);
    ly_set_free(del_mod_set, NULL);
    ly_set_free(startup_set, NULL);
    lyd_free_siblings(old_start_data);
    lyd_free_siblings(new_start_data);
    lyd_free_siblings(old_run_data);
    lyd_free_siblings(new_run_data);
    lyd_free_siblings(new_mod_data);
    lyd_free_siblings(old_mod_data);
=======
    ly_set_free(mod_set);
    ly_set_free(del_mod_set);
    ly_set_free(startup_set);
    lyd_free_withsiblings(old_start_data);
    lyd_free_withsiblings(new_start_data);
    lyd_free_withsiblings(old_run_data);
    lyd_free_withsiblings(new_run_data);
>>>>>>> 36e01e3d
    free(start_data_json);
    free(run_data_json);
    ly_ctx_destroy(old_ctx, NULL);
    if (err_info) {
        sr_errinfo_new(&err_info, SR_ERR_OPERATION_FAILED, NULL, "Failed to update data for the new context.");
    }
    return err_info;
}

/**
 * @brief Finalize applying scheduled module removal. Meaning remove its data files
 * and module file in case it is not imported by other modules.
 *
 * @param[in] sr_mod Sysrepo module to remove. Will be freed.
 * @param[in] new_ctx Context with the new modules.
 * @param[in] update Whether this function is called from module update or module removal.
 * @return err_info, NULL on success.
 */
static sr_error_info_t *
sr_lydmods_sched_finalize_module_remove(struct lyd_node *sr_mod, const struct ly_ctx *new_ctx, int update)
{
    sr_error_info_t *err_info = NULL;
    const struct lys_module *ly_mod;
    const char *mod_name, *mod_rev;
    struct lyd_node *child;
    uint32_t idx;
    LY_ARRAY_COUNT_TYPE u;

    child = lyd_child(sr_mod);
    assert(!strcmp(child->schema->name, "name"));
    mod_name = LYD_CANON_VALUE(child);
    if (child->next && !strcmp(child->next->schema->name, "revision")) {
        mod_rev = LYD_CANON_VALUE(child->next);
    } else {
        mod_rev = NULL;
    }

    /* remove data files */
    if (!update && (err_info = sr_remove_data_files(mod_name))) {
        return err_info;
    }

    /* check whether it is imported by other modules */
    idx = ly_ctx_internal_modules_count(new_ctx);
    while ((ly_mod = ly_ctx_get_module_iter(new_ctx, &idx))) {
        LY_ARRAY_FOR(ly_mod->parsed->imports, u) {
            if (!strcmp(ly_mod->parsed->imports[u].module->name, mod_name)) {
                break;
            }
        }
        if (ly_mod->parsed->imports && (u < LY_ARRAY_COUNT(ly_mod->parsed->imports))) {
            break;
        }
    }
    if (!ly_mod) {
        /* no module imports the removed one, remove the YANG as well */
        if ((err_info = sr_remove_module_file(mod_name, mod_rev))) {
            return err_info;
        }
    }

    if (!update) {
        SR_LOG_INF("Module \"%s\" was removed.", mod_name);
    }

    /* remove module list instance */
    lyd_free_tree(sr_mod);
    return NULL;
}


/**
 * @brief Finalize applying scheduled module update.
 *
 * @param[in] sr_mod Sysrepo module to update. Will be freed.
 * @param[in] new_ctx Context with the updated module loaded.
 * @return err_info, NULL on success.
 */
static sr_error_info_t *
sr_lydmods_sched_finalize_module_update(struct lyd_node *sr_mod, const struct ly_ctx *new_ctx)
{
    sr_error_info_t *err_info = NULL;
    const struct lys_module *ly_mod;
    struct lyd_node *sr_mods;

    sr_mods = lyd_parent(sr_mod);

    /* find the updated module in the new context */
    assert(!strcmp(lyd_child(sr_mod)->schema->name, "name"));
    ly_mod = ly_ctx_get_module_implemented(new_ctx, SR_LY_CHILD_VALUE(sr_mod));
    assert(ly_mod);

    /* remove module */
    if ((err_info = sr_lydmods_sched_finalize_module_remove(sr_mod, new_ctx, 1))) {
        return err_info;
    }

    /* re-add it (only the data files are kept) */
    if ((err_info = sr_lydmods_add_module_with_imps_r(sr_mods, ly_mod, 0))) {
        return err_info;
    }

    SR_LOG_INF("Module \"%s\" was updated to revision %s.", ly_mod->name, ly_mod->revision);
    return NULL;
}


/**
 * @brief Finalize applying scheduled module feature changes.
 *
 * @param[in] sr_mod Sysrepo module with feature changes.
 * @param[in] new_ctx Context with new modules used for printing them.
 * @return err_info, NULL on success.
 */
static sr_error_info_t *
sr_lydmods_sched_finalize_module_change_features(struct lyd_node *sr_mod, const struct ly_ctx *new_ctx)
{
    sr_error_info_t *err_info = NULL;
    const struct lys_module *ly_mod;
    const char *feat_name;
    struct lyd_node *next, *node;
    struct lyd_node_inner *inner;
    struct ly_set *set;
    int enable;
    char *xpath;
    LY_ERR lyrc;

    assert(!strcmp(lyd_child(sr_mod)->schema->name, "name"));
    ly_mod = ly_ctx_get_module_implemented(new_ctx, SR_LY_CHILD_VALUE(sr_mod));
    assert(ly_mod);

    LY_LIST_FOR_SAFE(lyd_child(sr_mod)->next, next, node) {
        if (!strcmp(node->schema->name, "changed-feature")) {
            /*
             * changed feature
             */
            inner = (struct lyd_node_inner *)node;
            assert(!strcmp(inner->child->schema->name, "name"));
            assert(!strcmp(inner->child->next->schema->name, "change"));

            feat_name = LYD_CANON_VALUE(inner->child);
            enable = !strcmp(LYD_CANON_VALUE(inner->child->next), "enable") ? 1 : 0;

            /* update internal sysrepo data tree */
            if (enable) {
                if (lyd_new_path(sr_mod, NULL, "enabled-feature", (void *)feat_name, 0, NULL)) {
                    sr_errinfo_new_ly(&err_info, LYD_CTX(sr_mod));
                    return err_info;
                }
            } else {
                if (asprintf(&xpath, "enabled-feature[.='%s']", feat_name) == -1) {
                    SR_ERRINFO_MEM(&err_info);
                    return err_info;
                }
                lyrc = lyd_find_xpath(sr_mod, xpath, &set);
                free(xpath);
                if (lyrc) {
                    sr_errinfo_new_ly(&err_info, LYD_CTX(sr_mod));
                    return err_info;
                }
                assert(set->count == 1);
                lyd_free_tree(set->dnodes[0]);
                ly_set_free(set, NULL);
            }

            SR_LOG_INF("Module \"%s\" feature \"%s\" was %s.", ly_mod->name, feat_name, enable ? "enabled" : "disabled");
            lyd_free_tree(node);
        }
    }

    return NULL;
}

/**
 * @brief Finalize applying scheduled module installation. That consists of updating
 * sysrepo module data tree and storing updated YANG module files.
 *
 * @param[in] sr_mod Sysrepo module to install. Will be freed.
 * @param[in] new_ctx Context with new modules used for printing them.
 * @return err_info, NULL on success.
 */
static sr_error_info_t *
sr_lydmods_sched_finalize_module_install(struct lyd_node *sr_mod, const struct ly_ctx *new_ctx)
{
    sr_error_info_t *err_info = NULL;
    const struct lys_module *ly_mod;
    struct lyd_node *sr_mods, *node;
    LY_ARRAY_COUNT_TYPE u;

    LY_LIST_FOR(sr_mod->next, node) {
        if (strcmp(node->schema->name, "installed-module")) {
            continue;
        }

        assert(!strcmp(lyd_child(node)->schema->name, "name"));
        ly_mod = ly_ctx_get_module_implemented(new_ctx, SR_LY_CHILD_VALUE(node));
        assert(ly_mod);

        LY_ARRAY_FOR(ly_mod->parsed->imports, u) {
            if (ly_mod->parsed->imports[u].module->implemented
                    && !strcmp(ly_mod->parsed->imports[u].module->name, SR_LY_CHILD_VALUE(sr_mod))) {
                /* we will install this module as a dependency of a module installed later */
                SR_LOG_INF("Module \"%s\" will be installed as \"%s\" module dependency.",
                        SR_LY_CHILD_VALUE(sr_mod), ly_mod->name);
                lyd_free_tree(sr_mod);
                return NULL;
            }
        }
    }

    sr_mods = lyd_parent(sr_mod);

    /*
     * installed module, store new YANG, install all of its implemented dependencies
     */
    assert(!strcmp(lyd_child(sr_mod)->schema->name, "name"));
    ly_mod = ly_ctx_get_module_implemented(new_ctx, SR_LY_CHILD_VALUE(sr_mod));
    assert(ly_mod);
    lyd_free_tree(sr_mod);

    if ((err_info = sr_lydmods_add_module_with_imps_r(sr_mods, ly_mod, 2))) {
        return err_info;
    }

    return NULL;
}

/**
 * @brief Add inverse dependency node but only if there is not already similar one.
 *
 * @param[in] sr_mod Module with the inverse dependency.
 * @param[in] inv_dep_mod Name of the module that depends on @p sr_mod.
 * @return err_info, NULL on success.
 */
static sr_error_info_t *
sr_lydmods_add_inv_data_dep(struct lyd_node *sr_mod, const char *inv_dep_mod)
{
    sr_error_info_t *err_info = NULL;
    struct lyd_node *node;

    /* does it exist already? */
    LY_LIST_FOR(lyd_child(sr_mod), node) {
        if (strcmp(node->schema->name, "inverse-deps")) {
            continue;
        }

        if (!strcmp(LYD_CANON_VALUE(node), inv_dep_mod)) {
            /* exists already */
            return NULL;
        }
    }

    SR_CHECK_LY_RET(lyd_new_term(sr_mod, NULL, "inverse-deps", inv_dep_mod, 0, NULL), LYD_CTX(sr_mod), err_info)

    return NULL;
}

/**
 * @brief Add all dependencies (with inverse) and RPCs/notifications with dependencies into internal sysrepo data tree.
 *
 * @param[in] sr_mod Module data node from sysrepo data tree.
 * @param[in] ly_mod Parsed libyang module.
 * @return err_info, NULL on success.
 */
static sr_error_info_t *
sr_lydmods_add_all(struct lyd_node *sr_mod, const struct lys_module *ly_mod)
{
    sr_error_info_t *err_info = NULL;
    struct ly_set *set = NULL, *set2;
    struct lyd_node *ly_deps;
    uint32_t i;
    char *xpath;
    LY_ERR lyrc;
    struct sr_lydmods_deps_dfs_arg dfs_arg;

    /* there can be no dependencies yet (but inverse ones yes) */
    assert(!lyd_find_xpath(sr_mod, "deps | rpcs | notifications", &set));
    assert(!set->count || ((set->count == 1) && (set->dnodes[0]->flags & LYD_DEFAULT)));
    ly_set_free(set, NULL);
    set = NULL;

    /* create new deps */
    SR_CHECK_LY_GOTO(lyd_new_inner(sr_mod, NULL, "deps", 0, &ly_deps), ly_mod->ctx, err_info, cleanup);

    /* add all module deps (data, RPC, notif) */
    dfs_arg.sr_mod = sr_mod;
    dfs_arg.sr_deps = ly_deps;
    dfs_arg.root_notif = NULL;
    dfs_arg.err_info = NULL;
    if (lysc_module_dfs_full(ly_mod, sr_lydmods_add_all_deps_dfs_cb, &dfs_arg)) {
        err_info = dfs_arg.err_info;
        goto cleanup;
    }

    /* add inverse data deps */
    SR_CHECK_LY_GOTO(lyd_find_xpath(sr_mod, "deps/module", &set), ly_mod->ctx, err_info, cleanup);

    for (i = 0; i < set->count; ++i) {
        if (asprintf(&xpath, "module[name='%s']", LYD_CANON_VALUE(set->dnodes[i])) == -1) {
            SR_ERRINFO_MEM(&err_info);
            goto cleanup;
        }

        /* find the dependent module */
        lyrc = lyd_find_xpath(lyd_parent(sr_mod), xpath, &set2);
        free(xpath);
        SR_CHECK_LY_GOTO(lyrc, ly_mod->ctx, err_info, cleanup);
        assert(set2->count == 1);

        /* add inverse dependency */
        err_info = sr_lydmods_add_inv_data_dep(set2->dnodes[0], LYD_CANON_VALUE(lyd_child(sr_mod)));
        ly_set_free(set2, NULL);
        if (err_info) {
            goto cleanup;
        }
    }

    /* success */

cleanup:
    ly_set_free(set, NULL);
    return err_info;
}

static sr_error_info_t *
sr_lys_parse_mem(struct ly_ctx *ly_ctx, const char *path, const struct ly_set *feat_set,
        const struct lys_module **ly_mod, int *fail)
{
    sr_error_info_t *err_info = NULL;
    const char **features;
    struct ly_in *in;

    /* create the features array */
    if ((err_info = sr_lydmods_features_array(feat_set, &features))) {
        return err_info;
    }

    /* load the new module */
    ly_in_new_memory(path, &in);
    if (lys_parse(ly_ctx, in, LYS_IN_YANG, features, ly_mod)) {
        if (fail) {
            *fail = 1;
        } else {
            sr_errinfo_new_ly(&err_info, ly_ctx);
        }
    }

    /* cleanup */
    free(features);
    ly_in_free(in, 0);
    return err_info;
}

/**
 * @brief Check whether some removed module is not a dependency of a non-removed module.
 *
 * @param[in] sr_mods Sysrepo module data.
 * @param[in] new_ctx Context with all scheduled module changes applied.
 * @param[out] fail Whether any scheduled module removal failed.
 * @return err_info, NULL on error.
 */
static sr_error_info_t *
sr_lydmods_sched_check_removed_modules(const struct lyd_node *sr_mods, const struct ly_ctx *new_ctx, int *fail)
{
    sr_error_info_t *err_info = NULL;
    struct lyd_node *node;
    struct ly_set *set = NULL;
    const char *mod_name, *revision;
    const struct lys_module *ly_mod;
    uint32_t i;

    assert(sr_mods);

    /* find all removed modules */
    if (lyd_find_xpath(sr_mods, "/" SR_YANG_MOD ":sysrepo-modules/module[removed]", &set)) {
        sr_errinfo_new_ly(&err_info, LYD_CTX(sr_mods));
        goto cleanup;
    } else if (!set->count) {
        /* nothing to do */
        goto cleanup;
    }

    /* check that the removed modules are not implemented in the new context */
    for (i = 0; i < set->count; ++i) {
        /* learn about the module */
        mod_name = NULL;
        revision = NULL;
        LY_LIST_FOR(lyd_child(set->dnodes[i]), node) {
            if (!strcmp(node->schema->name, "name")) {
                mod_name = LYD_CANON_VALUE(node);
            } else if (!strcmp(node->schema->name, "revision")) {
                revision = LYD_CANON_VALUE(node);
                break;
            }
        }
        assert(mod_name);

        ly_mod = ly_ctx_get_module(new_ctx, mod_name, revision);
        if (ly_mod && ly_mod->implemented) {
            /* this module cannot be removed */
            SR_LOG_WRN("Cannot remove module \"%s\" because some other installed module depends on it.", mod_name);

            /* we failed, do not apply any scheduled changes */
            *fail = 1;
            goto cleanup;
        }
    }

    /* success */

cleanup:
    ly_set_free(set, NULL);
    return err_info;
}

/**
 * @brief Load updated modules into context.
 *
 * @param[in] sr_mods Sysrepo module data.
 * @param[in] new_ctx Context to load updated modules into.
 * @param[out] change Whether there were any updated modules.
 * @return err_info, NULL on success.
 */
static sr_error_info_t *
sr_lydmods_sched_ctx_update_modules(const struct lyd_node *sr_mods, struct ly_ctx *new_ctx, int *change)
{
    sr_error_info_t *err_info = NULL;
    const struct lys_module *ly_mod;
    struct ly_set *set = NULL, *feat_set = NULL;
    uint32_t i;

    assert(sr_mods);

    /* find updated modules and change internal module data tree */
    if (lyd_find_xpath(sr_mods, "/" SR_YANG_MOD ":sysrepo-modules/module/updated-yang", &set)) {
        sr_errinfo_new_ly(&err_info, LYD_CTX(sr_mods));
        goto cleanup;
    }
    for (i = 0; i < set->count; ++i) {
        /* collect all enabled features */
        if (lyd_find_xpath(lyd_parent(set->dnodes[i]), "enabled-feature", &feat_set)) {
            sr_errinfo_new_ly(&err_info, LYD_CTX(sr_mods));
            goto cleanup;
        }

        /* change features according to the changes in lydmods data */
        if ((err_info = sr_lydmods_sched_change_features(lyd_parent(set->dnodes[i]), &feat_set, change))) {
            goto cleanup;
        }

        /* load the updated module */
        if ((err_info = sr_lys_parse_mem(new_ctx, LYD_CANON_VALUE(set->dnodes[i]), feat_set, &ly_mod, NULL))) {
            goto cleanup;
        }

        ly_set_free(feat_set, NULL);
        feat_set = NULL;
        *change = 1;
    }

    /* success */

cleanup:
    ly_set_free(set, NULL);
    ly_set_free(feat_set, NULL);
    return err_info;
}

/**
 * @brief Load new installed modules into context from sysrepo module data.
 *
 * @param[in] sr_mods Sysrepo module data.
 * @param[in] new_ctx Context to load the new modules into.
 * @param[out] change Whether any new modules were loaded.
 * @param[out] fail Whether any new dependant modules were not implemented.
 * @return err_info, NULL on success.
 */
static sr_error_info_t *
sr_lydmods_sched_ctx_install_modules(const struct lyd_node *sr_mods, struct ly_ctx *new_ctx, int *change, int *fail)
{
    sr_error_info_t *err_info = NULL;
    const struct lys_module *ly_mod;
    struct ly_set *set = NULL, *feat_set = NULL;
    uint32_t i;

    assert(sr_mods);

    if (lyd_find_xpath(sr_mods, "/" SR_YANG_MOD ":sysrepo-modules/installed-module/module-yang", &set)) {
        sr_errinfo_new_ly(&err_info, LYD_CTX(sr_mods));
        goto cleanup;
    }
    for (i = 0; i < set->count; ++i) {
        /* collect all enabled features */
        if (lyd_find_xpath(lyd_parent(set->dnodes[i]), "enabled-feature", &feat_set)) {
            sr_errinfo_new_ly(&err_info, LYD_CTX(sr_mods));
            goto cleanup;
        }

        /* change features according to the changes in lydmods data */
        if ((err_info = sr_lydmods_sched_change_features(lyd_parent(set->dnodes[i]), &feat_set, change))) {
            goto cleanup;
        }

        /* parse the module */
        if ((err_info = sr_lys_parse_mem(new_ctx, LYD_CANON_VALUE(set->dnodes[i]), feat_set, &ly_mod, fail))) {
            goto cleanup;
        }
        if (*fail) {
            sr_log_wrn_ly(new_ctx);
            SR_LOG_WRN("Installing module \"%s\" failed.", SR_LY_CHILD_VALUE(lyd_parent(set->dnodes[i])));
            goto cleanup;
        }

        ly_set_free(feat_set, NULL);
        feat_set = NULL;
        *change = 1;
    }

    /* success */

cleanup:
    ly_set_free(set, NULL);
    ly_set_free(feat_set, NULL);
    return err_info;
}

/**
 * @brief Apply all scheduled changes in sysrepo module data.
 * Note that @p sr_mods cannot be parsed with @p new_ctx because the context may be recompiled
 * and the links to schema broken.
 *
 * @param[in,out] sr_mods Sysrepo modules data tree.
 * @param[in,out] new_ctx Initalized context with no SR modules loaded. On return all SR modules are loaded
 * with all the changes (if any) applied.
 * @param[out] change Whether sysrepo module data were changed.
 * @param[out] fail Whether some changes in @p new_ctx are not valid. In that case this context
 * is not usable and needs to be created anew.
 * @return err_info, NULL on success.
 */
static sr_error_info_t *
sr_lydmods_sched_apply(struct lyd_node *sr_mods, struct ly_ctx *new_ctx, int *change, int *fail)
{
    sr_error_info_t *err_info = NULL;
    struct lyd_node *next, *next2, *sr_mod, *node;
    const struct lys_module *ly_mod;

    assert(sr_mods && new_ctx && change);
    assert(LYD_CTX(sr_mods) != new_ctx);

    SR_LOG_INF("Applying scheduled changes.");
    *change = 0;
    *fail = 0;

    /*
     * 1) create the new context, LY sysrepo data are not modified
     */

    /* load updated modules into new context */
    if ((err_info = sr_lydmods_sched_ctx_update_modules(sr_mods, new_ctx, change))) {
        goto cleanup;
    }

    /* load all remaining non-updated non-removed modules into new context */
    if ((err_info = sr_lydmods_ctx_load_modules(sr_mods, new_ctx, 0, 0, 1, change))) {
        goto cleanup;
    }

    /* install modules */
    if ((err_info = sr_lydmods_sched_ctx_install_modules(sr_mods, new_ctx, change, fail)) || *fail) {
        goto cleanup;
    }

    if (*change) {
        /* check that removed modules can really be removed */
        if ((err_info = sr_lydmods_sched_check_removed_modules(sr_mods, new_ctx, fail)) || *fail) {
            goto cleanup;
        }

        /* check that persistent module data can be loaded with updated modules */
        if ((err_info = sr_lydmods_sched_update_data(sr_mods, new_ctx, fail)) || *fail) {
            goto cleanup;
        }

        /*
         * 2) update LY sysrepo data, dependencies are created from scratch
         */
        LY_LIST_FOR_SAFE(lyd_child(sr_mods), next, sr_mod) {
            if (!strcmp(sr_mod->schema->name, "module")) {
                assert(!strcmp(lyd_child(sr_mod)->schema->name, "name"));
                LY_LIST_FOR_SAFE(lyd_child(sr_mod)->next, next2, node) {
                    if (!strcmp(node->schema->name, "removed")) {
                        if ((err_info = sr_lydmods_sched_finalize_module_remove(sr_mod, new_ctx, 0))) {
                            goto cleanup;
                        }
                        /* sr_mod was freed */
                        break;
                    } else if (!strcmp(node->schema->name, "updated-yang")) {
                        if ((err_info = sr_lydmods_sched_finalize_module_update(sr_mod, new_ctx))) {
                            goto cleanup;
                        }
                        /* sr_mod was freed */
                        break;
                    } else if (!strcmp(node->schema->name, "changed-feature")) {
                        if ((err_info = sr_lydmods_sched_finalize_module_change_features(sr_mod, new_ctx))) {
                            goto cleanup;
                        }
                        /* sr_mod children were freed, restart the iteration */
                        next2 = lyd_child(sr_mod)->next;
                    } else if (!strcmp(node->schema->name, "deps")
                            || !strcmp(node->schema->name, "inverse-deps")
                            || !strcmp(node->schema->name, "rpc")
                            || !strcmp(node->schema->name, "notification")) {
                        /* remove all stored dependencies, RPCs, and notifications of all the modules */
                        lyd_free_tree(node);
                    }
                }
            } else {
                assert(!strcmp(sr_mod->schema->name, "installed-module"));
                if ((err_info = sr_lydmods_sched_finalize_module_install(sr_mod, new_ctx))) {
                    goto cleanup;
                }
            }
        }

        /* now add (rebuild) dependencies and RPCs, notifications of all the modules */
        LY_LIST_FOR(lyd_child(sr_mods), sr_mod) {
            ly_mod = ly_ctx_get_module_implemented(new_ctx, LYD_CANON_VALUE(lyd_child(sr_mod)));
            assert(ly_mod);
            if ((err_info = sr_lydmods_add_all(sr_mod, ly_mod))) {
                goto cleanup;
            }
        }
    }

    /* success */

cleanup:
    if (!err_info) {
        if (*fail) {
            SR_LOG_WRN("Failed to apply some changes, leaving all changes scheduled.");
            *change = 0;
        } else if (*change) {
            SR_LOG_INF("Scheduled changes applied.");
        } else {
            SR_LOG_INF("No scheduled changes.");
        }
    }
    return err_info;
}

sr_error_info_t *
sr_lydmods_conn_ctx_update(sr_main_shm_t *main_shm, struct ly_ctx **ly_ctx, int apply_sched, int err_on_sched_fail,
        int *changed)
{
    sr_error_info_t *err_info = NULL;
    int chng, exists, fail, ctx_updated = 0;
    uint32_t conn_count;
    struct lyd_node *sr_mods = NULL;
    struct ly_ctx *sr_mods_ctx = NULL;

    chng = 0;

    /* LYDMODS LOCK */
    if ((err_info = sr_lydmods_lock(&main_shm->lydmods_lock, *ly_ctx, __func__))) {
        return err_info;
    }

    /* create temporary context for sr_mods */
    if ((err_info = sr_shmmain_ly_ctx_init(&sr_mods_ctx))) {
        goto cleanup;
    }

    /* check whether any internal module data exist */
    if ((err_info = sr_lydmods_exists(&exists))) {
        goto cleanup;
    }
    if (!exists) {
        /* create new persistent module data file */
        if ((err_info = sr_lydmods_create(sr_mods_ctx, &sr_mods))) {
            goto cleanup;
        }
        chng = 1;
    } else {
        /* parse sysrepo module data */
        if ((err_info = sr_lydmods_parse(sr_mods_ctx, &sr_mods))) {
            goto cleanup;
        }
        if (apply_sched) {
            /* apply scheduled changes if we can */
            if ((err_info = sr_conn_info(NULL, NULL, &conn_count, NULL, NULL))) {
                goto cleanup;
            }
            if (!conn_count) {
                if ((err_info = sr_lydmods_sched_apply(sr_mods, *ly_ctx, &chng, &fail))) {
                    goto cleanup;
                }
                if (fail) {
                    if (err_on_sched_fail) {
                        sr_errinfo_new(&err_info, SR_ERR_OPERATION_FAILED, NULL, "Applying scheduled changes failed.");
                        goto cleanup;
                    }

                    /* the context is not valid anymore, we have to create it from scratch in the connection */
                    ly_ctx_destroy(*ly_ctx, NULL);
                    if ((err_info = sr_shmmain_ly_ctx_init(ly_ctx))) {
                        goto cleanup;
                    }
                } else {
                    ctx_updated = 1;
                }
            } else {
                SR_LOG_INF("Scheduled changes not applied because of other existing connections.");
            }
        }
    }

    /* update the connection context modules */
    if (!ctx_updated) {
        if ((err_info = sr_lydmods_ctx_load_modules(sr_mods, *ly_ctx, 1, 1, 0, NULL))) {
            goto cleanup;
        }
    }

    if (chng) {
        /* store updated internal sysrepo data */
        if ((err_info = sr_lydmods_print(&sr_mods))) {
            goto cleanup;
        }
    }

    /* success */
    if (changed) {
        *changed = chng;
    }

cleanup:
    /* LYDMODS UNLOCK */
    sr_munlock(&main_shm->lydmods_lock);

    lyd_free_all(sr_mods);
    ly_ctx_destroy(sr_mods_ctx, NULL);
    return err_info;
}

sr_error_info_t *
sr_lydmods_deferred_add_module(sr_main_shm_t *main_shm, struct ly_ctx *ly_ctx, const struct lys_module *ly_mod,
        const char **features)
{
    sr_error_info_t *err_info = NULL;
    struct lyd_node *sr_mods = NULL, *inst_mod;
    struct ly_set *set = NULL;
    char *path = NULL, *yang_str = NULL;
    int i;

    /* LYDMODS LOCK */
    if ((err_info = sr_lydmods_lock(&main_shm->lydmods_lock, ly_ctx, __func__))) {
        return err_info;
    }

    /* parse current module information */
    if ((err_info = sr_lydmods_parse(ly_ctx, &sr_mods))) {
        goto cleanup;
    }

    /* check that the module is not already marked for installation */
    if (asprintf(&path, "installed-module[name=\"%s\"]", ly_mod->name) == -1) {
        SR_ERRINFO_MEM(&err_info);
        goto cleanup;
    }
    SR_CHECK_INT_GOTO(lyd_find_xpath(sr_mods, path, &set), err_info, cleanup);
    if (set->count == 1) {
        sr_errinfo_new(&err_info, SR_ERR_EXISTS, NULL, "Module \"%s\" already scheduled for installation.", ly_mod->name);
        goto cleanup;
    }

    /* store all info for installation */
    if (lyd_new_path(sr_mods, NULL, path, NULL, 0, &inst_mod)) {
        sr_errinfo_new_ly(&err_info, ly_ctx);
        goto cleanup;
    }

    if (ly_mod->revision && lyd_new_term(inst_mod, NULL, "revision", ly_mod->revision, 0, NULL)) {
        sr_errinfo_new_ly(&err_info, ly_ctx);
        goto cleanup;
    }

    for (i = 0; features && features[i]; ++i) {
        if (lyd_new_term(inst_mod, NULL, "enabled-feature", features[i], 0, NULL)) {
            sr_errinfo_new_ly(&err_info, ly_ctx);
            goto cleanup;
        }
    }

    /* print the module into memory */
    if (lys_print_mem(&yang_str, ly_mod, LYS_OUT_YANG, 0)) {
        sr_errinfo_new_ly(&err_info, ly_mod->ctx);
        goto cleanup;
    }

    if (lyd_new_term(inst_mod, NULL, "module-yang", yang_str, 0, NULL)) {
        sr_errinfo_new_ly(&err_info, ly_ctx);
        goto cleanup;
    }

    /* store the updated persistent data tree */
    if ((err_info = sr_lydmods_print(&sr_mods))) {
        goto cleanup;
    }

    SR_LOG_INF("Module \"%s\" scheduled for installation.", ly_mod->name);

cleanup:
    /* LYDMODS UNLOCK */
    sr_munlock(&main_shm->lydmods_lock);

    free(path);
    free(yang_str);
    ly_set_free(set, NULL);
    lyd_free_all(sr_mods);
    return err_info;
}

sr_error_info_t *
sr_lydmods_unsched_add_module(sr_main_shm_t *main_shm, struct ly_ctx *ly_ctx, const char *module_name)
{
    sr_error_info_t *err_info = NULL;
    struct lyd_node *sr_mods = NULL;
    struct ly_set *set = NULL;
    char *path = NULL;

    /* LYDMODS LOCK */
    if ((err_info = sr_lydmods_lock(&main_shm->lydmods_lock, ly_ctx, __func__))) {
        return err_info;
    }

    /* parse current module information */
    if ((err_info = sr_lydmods_parse(ly_ctx, &sr_mods))) {
        goto cleanup;
    }

    /* check that the module is scheduled for installation */
    if (asprintf(&path, "installed-module[name=\"%s\"]", module_name) == -1) {
        SR_ERRINFO_MEM(&err_info);
        goto cleanup;
    }
    SR_CHECK_INT_GOTO(lyd_find_xpath(sr_mods, path, &set), err_info, cleanup);
    if (!set->count) {
        sr_errinfo_new(&err_info, SR_ERR_NOT_FOUND, NULL, "Module \"%s\" not scheduled for installation.", module_name);
        goto cleanup;
    }

    /* unschedule installation */
    lyd_free_tree(set->dnodes[0]);

    /* store the updated persistent data tree */
    if ((err_info = sr_lydmods_print(&sr_mods))) {
        goto cleanup;
    }

    SR_LOG_INF("Module \"%s\" installation unscheduled.", module_name);

cleanup:
    /* LYDMODS UNLOCK */
    sr_munlock(&main_shm->lydmods_lock);

    free(path);
    ly_set_free(set, NULL);
    lyd_free_all(sr_mods);
    return err_info;
}

/**
 * @brief Load an installed module from sysrepo module data into a context with any other installed modules.
 *
 * @param[in] sr_mods Sysrepo modules data tree.
 * @param[in] ly_ctx Context to parse the module into.
 * @param[in] module_name Name of the module to find.
 * @param[out] ly_mod Parsed module.
 * @return err_info, NULL on success.
 */
static sr_error_info_t *
sr_lydmods_ctx_load_installed_module_all(const struct lyd_node *sr_mods, struct ly_ctx *ly_ctx, const char *module_name,
        const struct lys_module **ly_mod)
{
    sr_error_info_t *err_info = NULL;
    struct ly_set *set = NULL;
    const struct lys_module *lmod;
    uint32_t i;

    *ly_mod = NULL;

    /* find all scheduled modules */
    SR_CHECK_INT_GOTO(lyd_find_xpath(sr_mods, "installed-module/module-yang", &set), err_info, cleanup);

    /* load all the modules, it must succeed */
    for (i = 0; i < set->count; ++i) {
        if (lys_parse_mem(ly_ctx, LYD_CANON_VALUE(set->dnodes[i]), LYS_IN_YANG, &lmod)) {
            sr_errinfo_new_ly(&err_info, ly_ctx);
            SR_ERRINFO_INT(&err_info);
            goto cleanup;
        }

        /* just enable all features */
        if ((err_info = sr_lydmods_ctx_load_module(lyd_parent(set->dnodes[i]), ly_ctx, 1, NULL, NULL))) {
            goto cleanup;
        }

        if (!strcmp(lmod->name, module_name)) {
            /* the required module was found */
            *ly_mod = lmod;
        }
    }

    if (!*ly_mod) {
        sr_errinfo_new(&err_info, SR_ERR_NOT_FOUND, NULL, "Module \"%s\" not scheduled for installation.", module_name);
        goto cleanup;
    }

    /* success */

cleanup:
    ly_set_free(set, NULL);
    return err_info;
}

sr_error_info_t *
sr_lydmods_deferred_add_module_data(sr_main_shm_t *main_shm, struct ly_ctx *ly_ctx, const char *module_name,
        const char *data, const char *data_path, LYD_FORMAT format)
{
    sr_error_info_t *err_info = NULL;
    struct ly_set *set = NULL;
    struct lyd_node *node, *sr_mods = NULL, *mod_data = NULL;
    char *path = NULL, *data_json = NULL;
    const struct lys_module *ly_mod;
    LY_ERR lyrc;

    assert((data && !data_path) || (!data && data_path));

    /* LYDMODS LOCK */
    if ((err_info = sr_lydmods_lock(&main_shm->lydmods_lock, ly_ctx, __func__))) {
        return err_info;
    }

    /* parse sysrepo module data */
    if ((err_info = sr_lydmods_parse(ly_ctx, &sr_mods))) {
        goto cleanup;
    }

    /* update load all the modules into context */
    if ((err_info = sr_lydmods_ctx_load_modules(sr_mods, ly_ctx, 1, 1, 0, NULL))) {
        goto cleanup;
    }

    /* load the module to be installed */
    if ((err_info = sr_lydmods_ctx_load_installed_module_all(sr_mods, ly_ctx, module_name, &ly_mod))) {
        goto cleanup;
    }

    /* parse module data */
    if (data_path) {
        lyrc = lyd_parse_data_path(ly_ctx, data_path, format, LYD_PARSE_ONLY | LYD_PARSE_STRICT, 0, &mod_data);
    } else {
        lyrc = lyd_parse_data_mem(ly_ctx, data, format, LYD_PARSE_ONLY | LYD_PARSE_STRICT, 0, &mod_data);
    }
    if (lyrc) {
        sr_errinfo_new_ly(&err_info, ly_ctx);
        goto cleanup;
    }

    /* check that there are only this module data */
    LY_LIST_FOR(mod_data, node) {
        if (!(node->flags & LYD_DEFAULT) && (lyd_owner_module(node) != ly_mod)) {
            sr_errinfo_new(&err_info, SR_ERR_UNSUPPORTED, NULL, "Only data for the module \"%s\" can be set.", module_name);
            goto cleanup;
        }
    }

    /* find the module */
    if (asprintf(&path, "installed-module[name=\"%s\"]", module_name) == -1) {
        SR_ERRINFO_MEM(&err_info);
        goto cleanup;
    }
    SR_CHECK_INT_GOTO(lyd_find_xpath(sr_mods, path, &set), err_info, cleanup);
    if (!set->count) {
        sr_errinfo_new(&err_info, SR_ERR_EXISTS, NULL, "Module \"%s\" not scheduled for installation.", module_name);
        goto cleanup;
    }

    /* remove any previously set data */
    LY_LIST_FOR(lyd_child(set->dnodes[0]), node) {
        if (!strcmp(node->schema->name, "data")) {
            lyd_free_tree(node);
            break;
        }
    }

    /* print into buffer */
    if (lyd_print_mem(&data_json, mod_data, LYD_JSON, LYD_PRINT_WITHSIBLINGS)) {
        sr_errinfo_new_ly(&err_info, ly_ctx);
        goto cleanup;
    }

    /* add into module */
    if (lyd_new_term(set->dnodes[0], NULL, "data", data_json, 0, NULL)) {
        goto cleanup;
    }

    /* store updated sysrepo module data */
    if ((err_info = sr_lydmods_print(&sr_mods))) {
        goto cleanup;
    }

    /* success */

cleanup:
    /* LYDMODS UNLOCK */
    sr_munlock(&main_shm->lydmods_lock);

    free(path);
    free(data_json);
    ly_set_free(set, NULL);
    lyd_free_all(sr_mods);
    lyd_free_all(mod_data);
    return err_info;
}

sr_error_info_t *
sr_lydmods_deferred_del_module(sr_main_shm_t *main_shm, struct ly_ctx *ly_ctx, const char *mod_name)
{
    sr_error_info_t *err_info = NULL;
    struct lyd_node *sr_mods = NULL;
    struct ly_set *set = NULL;
    char *path = NULL;

    /* LYDMODS LOCK */
    if ((err_info = sr_lydmods_lock(&main_shm->lydmods_lock, ly_ctx, __func__))) {
        return err_info;
    }

    /* parse current module information */
    if ((err_info = sr_lydmods_parse(ly_ctx, &sr_mods))) {
        goto cleanup;
    }

    /* check that the module is not already marked for deletion */
    if (asprintf(&path, "module[name=\"%s\"]/removed", mod_name) == -1) {
        SR_ERRINFO_MEM(&err_info);
        goto cleanup;
    }
    SR_CHECK_INT_GOTO(lyd_find_xpath(sr_mods, path, &set), err_info, cleanup);
    if (set->count == 1) {
        sr_errinfo_new(&err_info, SR_ERR_EXISTS, NULL, "Module \"%s\" already scheduled for deletion.", mod_name);
        goto cleanup;
    }

    /* mark for deletion */
    if (lyd_new_path(sr_mods, NULL, path, NULL, 0, NULL)) {
        sr_errinfo_new_ly(&err_info, ly_ctx);
        goto cleanup;
    }

    /* store the updated persistent data tree */
    if ((err_info = sr_lydmods_print(&sr_mods))) {
        goto cleanup;
    }

    SR_LOG_INF("Module \"%s\" scheduled for deletion.", mod_name);

cleanup:
    /* LYDMODS UNLOCK */
    sr_munlock(&main_shm->lydmods_lock);

    free(path);
    ly_set_free(set, NULL);
    lyd_free_all(sr_mods);
    return err_info;
}

/**
 * @brief Unchedule module (with any implemented dependencies) deletion from internal sysrepo data.
 *
 * @param[in] main_shm_add Main SHM mapping address.
 * @param[in] sr_mods Internal sysrepo data to modify.
 * @param[in] ly_mod Module whose removal to unschedule.
 * @param[in] first Whether this is the first module or just a dependency.
 * @return err_info, NULL on success.
 */
static sr_error_info_t *
sr_lydmods_unsched_del_module_r(struct lyd_node *sr_mods, const struct lys_module *ly_mod, int first)
{
    sr_error_info_t *err_info = NULL;
    struct ly_set *set = NULL;
    char *path = NULL;
    uint32_t i;

    /* check whether the module is marked for deletion */
    if (asprintf(&path, "module[name=\"%s\"]/removed", ly_mod->name) == -1) {
        SR_ERRINFO_MEM(&err_info);
        goto cleanup;
    }
    SR_CHECK_INT_GOTO(lyd_find_xpath(sr_mods, path, &set), err_info, cleanup);
    if (!set->count) {
        if (first) {
            sr_errinfo_new(&err_info, SR_ERR_NOT_FOUND, NULL, "Module \"%s\" not scheduled for deletion.", ly_mod->name);
            goto cleanup;
        }
    } else {
        assert(set->count == 1);
        lyd_free_tree(set->dnodes[0]);
        SR_LOG_INF("Module \"%s\" deletion unscheduled.", ly_mod->name);
    }
    first = 0;

    /* recursively check all imported implemented modules */
    LY_ARRAY_FOR(ly_mod->parsed->imports, i) {
        if (ly_mod->parsed->imports[i].module->implemented) {
            if ((err_info = sr_lydmods_unsched_del_module_r(sr_mods, ly_mod->parsed->imports[i].module, 0))) {
                goto cleanup;
            }
        }
    }

cleanup:
    free(path);
    ly_set_free(set, NULL);
    return err_info;
}

sr_error_info_t *
sr_lydmods_unsched_del_module_with_imps(sr_main_shm_t *main_shm, struct ly_ctx *ly_ctx, const struct lys_module *ly_mod)
{
    sr_error_info_t *err_info = NULL;
    struct lyd_node *sr_mods = NULL;

    /* LYDMODS LOCK */
    if ((err_info = sr_lydmods_lock(&main_shm->lydmods_lock, ly_ctx, __func__))) {
        return err_info;
    }

    /* parse current module information */
    if ((err_info = sr_lydmods_parse(ly_ctx, &sr_mods))) {
        goto cleanup;
    }

    /* try to unschedule deletion */
    if ((err_info = sr_lydmods_unsched_del_module_r(sr_mods, ly_mod, 1))) {
        goto cleanup;
    }

    /* store the updated persistent data tree */
    err_info = sr_lydmods_print(&sr_mods);

cleanup:
    /* LYDMODS UNLOCK */
    sr_munlock(&main_shm->lydmods_lock);

    lyd_free_all(sr_mods);
    return err_info;
}

sr_error_info_t *
sr_lydmods_deferred_upd_module(sr_main_shm_t *main_shm, struct ly_ctx *ly_ctx, const struct lys_module *ly_upd_mod)
{
    sr_error_info_t *err_info = NULL;
    struct lyd_node *sr_mods = NULL;
    struct ly_set *set = NULL;
    char *path = NULL, *yang_str = NULL;

    /* LYDMODS LOCK */
    if ((err_info = sr_lydmods_lock(&main_shm->lydmods_lock, ly_ctx, __func__))) {
        return err_info;
    }

    /* parse current module information */
    if ((err_info = sr_lydmods_parse(ly_ctx, &sr_mods))) {
        goto cleanup;
    }

    /* check that the module is not already marked for update */
    if (asprintf(&path, "module[name=\"%s\"]/updated-yang", ly_upd_mod->name) == -1) {
        SR_ERRINFO_MEM(&err_info);
        goto cleanup;
    }
    SR_CHECK_INT_GOTO(lyd_find_xpath(sr_mods, path, &set), err_info, cleanup);
    if (set->count == 1) {
        sr_errinfo_new(&err_info, SR_ERR_EXISTS, NULL, "Module \"%s\" already scheduled for an update.", ly_upd_mod->name);
        goto cleanup;
    }

    /* print the module into memory */
    if (lys_print_mem(&yang_str, ly_upd_mod, LYS_OUT_YANG, LYS_PRINT_SHRINK)) {
        sr_errinfo_new_ly(&err_info, ly_upd_mod->ctx);
        goto cleanup;
    }

    /* mark for update */
    if (lyd_new_path(sr_mods, NULL, path, yang_str, 0, NULL)) {
        sr_errinfo_new_ly(&err_info, ly_ctx);
        goto cleanup;
    }

    /* store the updated persistent data tree */
    if ((err_info = sr_lydmods_print(&sr_mods))) {
        goto cleanup;
    }

    SR_LOG_INF("Module \"%s\" scheduled for an update.", ly_upd_mod->name);

cleanup:
    /* LYDMODS UNLOCK */
    sr_munlock(&main_shm->lydmods_lock);

    free(path);
    free(yang_str);
    ly_set_free(set, NULL);
    lyd_free_all(sr_mods);
    return err_info;
}

sr_error_info_t *
sr_lydmods_unsched_upd_module(sr_main_shm_t *main_shm, struct ly_ctx *ly_ctx, const char *mod_name)
{
    sr_error_info_t *err_info = NULL;
    struct lyd_node *sr_mods = NULL;
    struct ly_set *set = NULL;
    char *path = NULL;

    /* LYDMODS LOCK */
    if ((err_info = sr_lydmods_lock(&main_shm->lydmods_lock, ly_ctx, __func__))) {
        return err_info;
    }

    /* parse current module information */
    if ((err_info = sr_lydmods_parse(ly_ctx, &sr_mods))) {
        goto cleanup;
    }

    /* check whether the module is marked for update */
    if (asprintf(&path, "module[name=\"%s\"]/updated-yang", mod_name) == -1) {
        SR_ERRINFO_MEM(&err_info);
        goto cleanup;
    }
    SR_CHECK_INT_GOTO(lyd_find_xpath(sr_mods, path, &set), err_info, cleanup);
    if (!set->count) {
        sr_errinfo_new(&err_info, SR_ERR_NOT_FOUND, NULL, "Module \"%s\" not scheduled for an update.", mod_name);
        goto cleanup;
    }

    assert(set->count == 1);
    /* free the "updated-yang" node */
    lyd_free_tree(set->dnodes[0]);

    /* store the updated persistent data tree */
    if ((err_info = sr_lydmods_print(&sr_mods))) {
        goto cleanup;
    }

    SR_LOG_INF("Module \"%s\" update unscheduled.", mod_name);

cleanup:
    /* LYDMODS UNLOCK */
    sr_munlock(&main_shm->lydmods_lock);

    free(path);
    ly_set_free(set, NULL);
    lyd_free_all(sr_mods);
    return err_info;
}

sr_error_info_t *
sr_lydmods_deferred_change_feature(sr_main_shm_t *main_shm, struct ly_ctx *ly_ctx, const struct lys_module *ly_mod,
        const char *feat_name, int to_enable, int is_enabled)
{
    sr_error_info_t *err_info = NULL;
    struct lyd_node *sr_mods = NULL;
    struct lyd_node_term *leaf;
    struct ly_set *set = NULL;
    char *path = NULL;

    /* LYDMODS LOCK */
    if ((err_info = sr_lydmods_lock(&main_shm->lydmods_lock, ly_ctx, __func__))) {
        return err_info;
    }

    /* parse current module information */
    if ((err_info = sr_lydmods_parse(ly_ctx, &sr_mods))) {
        goto cleanup;
    }

    /* check that the feature is not already marked for change */
    if (asprintf(&path, "module[name=\"%s\"]/changed-feature[name=\"%s\"]/change",
            ly_mod->name, feat_name) == -1) {
        SR_ERRINFO_MEM(&err_info);
        goto cleanup;
    }
    SR_CHECK_INT_GOTO(lyd_find_xpath(sr_mods, path, &set), err_info, cleanup);
    if (set->count == 1) {
        leaf = (struct lyd_node_term *)set->dnodes[0];

        if ((to_enable && !strcmp(LYD_CANON_VALUE(leaf), "enable")) ||
                (!to_enable && !strcmp(LYD_CANON_VALUE(leaf), "disable"))) {
            sr_errinfo_new(&err_info, SR_ERR_EXISTS, NULL, "Module \"%s\" feature \"%s\" already scheduled to be %s.",
                    ly_mod->name, feat_name, to_enable ? "enabled" : "disabled");
            goto cleanup;
        }

        /* unschedule the feature change */
        lyd_free_tree(lyd_parent(set->dnodes[0]));
        SR_LOG_INF("Module \"%s\" feature \"%s\" %s unscheduled.", ly_mod->name, feat_name,
                to_enable ? "disabling" : "enabling");
    } else {
        if ((to_enable && is_enabled) || (!to_enable && !is_enabled)) {
            sr_errinfo_new(&err_info, SR_ERR_EXISTS, NULL, "Module \"%s\" feature \"%s\" is already %s.",
                    ly_mod->name, feat_name, to_enable ? "enabled" : "disabled");
            goto cleanup;
        }

        /* schedule the feature change */
        if (lyd_new_path(sr_mods, NULL, path, to_enable ? "enable" : "disable", 0, NULL)) {
            sr_errinfo_new_ly(&err_info, ly_ctx);
            goto cleanup;
        }

        SR_LOG_INF("Module \"%s\" feature \"%s\" %s scheduled.", ly_mod->name, feat_name,
                to_enable ? "enabling" : "disabling");
    }

    /* store the updated persistent data tree */
    if ((err_info = sr_lydmods_print(&sr_mods))) {
        goto cleanup;
    }

cleanup:
    /* LYDMODS UNLOCK */
    sr_munlock(&main_shm->lydmods_lock);

    free(path);
    ly_set_free(set, NULL);
    lyd_free_all(sr_mods);
    return err_info;
}

/**
 * @brief Update replay support of a module.
 *
 * @param[in,out] sr_mod Module to update.
 * @param[in] replay_support Whether replay should be enabled or disabled.
 * @param[in] s_replay Schema node of replay support.
 * @return err_info, NULL on success.
 */
static sr_error_info_t *
sr_lydmods_update_replay_support_module(struct lyd_node *sr_mod, int replay_support, const struct lysc_node *s_replay)
{
    sr_error_info_t *err_info = NULL;
    struct lyd_node *sr_replay;
    char buf[21];
    time_t from_ts, to_ts;

    lyd_find_sibling_val(lyd_child(sr_mod), s_replay, NULL, 0, &sr_replay);
    if (!replay_support && sr_replay) {
        /* remove replay support */
        lyd_free_tree(sr_replay);
    } else if (replay_support && !sr_replay) {
        /* find earliest stored notification or use current time */
        if ((err_info = sr_replay_find_file(LYD_CANON_VALUE(lyd_child(sr_mod)), 1, 0, &from_ts, &to_ts))) {
            return err_info;
        }
        if (!from_ts) {
            from_ts = time(NULL);
        }
        sprintf(buf, "%ld", (long int)from_ts);

        /* add replay support */
        SR_CHECK_LY_RET(lyd_new_term(sr_mod, NULL, "replay-support", buf, 0, NULL), LYD_CTX(sr_mod), err_info);
    }

    return NULL;
}

sr_error_info_t *
sr_lydmods_update_replay_support(sr_main_shm_t *main_shm, struct ly_ctx *ly_ctx, const char *mod_name, int replay_support)
{
    sr_error_info_t *err_info = NULL;
    struct lyd_node *sr_mods = NULL, *sr_mod;
    char *pred = NULL;
    const struct lysc_node *s_mod, *s_replay;

    /* find schema nodes */
    s_mod = lys_find_path(ly_ctx, NULL, "/sysrepo:sysrepo-modules/module", 0);
    assert(s_mod);
    s_replay = lys_find_path(NULL, s_mod, "replay-support", 0);
    assert(s_replay);

    /* LYDMODS LOCK */
    if ((err_info = sr_lydmods_lock(&main_shm->lydmods_lock, ly_ctx, __func__))) {
        return err_info;
    }

    /* parse current module information */
    if ((err_info = sr_lydmods_parse(ly_ctx, &sr_mods))) {
        goto cleanup;
    }

    if (mod_name) {
        if (asprintf(&pred, "[name=\"%s\"]", mod_name) == -1) {
            SR_ERRINFO_MEM(&err_info);
            goto cleanup;
        }

        /* we expect the module to exist */
        lyd_find_sibling_val(lyd_child(sr_mods), s_mod, pred, strlen(pred), &sr_mod);
        assert(sr_mod);

        /* set replay support */
        if ((err_info = sr_lydmods_update_replay_support_module(sr_mod, replay_support, s_replay))) {
            goto cleanup;
        }
    } else {
        LY_LIST_FOR(lyd_child(sr_mods), sr_mod) {
            if (sr_mod->schema != s_mod) {
                continue;
            }

            /* set replay support */
            if ((err_info = sr_lydmods_update_replay_support_module(sr_mod, replay_support, s_replay))) {
                goto cleanup;
            }
        }
    }

    /* store the updated persistent data tree */
    if ((err_info = sr_lydmods_print(&sr_mods))) {
        goto cleanup;
    }

    /* success */

cleanup:
    /* LYDMODS UNLOCK */
    sr_munlock(&main_shm->lydmods_lock);

    free(pred);
    lyd_free_all(sr_mods);
    return err_info;
}<|MERGE_RESOLUTION|>--- conflicted
+++ resolved
@@ -1070,46 +1070,6 @@
 }
 
 /**
-<<<<<<< HEAD
- * @brief Learn whether any module in a set augments/deviates a specific module.
- *
- * It is expected the modules are from the same context.
- *
- * @param[in] mod Module that can be augmented/deviated.
- * @param[in] mod_set Set with modules possibly augmenting/deviating @p mod.
- * @return Whether any module in @p mod_set was augmenting/deviating @p mod.
- */
-static int
-sr_contains_dev_aug_module(const struct lys_module *ly_mod, struct ly_set *mod_set)
-{
-    const struct lys_module *mod;
-    uint32_t i;
-    LY_ARRAY_COUNT_TYPE u;
-
-    for (i = 0; i < mod_set->count; ++i) {
-        mod = mod_set->objs[i];
-
-        /* deviations */
-        LY_ARRAY_FOR(ly_mod->deviated_by, u) {
-            if (ly_mod->deviated_by[u] == mod) {
-                return 1;
-            }
-        }
-
-        /* augments */
-        LY_ARRAY_FOR(ly_mod->augmented_by, u) {
-            if (ly_mod->augmented_by[u] == mod) {
-                return 1;
-            }
-        }
-    }
-
-    return 0;
-}
-
-/**
-=======
->>>>>>> 36e01e3d
  * @brief Check that persistent (startup) module data can be loaded into updated context.
  * On success print the new updated LYB data.
  *
@@ -1244,86 +1204,30 @@
         goto cleanup;
     }
 
-<<<<<<< HEAD
-    /* print all modules data with the updated module context if the new data is different from the old ones,
-     * then free them, no longer needed
-     */
+    /* print all modules data with the updated module context and free them, no longer needed */
     for (idx = 0; idx < mod_set->count; ++idx) {
-        LY_ERR lyrc;
-        int ctx_changed;
-
         ly_mod = mod_set->objs[idx];
-
-        /* check whether a removed module was not augmenting/deviating this module,
-         * if it was, we must always write the data because their metadata changed */
-        ctx_changed = sr_contains_dev_aug_module(ly_ctx_get_module_implemented(old_ctx, ly_mod->name), del_mod_set);
-
-        /* startup data */
-        lyd_free_siblings(new_mod_data);
-        lyd_free_siblings(old_mod_data);
-        new_mod_data = sr_module_data_unlink(&new_start_data, ly_mod);
-        old_mod_data = sr_module_data_unlink(&old_start_data, ly_mod);
-
-        if (ctx_changed) {
-            lyrc = LY_ENOT;
-        } else {
-            lyrc = lyd_compare_siblings(new_mod_data, old_mod_data, LYD_COMPARE_FULL_RECURSION | LYD_COMPARE_DEFAULTS);
-        }
-        if (lyrc && (lyrc != LY_ENOT)) {
-            sr_errinfo_new_ly(&err_info, new_ctx);
-            goto cleanup;
-        }
-        if ((lyrc == LY_ENOT) && (err_info = sr_module_file_data_set(ly_mod->name, SR_DS_STARTUP, new_mod_data, O_CREAT,
-                SR_FILE_PERM))) {
-            goto cleanup;
-        }
-
-        /* running data */
-        lyd_free_siblings(new_mod_data);
-        lyd_free_siblings(old_mod_data);
-        new_mod_data = sr_module_data_unlink(&new_start_data, ly_mod);
-        old_mod_data = sr_module_data_unlink(&old_start_data, ly_mod);
-
-        if (ctx_changed) {
-            lyrc = LY_ENOT;
-        } else {
-            lyrc = lyd_compare_siblings(new_mod_data, old_mod_data, LYD_COMPARE_FULL_RECURSION | LYD_COMPARE_DEFAULTS);
-        }
-        if (lyrc && (lyrc != LY_ENOT)) {
-            sr_errinfo_new_ly(&err_info, new_ctx);
-            goto cleanup;
-        }
-        if ((lyrc == LY_ENOT) && (err_info = sr_module_file_data_set(ly_mod->name, SR_DS_RUNNING, new_mod_data, O_CREAT,
-                SR_FILE_PERM))) {
-            goto cleanup;
-        }
-=======
-    /* print all modules data with the updated module context and free them, no longer needed */
-    for (idx = 0; idx < mod_set->number; ++idx) {
-        ly_mod = (struct lys_module *)mod_set->set.g[idx];
 
         /* startup data */
         mod_data = sr_module_data_unlink(&new_start_data, ly_mod);
         if ((err_info = sr_module_file_data_set(ly_mod->name, SR_DS_STARTUP, mod_data, O_CREAT, SR_FILE_PERM))) {
-            lyd_free_withsiblings(mod_data);
-            goto cleanup;
-        }
-        lyd_free_withsiblings(mod_data);
+            lyd_free_siblings(mod_data);
+            goto cleanup;
+        }
+        lyd_free_siblings(mod_data);
 
         /* running data */
         mod_data = sr_module_data_unlink(&new_run_data, ly_mod);
         if ((err_info = sr_module_file_data_set(ly_mod->name, SR_DS_RUNNING, mod_data, O_CREAT, SR_FILE_PERM))) {
-            lyd_free_withsiblings(mod_data);
-            goto cleanup;
-        }
-        lyd_free_withsiblings(mod_data);
->>>>>>> 36e01e3d
+            lyd_free_siblings(mod_data);
+            goto cleanup;
+        }
+        lyd_free_siblings(mod_data);
     }
 
     /* success */
 
 cleanup:
-<<<<<<< HEAD
     ly_set_free(mod_set, NULL);
     ly_set_free(del_mod_set, NULL);
     ly_set_free(startup_set, NULL);
@@ -1331,17 +1235,6 @@
     lyd_free_siblings(new_start_data);
     lyd_free_siblings(old_run_data);
     lyd_free_siblings(new_run_data);
-    lyd_free_siblings(new_mod_data);
-    lyd_free_siblings(old_mod_data);
-=======
-    ly_set_free(mod_set);
-    ly_set_free(del_mod_set);
-    ly_set_free(startup_set);
-    lyd_free_withsiblings(old_start_data);
-    lyd_free_withsiblings(new_start_data);
-    lyd_free_withsiblings(old_run_data);
-    lyd_free_withsiblings(new_run_data);
->>>>>>> 36e01e3d
     free(start_data_json);
     free(run_data_json);
     ly_ctx_destroy(old_ctx, NULL);
