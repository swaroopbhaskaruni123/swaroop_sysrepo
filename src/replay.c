--- conflicted
+++ resolved
@@ -665,7 +665,7 @@
 
     /* parse the notification */
     ly_in_new_memory(notif_lyb, &in);
-    if (lyd_parse_notif(ly_ctx, in, LYD_LYB, notif, NULL)) {
+    if (lyd_parse_op(ly_ctx, NULL, in, LYD_LYB, LYD_TYPE_NOTIF_YANG, notif, NULL)) {
         sr_errinfo_new_ly(&err_info, ly_ctx);
         goto cleanup;
     }
@@ -815,13 +815,8 @@
     if (fd > -1) {
         close(fd);
     }
-<<<<<<< HEAD
+    sr_session_stop(ev_sess);
     lyd_free_all(notif);
     ly_set_free(set, NULL);
-=======
-    sr_session_stop(ev_sess);
-    lyd_free_withsiblings(notif);
-    ly_set_free(set);
->>>>>>> f7ede1aa
     return err_info;
 }