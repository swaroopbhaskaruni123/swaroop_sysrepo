--- conflicted
+++ resolved
@@ -4566,184 +4566,7 @@
         }
 
         /* set the default flag after all nested containers were copied */
-<<<<<<< HEAD
         node->flags |= LYD_DEFAULT;
-=======
-        node->dflt = 1;
-    }
-
-    return NULL;
-}
-
-/**
- * @brief Decide whether a container has meaning, which causes it not to be created automatically as
- * a special default value.
- *
- * @param[in] snode Schema node of the container to examine.
- * @param[in] siblings First data sibling of the container.
- * @return 0 if it has no meaning and should be created automatically,
- * @return non-zero otherwise.
- */
-static int
-sr_lyd_cont_has_meaning(const struct lys_node *snode, const struct lyd_node *siblings)
-{
-    const struct lys_node *schild;
-    struct lyd_node *node;
-    struct lys_node *parent;
-
-    assert(snode->nodetype == LYS_CONTAINER);
-
-    if (((struct lys_node_container *)snode)->presence) {
-        /* presence containers always carry some meaning */
-        return 1;
-    }
-
-    parent = lys_parent(snode);
-    assert(!parent || parent->nodetype != LYS_CHOICE);
-
-    if (parent && parent->nodetype == LYS_USES) {
-        parent = lys_parent(parent);
-    }
-
-    if (parent && parent->nodetype == LYS_CASE) {
-        /* container is in a case and in case no other nodes from the case exist, it would carry
-         * meaning of selecting the case */
-        schild = NULL;
-        while ((schild = lys_getnext(schild, parent, NULL, 0))) {
-            if (schild == snode) {
-                continue;
-            }
-
-            /* does this other node from the case exist? */
-            lyd_find_sibling_val(siblings, schild, NULL, &node);
-            if (node) {
-                /* this other node exists meaning this NP container has no meaning */
-                return 0;
-            }
-        }
-
-        /* no data from this case exist and this NP container existence would mean this case is selected */
-        return 1;
-    }
-
-    return 0;
-}
-
-/**
- * @brief Create config/state/both NP containers, recursively.
- *
- * @param[in,out] first First sibling, not needed if @p parent is set.
- * @param[in] parent Parent of any created containers.
- * @param[in] ly_mod Module, whose top-level containers to create, if @p first is set.
- * @param[in] config_f Config flag of the created containers, bitfied of ::LYS_CONFIG_W and ::LYS_CONFIG_R.
- * @param[in,out] diff Optional diff to merge any performed changes in.
- * @return err_info, NULL on success.
- */
-static sr_error_info_t *
-sr_lyd_create_np_cont_r(struct lyd_node **first, struct lyd_node *parent, const struct lys_module *ly_mod, int config_f,
-        struct lyd_node **diff)
-{
-    sr_error_info_t *err_info = NULL;
-    const struct lys_node *snode = NULL;
-    struct ly_ctx *ly_ctx;
-    struct lyd_node *node, *new_diff;
-
-    assert(parent || (ly_mod && first));
-
-    ly_ctx = parent ? lyd_node_module(parent)->ctx : ly_mod->ctx;
-
-    while ((snode = lys_getnext(snode, parent ? parent->schema : NULL, ly_mod, 0))) {
-        if (!(snode->flags & config_f) || (snode->nodetype != LYS_CONTAINER) ||
-                sr_lyd_cont_has_meaning(snode, parent ? parent->child : *first)) {
-            /* not a container, wrong config, or the container has meaning so we do not create it automatically */
-            continue;
-        }
-
-        lyd_find_sibling_val(parent ? parent->child : *first, snode, NULL, &node);
-        if (node) {
-            /* container already exists */
-            continue;
-        }
-
-        /* create the NP container */
-        node = lyd_new(parent, lys_node_module(snode), snode->name);
-        if (!node) {
-            sr_errinfo_new_ly(&err_info, ly_ctx);
-            return err_info;
-        }
-
-        if (!parent) {
-            /* connect it */
-            if (*first) {
-                lyd_insert_sibling(first, node);
-            } else {
-                *first = node;
-            }
-        }
-
-        if (diff) {
-            /* add (merge) into diff */
-            new_diff = lyd_dup(node, LYD_DUP_OPT_WITH_PARENTS | LYD_DUP_OPT_WITH_KEYS);
-            sr_edit_set_oper(new_diff, "create");
-            if (new_diff->parent) {
-                do {
-                    new_diff = new_diff->parent;
-                } while (new_diff->parent);
-                sr_edit_set_oper(new_diff, "none");
-            }
-            err_info = sr_diff_mod_merge(new_diff, NULL, lyd_node_module(new_diff), diff, NULL);
-            lyd_free(new_diff);
-            if (err_info) {
-                return err_info;
-            }
-        }
-
-        /* recursively create any nested NP containers */
-        if ((err_info = sr_lyd_create_np_cont_r(NULL, node, NULL, config_f, diff))) {
-            return err_info;
-        }
-
-        /* set the default flag after all nested containers were added */
-        node->dflt = 1;
-    }
-
-    return NULL;
-}
-
-sr_error_info_t *
-sr_lyd_create_sibling_np_cont_r(struct lyd_node **first, struct lyd_node *parent, const struct lys_module *ly_mod,
-        struct lyd_node **diff)
-{
-    sr_error_info_t *err_info;
-    struct lyd_node *subtree, *next, *elem;
-
-    assert((first && ly_mod) || parent);
-
-    /* add all nested NP containers */
-    LY_TREE_FOR(parent ? sr_lyd_child(parent, 1) : *first, subtree) {
-        if (first && (lyd_node_module(subtree) != ly_mod)) {
-            continue;
-        }
-
-        LY_TREE_DFS_BEGIN(subtree, next, elem) {
-            if ((err_info = sr_lyd_create_np_cont_r(NULL, elem, NULL, LYS_CONFIG_R | LYS_CONFIG_W, diff))) {
-                return err_info;
-            }
-
-            LY_TREE_DFS_END(subtree, next, elem);
-        }
-    }
-
-    /* add sibling NP containers */
-    if (parent) {
-        if ((err_info = sr_lyd_create_np_cont_r(NULL, parent, NULL, LYS_CONFIG_R | LYS_CONFIG_W, diff))) {
-            return err_info;
-        }
-    } else {
-        if ((err_info = sr_lyd_create_np_cont_r(first, NULL, ly_mod, LYS_CONFIG_R | LYS_CONFIG_W, diff))) {
-            return err_info;
-        }
->>>>>>> ddee1448
     }
 
     return NULL;
@@ -5488,7 +5311,6 @@
     struct sr_mod_info_s mod_info;
     struct ly_set mod_set = {0};
     struct lyd_node *diff = NULL;
-    sr_sid_t sid = {0};
 
     SR_MODINFO_INIT(mod_info, conn, SR_DS_OPERATIONAL, SR_DS_RUNNING);
 
@@ -5499,7 +5321,7 @@
     /* just lock the module for now */
     ly_set_add(&mod_set, (void *)ly_mod, 0, NULL);
     if ((err_info = sr_modinfo_add_modules(&mod_info, &mod_set, 0, SR_LOCK_WRITE, SR_MI_PERM_NO | SR_MI_DATA_NO,
-            sid, NULL, NULL, NULL, 0, 0))) {
+            0, NULL, NULL, NULL, 0, 0))) {
         goto cleanup;
     }
 
