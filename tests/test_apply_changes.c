/**
 * @file test_apply_changes.c
 * @author Michal Vasko <mvasko@cesnet.cz>
 * @brief test for sr_apply_changes()
 *
 * @copyright
 * Copyright 2018 Deutsche Telekom AG.
 * Copyright 2018 - 2019 CESNET, z.s.p.o.
 *
 * Licensed under the Apache License, Version 2.0 (the "License");
 * you may not use this file except in compliance with the License.
 * You may obtain a copy of the License at
 *
 *    http://www.apache.org/licenses/LICENSE-2.0
 *
 * Unless required by applicable law or agreed to in writing, software
 * distributed under the License is distributed on an "AS IS" BASIS,
 * WITHOUT WARRANTIES OR CONDITIONS OF ANY KIND, either express or implied.
 * See the License for the specific language governing permissions and
 * limitations under the License.
 */
#define _GNU_SOURCE

#include <sys/types.h>
#include <unistd.h>
#include <pthread.h>
#include <stdlib.h>
#include <setjmp.h>
#include <string.h>
#include <stdarg.h>
#include <poll.h>

#include <cmocka.h>
#include <libyang/libyang.h>

#include "common.h"
#include "tests/config.h"
#include "sysrepo.h"

struct state {
    sr_conn_ctx_t *conn;
    ATOMIC_T cb_called, cb_called2;
    pthread_barrier_t barrier, barrier2;
};

static int
setup(void **state)
{
    struct state *st;
    uint32_t conn_count;

    st = calloc(1, sizeof *st);
    *state = st;

    sr_connection_count(&conn_count);
    assert_int_equal(conn_count, 0);

    if (sr_connect(0, &(st->conn)) != SR_ERR_OK) {
        return 1;
    }

    if (sr_install_module(st->conn, TESTS_DIR "/files/test.yang", TESTS_DIR "/files", NULL) != SR_ERR_OK) {
        return 1;
    }
    if (sr_install_module(st->conn, TESTS_DIR "/files/ietf-interfaces.yang", TESTS_DIR "/files", NULL) != SR_ERR_OK) {
        return 1;
    }
    if (sr_install_module(st->conn, TESTS_DIR "/files/ietf-ip.yang", TESTS_DIR "/files", NULL) != SR_ERR_OK) {
        return 1;
    }
    if (sr_install_module(st->conn, TESTS_DIR "/files/iana-if-type.yang", TESTS_DIR "/files", NULL) != SR_ERR_OK) {
        return 1;
    }
    if (sr_install_module(st->conn, TESTS_DIR "/files/ietf-if-aug.yang", TESTS_DIR "/files", NULL) != SR_ERR_OK) {
        return 1;
    }
    if (sr_install_module(st->conn, TESTS_DIR "/files/when1.yang", TESTS_DIR "/files", NULL) != SR_ERR_OK) {
        return 1;
    }
    if (sr_install_module(st->conn, TESTS_DIR "/files/when2.yang", TESTS_DIR "/files", NULL) != SR_ERR_OK) {
        return 1;
    }
    if (sr_install_module(st->conn, TESTS_DIR "/files/defaults.yang", TESTS_DIR "/files", NULL) != SR_ERR_OK) {
        return 1;
    }
    sr_disconnect(st->conn);

    if (sr_connect(0, &(st->conn)) != SR_ERR_OK) {
        return 1;
    }

    return 0;
}

static int
teardown(void **state)
{
    struct state *st = (struct state *)*state;

    sr_remove_module(st->conn, "defaults");
    sr_remove_module(st->conn, "when2");
    sr_remove_module(st->conn, "when1");
    sr_remove_module(st->conn, "ietf-if-aug");
    sr_remove_module(st->conn, "iana-if-type");
    sr_remove_module(st->conn, "ietf-ip");
    sr_remove_module(st->conn, "ietf-interfaces");
    sr_remove_module(st->conn, "test");

    sr_disconnect(st->conn);
    free(st);
    return 0;
}

static int
setup_f(void **state)
{
    struct state *st = (struct state *)*state;

    ATOMIC_STORE_RELAXED(st->cb_called, 0);
    ATOMIC_STORE_RELAXED(st->cb_called2, 0);
    pthread_barrier_init(&st->barrier, NULL, 2);
    pthread_barrier_init(&st->barrier2, NULL, 2);
    return 0;
}

static int
teardown_f(void **state)
{
    struct state *st = (struct state *)*state;

    pthread_barrier_destroy(&st->barrier);
    pthread_barrier_destroy(&st->barrier2);
    return 0;
}

/* TEST */
static int
module_change_done_cb(sr_session_ctx_t *session, uint32_t sub_id, const char *module_name, const char *xpath,
        sr_event_t event, uint32_t request_id, void *private_data)
{
    struct state *st = (struct state *)private_data;
    sr_change_oper_t op;
    sr_change_iter_t *iter;
    struct lyd_node *subtree;
    const struct lyd_node *node;
    char *str1;
    const char *str2, *prev_val;
    int ret;
    uint32_t size, *nc_id;

    (void)sub_id;
    (void)request_id;

    assert_string_equal(sr_session_get_orig_name(session), "test_apply_changes");
    assert_int_equal(sr_session_get_orig_data(session, 0, &size, (const void **)&nc_id), SR_ERR_OK);
    assert_int_equal(size, sizeof *nc_id);
    assert_int_equal(*nc_id, 52);
    assert_string_equal(module_name, "ietf-interfaces");
    assert_null(xpath);

    switch (ATOMIC_LOAD_RELAXED(st->cb_called)) {
    case 0:
    case 1:
    case 2:
        if (ATOMIC_LOAD_RELAXED(st->cb_called) < 2) {
            assert_int_equal(event, SR_EV_CHANGE);
        } else {
            assert_int_equal(event, SR_EV_DONE);
        }

        /* get changes iter */
        ret = sr_get_changes_iter(session, "/ietf-interfaces:*//.", &iter);
        assert_int_equal(ret, SR_ERR_OK);

        /* 1st change */
        ret = sr_get_change_tree_next(session, iter, &op, &node, &prev_val, NULL, NULL);
        assert_int_equal(ret, SR_ERR_OK);

        assert_int_equal(op, SR_OP_CREATED);
        assert_null(prev_val);
        assert_string_equal(node->schema->name, "interface");

        /* 2nd change */
        ret = sr_get_change_tree_next(session, iter, &op, &node, &prev_val, NULL, NULL);
        assert_int_equal(ret, SR_ERR_OK);

        assert_int_equal(op, SR_OP_CREATED);
        assert_null(prev_val);
        assert_string_equal(node->schema->name, "name");
        assert_string_equal(LYD_CANON_VALUE(node), "eth52");

        /* 3rd change */
        ret = sr_get_change_tree_next(session, iter, &op, &node, &prev_val, NULL, NULL);
        assert_int_equal(ret, SR_ERR_OK);

        assert_int_equal(op, SR_OP_CREATED);
        assert_null(prev_val);
        assert_string_equal(node->schema->name, "type");
        assert_string_equal(LYD_CANON_VALUE(node), "iana-if-type:ethernetCsmacd");

        /* 4th change */
        ret = sr_get_change_tree_next(session, iter, &op, &node, &prev_val, NULL, NULL);
        assert_int_equal(ret, SR_ERR_OK);

        assert_int_equal(op, SR_OP_CREATED);
        assert_null(prev_val);
        assert_string_equal(node->schema->name, "enabled");
        assert_true(node->flags & LYD_DEFAULT);

        /* 5th change */
        ret = sr_get_change_tree_next(session, iter, &op, &node, &prev_val, NULL, NULL);
        assert_int_equal(ret, SR_ERR_OK);

        assert_int_equal(op, SR_OP_CREATED);
        assert_null(prev_val);
        assert_string_equal(node->schema->name, "ipv4");

        /* 6th change */
        ret = sr_get_change_tree_next(session, iter, &op, &node, &prev_val, NULL, NULL);
        assert_int_equal(ret, SR_ERR_OK);

        assert_int_equal(op, SR_OP_CREATED);
        assert_null(prev_val);
        assert_string_equal(node->schema->name, "enabled");
        assert_true(node->flags & LYD_DEFAULT);

        /* 7th change */
        ret = sr_get_change_tree_next(session, iter, &op, &node, &prev_val, NULL, NULL);
        assert_int_equal(ret, SR_ERR_OK);

        assert_int_equal(op, SR_OP_CREATED);
        assert_null(prev_val);
        assert_string_equal(node->schema->name, "forwarding");
        assert_true(node->flags & LYD_DEFAULT);

        /* 8th change */
        ret = sr_get_change_tree_next(session, iter, &op, &node, &prev_val, NULL, NULL);
        assert_int_equal(ret, SR_ERR_OK);

        assert_int_equal(op, SR_OP_CREATED);
        assert_null(prev_val);
        assert_string_equal(node->schema->name, "address");

        /* 9th change */
        ret = sr_get_change_tree_next(session, iter, &op, &node, &prev_val, NULL, NULL);
        assert_int_equal(ret, SR_ERR_OK);

        assert_int_equal(op, SR_OP_CREATED);
        assert_null(prev_val);
        assert_string_equal(node->schema->name, "ip");
        assert_string_equal(LYD_CANON_VALUE(node), "192.168.2.100");

        /* 10th change */
        ret = sr_get_change_tree_next(session, iter, &op, &node, &prev_val, NULL, NULL);
        assert_int_equal(ret, SR_ERR_OK);

        assert_int_equal(op, SR_OP_CREATED);
        assert_null(prev_val);
        assert_string_equal(node->schema->name, "prefix-length");
        assert_string_equal(LYD_CANON_VALUE(node), "24");

        /* no more changes */
        ret = sr_get_change_tree_next(session, iter, &op, &node, &prev_val, NULL, NULL);
        assert_int_equal(ret, SR_ERR_NOT_FOUND);

        sr_free_change_iter(iter);

        /* check current data tree */
        ret = sr_get_subtree(session, "/ietf-interfaces:interfaces", 0, &subtree);
        assert_int_equal(ret, SR_ERR_OK);

        ret = lyd_print_mem(&str1, subtree, LYD_XML, LYD_PRINT_WITHSIBLINGS | LYD_PRINT_WD_IMPL_TAG | LYD_PRINT_SHRINK);
        assert_int_equal(ret, 0);
        lyd_free_tree(subtree);

        str2 =
        "<interfaces xmlns=\"urn:ietf:params:xml:ns:yang:ietf-interfaces\">"
            "<interface>"
                "<name>eth52</name>"
                "<type xmlns:ianaift=\"urn:ietf:params:xml:ns:yang:iana-if-type\">ianaift:ethernetCsmacd</type>"
                "<enabled xmlns:ncwd=\"urn:ietf:params:xml:ns:yang:ietf-netconf-with-defaults\" "
                    "ncwd:default=\"true\">true</enabled>"
                "<ipv4 xmlns=\"urn:ietf:params:xml:ns:yang:ietf-ip\">"
                    "<enabled xmlns:ncwd=\"urn:ietf:params:xml:ns:yang:ietf-netconf-with-defaults\" "
                        "ncwd:default=\"true\">true</enabled>"
                    "<forwarding xmlns:ncwd=\"urn:ietf:params:xml:ns:yang:ietf-netconf-with-defaults\" "
                        "ncwd:default=\"true\">false</forwarding>"
                    "<address>"
                        "<ip>192.168.2.100</ip>"
                        "<prefix-length>24</prefix-length>"
                    "</address>"
                "</ipv4>"
            "</interface>"
        "</interfaces>";

        assert_string_equal(str1, str2);
        free(str1);
        break;
    case 3:
    case 4:
        if (ATOMIC_LOAD_RELAXED(st->cb_called) == 3) {
            assert_int_equal(event, SR_EV_CHANGE);
        } else {
            assert_int_equal(event, SR_EV_DONE);
        }

        /* get changes iter */
        ret = sr_get_changes_iter(session, "/ietf-interfaces:*//.", &iter);
        assert_int_equal(ret, SR_ERR_OK);

        /* 1st change */
        ret = sr_get_change_tree_next(session, iter, &op, &node, &prev_val, NULL, NULL);
        assert_int_equal(ret, SR_ERR_OK);

        assert_int_equal(op, SR_OP_DELETED);
        assert_null(prev_val);
        assert_string_equal(node->schema->name, "interface");

        /* 2nd change */
        ret = sr_get_change_tree_next(session, iter, &op, &node, &prev_val, NULL, NULL);
        assert_int_equal(ret, SR_ERR_OK);

        assert_int_equal(op, SR_OP_DELETED);
        assert_null(prev_val);
        assert_string_equal(node->schema->name, "name");
        assert_string_equal(LYD_CANON_VALUE(node), "eth52");

        /* 3rd change */
        ret = sr_get_change_tree_next(session, iter, &op, &node, &prev_val, NULL, NULL);
        assert_int_equal(ret, SR_ERR_OK);

        assert_int_equal(op, SR_OP_DELETED);
        assert_null(prev_val);
        assert_string_equal(node->schema->name, "type");
        assert_string_equal(LYD_CANON_VALUE(node), "iana-if-type:ethernetCsmacd");

        /* 4th change */
        ret = sr_get_change_tree_next(session, iter, &op, &node, &prev_val, NULL, NULL);
        assert_int_equal(ret, SR_ERR_OK);

        assert_int_equal(op, SR_OP_DELETED);
        assert_null(prev_val);
        assert_string_equal(node->schema->name, "enabled");
        assert_true(node->flags & LYD_DEFAULT);

        /* 5th change */
        ret = sr_get_change_tree_next(session, iter, &op, &node, &prev_val, NULL, NULL);
        assert_int_equal(ret, SR_ERR_OK);

        assert_int_equal(op, SR_OP_DELETED);
        assert_null(prev_val);
        assert_string_equal(node->schema->name, "ipv4");

        /* 6th change */
        ret = sr_get_change_tree_next(session, iter, &op, &node, &prev_val, NULL, NULL);
        assert_int_equal(ret, SR_ERR_OK);

        assert_int_equal(op, SR_OP_DELETED);
        assert_null(prev_val);
        assert_string_equal(node->schema->name, "enabled");
        assert_true(node->flags & LYD_DEFAULT);

        /* 7th change */
        ret = sr_get_change_tree_next(session, iter, &op, &node, &prev_val, NULL, NULL);
        assert_int_equal(ret, SR_ERR_OK);

        assert_int_equal(op, SR_OP_DELETED);
        assert_null(prev_val);
        assert_string_equal(node->schema->name, "forwarding");
        assert_true(node->flags & LYD_DEFAULT);

        /* 8th change */
        ret = sr_get_change_tree_next(session, iter, &op, &node, &prev_val, NULL, NULL);
        assert_int_equal(ret, SR_ERR_OK);

        assert_int_equal(op, SR_OP_DELETED);
        assert_null(prev_val);
        assert_string_equal(node->schema->name, "address");

        /* 9th change */
        ret = sr_get_change_tree_next(session, iter, &op, &node, &prev_val, NULL, NULL);
        assert_int_equal(ret, SR_ERR_OK);

        assert_int_equal(op, SR_OP_DELETED);
        assert_null(prev_val);
        assert_string_equal(node->schema->name, "ip");
        assert_string_equal(LYD_CANON_VALUE(node), "192.168.2.100");

        /* 10th change */
        ret = sr_get_change_tree_next(session, iter, &op, &node, &prev_val, NULL, NULL);
        assert_int_equal(ret, SR_ERR_OK);

        assert_int_equal(op, SR_OP_DELETED);
        assert_null(prev_val);
        assert_string_equal(node->schema->name, "prefix-length");
        assert_string_equal(LYD_CANON_VALUE(node), "24");

        /* no more changes */
        ret = sr_get_change_tree_next(session, iter, &op, &node, &prev_val, NULL, NULL);
        assert_int_equal(ret, SR_ERR_NOT_FOUND);

        sr_free_change_iter(iter);

        /* check current data tree */
        ret = sr_get_subtree(session, "/ietf-interfaces:interfaces", 0, &subtree);
        assert_int_equal(ret, SR_ERR_OK);

        ret = lyd_print_mem(&str1, subtree, LYD_XML, LYD_PRINT_WITHSIBLINGS);
        assert_int_equal(ret, 0);
        lyd_free_tree(subtree);

        assert_null(str1);
        break;
    default:
        fail();
    }

    ATOMIC_INC_RELAXED(st->cb_called);
    if (ATOMIC_LOAD_RELAXED(st->cb_called) == 1) {
        return SR_ERR_CALLBACK_SHELVE;
    }
    return SR_ERR_OK;
}

static void *
apply_change_done_thread(void *arg)
{
    struct state *st = (struct state *)arg;
    sr_session_ctx_t *sess;
    struct lyd_node *subtree;
    char *str1;
    const char *str2;
    int ret;
    uint32_t nc_id;

    ret = sr_session_start(st->conn, SR_DS_RUNNING, &sess);
    assert_int_equal(ret, SR_ERR_OK);

    /* set NC SID so we can read it in the callback */
    sr_session_set_orig_name(sess, "test_apply_changes");
    nc_id = 52;
    sr_session_push_orig_data(sess, sizeof nc_id, &nc_id);

    ret = sr_set_item_str(sess, "/ietf-interfaces:interfaces/interface[name='eth52']/type", "iana-if-type:ethernetCsmacd", NULL, 0);
    assert_int_equal(ret, SR_ERR_OK);
    ret = sr_set_item_str(sess, "/ietf-interfaces:interfaces/interface[name='eth52']/ietf-ip:ipv4/address[ip='192.168.2.100']"
            "/prefix-length", "24", NULL, 0);
    assert_int_equal(ret, SR_ERR_OK);

    /* wait for subscription before applying changes */
    pthread_barrier_wait(&st->barrier);

    /* perform 1st change */
    ret = sr_apply_changes(sess, 0);
    assert_int_equal(ret, SR_ERR_OK);

    /* check current data tree */
    ret = sr_get_subtree(sess, "/ietf-interfaces:interfaces", 0, &subtree);
    assert_int_equal(ret, SR_ERR_OK);

    ret = lyd_print_mem(&str1, subtree, LYD_XML, LYD_PRINT_WITHSIBLINGS | LYD_PRINT_SHRINK);
    assert_int_equal(ret, 0);
    lyd_free_tree(subtree);

    str2 =
    "<interfaces xmlns=\"urn:ietf:params:xml:ns:yang:ietf-interfaces\">"
        "<interface>"
            "<name>eth52</name>"
            "<type xmlns:ianaift=\"urn:ietf:params:xml:ns:yang:iana-if-type\">ianaift:ethernetCsmacd</type>"
            "<ipv4 xmlns=\"urn:ietf:params:xml:ns:yang:ietf-ip\">"
                "<address>"
                    "<ip>192.168.2.100</ip>"
                    "<prefix-length>24</prefix-length>"
                "</address>"
            "</ipv4>"
        "</interface>"
    "</interfaces>";

    assert_string_equal(str1, str2);
    free(str1);

    /* perform 2nd change */
    ret = sr_delete_item(sess, "/ietf-interfaces:interfaces", 0);
    assert_int_equal(ret, SR_ERR_OK);
    ret = sr_apply_changes(sess, 0);
    assert_int_equal(ret, SR_ERR_OK);

    /* check current data tree */
    ret = sr_get_subtree(sess, "/ietf-interfaces:interfaces", 0, &subtree);
    assert_int_equal(ret, SR_ERR_OK);

    ret = lyd_print_mem(&str1, subtree, LYD_XML, LYD_PRINT_WITHSIBLINGS | LYD_PRINT_SHRINK);
    assert_int_equal(ret, 0);

    assert_null(str1);
    lyd_free_tree(subtree);

    /* signal that we have finished applying changes */
    pthread_barrier_wait(&st->barrier);

    sr_session_stop(sess);
    return NULL;
}

static void *
subscribe_change_done_thread(void *arg)
{
    struct state *st = (struct state *)arg;
    sr_session_ctx_t *sess;
    sr_subscription_ctx_t *subscr;
    int count, ret;

    ret = sr_session_start(st->conn, SR_DS_RUNNING, &sess);
    assert_int_equal(ret, SR_ERR_OK);

    ret = sr_module_change_subscribe(sess, "ietf-interfaces", NULL, module_change_done_cb, st, 0, 0, &subscr);
    assert_int_equal(ret, SR_ERR_OK);

    /* signal that subscription was created */
    pthread_barrier_wait(&st->barrier);

    count = 0;
    while ((ATOMIC_LOAD_RELAXED(st->cb_called) < 1) && (count < 1500)) {
        usleep(10000);
        ++count;
    }
    assert_int_equal(ATOMIC_LOAD_RELAXED(st->cb_called), 1);

    /* callback was shelved, process it again */
    ret = sr_process_events(subscr, NULL, NULL);
    assert_int_equal(ret, SR_ERR_OK);

    count = 0;
    while ((ATOMIC_LOAD_RELAXED(st->cb_called) < 5) && (count < 1500)) {
        usleep(10000);
        ++count;
    }
    assert_int_equal(ATOMIC_LOAD_RELAXED(st->cb_called), 5);

    /* wait for the other thread to finish */
    pthread_barrier_wait(&st->barrier);

    sr_unsubscribe(subscr);
    sr_session_stop(sess);
    return NULL;
}

static void
test_change_done(void **state)
{
    pthread_t tid[2];

    pthread_create(&tid[0], NULL, apply_change_done_thread, *state);
    pthread_create(&tid[1], NULL, subscribe_change_done_thread, *state);

    pthread_join(tid[0], NULL);
    pthread_join(tid[1], NULL);
}

/* TEST */
static int
module_update_cb(sr_session_ctx_t *session, uint32_t sub_id, const char *module_name, const char *xpath, sr_event_t event,
        uint32_t request_id, void *private_data)
{
    struct state *st = (struct state *)private_data;
    sr_change_oper_t op;
    sr_change_iter_t *iter;
    sr_val_t *old_val, *new_val;
    struct lyd_node *subtree;
    char *str1;
    const char *str2;
    int ret;

    (void)sub_id;
    (void)request_id;

    assert_string_equal(module_name, "ietf-interfaces");
    assert_null(xpath);

    switch (ATOMIC_LOAD_RELAXED(st->cb_called)) {
    case 0:
        assert_int_equal(event, SR_EV_UPDATE);

        /* get changes iter */
        ret = sr_get_changes_iter(session, "/ietf-interfaces:*//.", &iter);
        assert_int_equal(ret, SR_ERR_OK);

        /* 1st change */
        ret = sr_get_change_next(session, iter, &op, &old_val, &new_val);
        assert_int_equal(ret, SR_ERR_OK);

        assert_int_equal(op, SR_OP_CREATED);
        assert_null(old_val);
        assert_non_null(new_val);
        assert_string_equal(new_val->xpath, "/ietf-interfaces:interfaces/interface[name='eth52']");

        sr_free_val(new_val);

        /* 2nd change */
        ret = sr_get_change_next(session, iter, &op, &old_val, &new_val);
        assert_int_equal(ret, SR_ERR_OK);

        assert_int_equal(op, SR_OP_CREATED);
        assert_null(old_val);
        assert_non_null(new_val);
        assert_string_equal(new_val->xpath, "/ietf-interfaces:interfaces/interface[name='eth52']/name");

        sr_free_val(new_val);

        /* 3rd change */
        ret = sr_get_change_next(session, iter, &op, &old_val, &new_val);
        assert_int_equal(ret, SR_ERR_OK);

        assert_int_equal(op, SR_OP_CREATED);
        assert_null(old_val);
        assert_non_null(new_val);
        assert_string_equal(new_val->xpath, "/ietf-interfaces:interfaces/interface[name='eth52']/type");

        sr_free_val(new_val);

        /* 4th change */
        ret = sr_get_change_next(session, iter, &op, &old_val, &new_val);
        assert_int_equal(ret, SR_ERR_OK);

        assert_int_equal(op, SR_OP_CREATED);
        assert_null(old_val);
        assert_non_null(new_val);
        assert_string_equal(new_val->xpath, "/ietf-interfaces:interfaces/interface[name='eth52']/enabled");

        sr_free_val(new_val);

        /* no more changes */
        ret = sr_get_change_next(session, iter, &op, &old_val, &new_val);
        assert_int_equal(ret, SR_ERR_NOT_FOUND);

        sr_free_change_iter(iter);

        /* let's create an interface and change existing interface type */
        ret = sr_set_item_str(session, "/ietf-interfaces:interfaces/interface[name='eth64']/type",
                "iana-if-type:ethernetCsmacd", NULL, 0);
        assert_int_equal(ret, SR_ERR_OK);
        ret = sr_set_item_str(session, "/ietf-interfaces:interfaces/interface[name='eth52']/type",
                "iana-if-type:l3ipvlan", NULL, 0);
        break;
    case 1:
        assert_int_equal(event, SR_EV_CHANGE);

        /* try getting data for change event */
        ret = sr_get_subtree(session, "/ietf-interfaces:interfaces", 0, &subtree);
        assert_int_equal(ret, SR_ERR_OK);

        ret = lyd_print_mem(&str1, subtree, LYD_XML, LYD_PRINT_WITHSIBLINGS | LYD_PRINT_SHRINK);
        assert_int_equal(ret, 0);
        lyd_free_tree(subtree);

        str2 =
        "<interfaces xmlns=\"urn:ietf:params:xml:ns:yang:ietf-interfaces\">"
            "<interface>"
                "<name>eth52</name>"
                "<type xmlns:ianaift=\"urn:ietf:params:xml:ns:yang:iana-if-type\">ianaift:l3ipvlan</type>"
            "</interface>"
            "<interface>"
                "<name>eth64</name>"
                "<type xmlns:ianaift=\"urn:ietf:params:xml:ns:yang:iana-if-type\">ianaift:ethernetCsmacd</type>"
            "</interface>"
        "</interfaces>";

        assert_string_equal(str1, str2);
        free(str1);
        break;
    case 4:
        /* not interested in other events */
        assert_int_equal(event, SR_EV_CHANGE);
        break;
    case 2:
    case 5:
        /* not interested in other events */
        assert_int_equal(event, SR_EV_DONE);
        break;
    case 3:
        assert_int_equal(event, SR_EV_UPDATE);

        /* get changes iter */
        ret = sr_get_changes_iter(session, "/ietf-interfaces:*//.", &iter);
        assert_int_equal(ret, SR_ERR_OK);

        /* 1st change */
        ret = sr_get_change_next(session, iter, &op, &old_val, &new_val);
        assert_int_equal(ret, SR_ERR_OK);

        assert_int_equal(op, SR_OP_DELETED);
        assert_non_null(old_val);
        assert_null(new_val);
        assert_string_equal(old_val->xpath, "/ietf-interfaces:interfaces/interface[name='eth52']");

        sr_free_val(old_val);

        /* 2nd change */
        ret = sr_get_change_next(session, iter, &op, &old_val, &new_val);
        assert_int_equal(ret, SR_ERR_OK);

        assert_int_equal(op, SR_OP_DELETED);
        assert_non_null(old_val);
        assert_null(new_val);
        assert_string_equal(old_val->xpath, "/ietf-interfaces:interfaces/interface[name='eth52']/name");

        sr_free_val(old_val);

        /* 3rd change */
        ret = sr_get_change_next(session, iter, &op, &old_val, &new_val);
        assert_int_equal(ret, SR_ERR_OK);

        assert_int_equal(op, SR_OP_DELETED);
        assert_non_null(old_val);
        assert_null(new_val);
        assert_string_equal(old_val->xpath, "/ietf-interfaces:interfaces/interface[name='eth52']/type");

        sr_free_val(old_val);

        /* 4th change */
        ret = sr_get_change_next(session, iter, &op, &old_val, &new_val);
        assert_int_equal(ret, SR_ERR_OK);

        assert_int_equal(op, SR_OP_DELETED);
        assert_non_null(old_val);
        assert_null(new_val);
        assert_string_equal(old_val->xpath, "/ietf-interfaces:interfaces/interface[name='eth52']/enabled");

        sr_free_val(old_val);

        /* no more changes */
        ret = sr_get_change_next(session, iter, &op, &old_val, &new_val);
        assert_int_equal(ret, SR_ERR_NOT_FOUND);

        sr_free_change_iter(iter);

        /* delete the other interface */
        ret = sr_delete_item(session, "/ietf-interfaces:interfaces/interface[name='eth64']", 0);
        assert_int_equal(ret, SR_ERR_OK);
        break;
    default:
        fail();
    }

    ATOMIC_INC_RELAXED(st->cb_called);
    return SR_ERR_OK;
}

static void *
apply_update_thread(void *arg)
{
    struct state *st = (struct state *)arg;
    sr_session_ctx_t *sess;
    sr_val_t sr_val;
    struct lyd_node *subtree;
    char *str1;
    const char *str2;
    int ret;

    ret = sr_session_start(st->conn, SR_DS_RUNNING, &sess);
    assert_int_equal(ret, SR_ERR_OK);

    sr_val.xpath = "/ietf-interfaces:interfaces/interface[name='eth52']/type";
    sr_val.type = SR_STRING_T;
    sr_val.dflt = 0;
    sr_val.origin = NULL;
    sr_val.data.string_val = "iana-if-type:ethernetCsmacd";

    ret = sr_set_item(sess, NULL, &sr_val, 0);
    assert_int_equal(ret, SR_ERR_OK);

    /* wait for subscription before applying changes */
    pthread_barrier_wait(&st->barrier);

    /* perform 1st change */
    ret = sr_apply_changes(sess, 0);
    assert_int_equal(ret, SR_ERR_OK);

    /* check current data tree */
    ret = sr_get_subtree(sess, "/ietf-interfaces:interfaces", 0, &subtree);
    assert_int_equal(ret, SR_ERR_OK);

    ret = lyd_print_mem(&str1, subtree, LYD_XML, LYD_PRINT_WITHSIBLINGS | LYD_PRINT_SHRINK);
    assert_int_equal(ret, 0);
    lyd_free_tree(subtree);

    str2 =
    "<interfaces xmlns=\"urn:ietf:params:xml:ns:yang:ietf-interfaces\">"
        "<interface>"
            "<name>eth52</name>"
            "<type xmlns:ianaift=\"urn:ietf:params:xml:ns:yang:iana-if-type\">ianaift:l3ipvlan</type>"
        "</interface>"
        "<interface>"
            "<name>eth64</name>"
            "<type xmlns:ianaift=\"urn:ietf:params:xml:ns:yang:iana-if-type\">ianaift:ethernetCsmacd</type>"
        "</interface>"
    "</interfaces>";

    assert_string_equal(str1, str2);
    free(str1);

    /* perform 2nd change */
    ret = sr_delete_item(sess, "/ietf-interfaces:interfaces/interface[name='eth52']", 0);
    assert_int_equal(ret, SR_ERR_OK);
    ret = sr_apply_changes(sess, 0);
    assert_int_equal(ret, SR_ERR_OK);

    /* check current data tree */
    ret = sr_get_subtree(sess, "/ietf-interfaces:interfaces", 0, &subtree);
    assert_int_equal(ret, SR_ERR_OK);

    ret = lyd_print_mem(&str1, subtree, LYD_XML, LYD_PRINT_WITHSIBLINGS | LYD_PRINT_SHRINK);
    assert_int_equal(ret, 0);

    assert_null(str1);
    lyd_free_tree(subtree);

    /* signal that we have finished applying changes */
    pthread_barrier_wait(&st->barrier);

    sr_session_stop(sess);
    return NULL;
}

static void *
subscribe_update_thread(void *arg)
{
    struct state *st = (struct state *)arg;
    sr_session_ctx_t *sess;
    sr_subscription_ctx_t *subscr;
    int count, ret;

    ret = sr_session_start(st->conn, SR_DS_RUNNING, &sess);
    assert_int_equal(ret, SR_ERR_OK);

    ret = sr_module_change_subscribe(sess, "ietf-interfaces", NULL, module_update_cb, st, 0, SR_SUBSCR_UPDATE, &subscr);
    assert_int_equal(ret, SR_ERR_OK);

    /* test invalid subscription */
    ret = sr_module_change_subscribe(sess, "ietf-interfaces", NULL, module_update_cb, st, 0,
            SR_SUBSCR_UPDATE | SR_SUBSCR_CTX_REUSE, &subscr);
    assert_int_equal(ret, SR_ERR_INVAL_ARG);

    /* signal that subscription was created */
    pthread_barrier_wait(&st->barrier);

    count = 0;
    while ((ATOMIC_LOAD_RELAXED(st->cb_called) < 6) && (count < 1500)) {
        usleep(10000);
        ++count;
    }
    assert_int_equal(ATOMIC_LOAD_RELAXED(st->cb_called), 6);

    /* wait for the other thread to finish */
    pthread_barrier_wait(&st->barrier);

    sr_unsubscribe(subscr);
    sr_session_stop(sess);
    return NULL;
}

static void
test_update(void **state)
{
    pthread_t tid[2];

    pthread_create(&tid[0], NULL, apply_update_thread, *state);
    pthread_create(&tid[1], NULL, subscribe_update_thread, *state);

    pthread_join(tid[0], NULL);
    pthread_join(tid[1], NULL);
}

/* TEST */
static int
module_update2_l1_cb(sr_session_ctx_t *session, uint32_t sub_id, const char *module_name, const char *xpath,
        sr_event_t event, uint32_t request_id, void *private_data)
{
    struct state *st = (struct state *)private_data;
    sr_change_oper_t op;
    sr_change_iter_t *iter;
    sr_val_t *old_val, *new_val;
    struct lyd_node *subtree;
    int ret;

    (void)sub_id;
    (void)request_id;

    assert_string_equal(module_name, "when1");
    assert_string_equal(xpath, "/when1:l1");

    if (event != SR_EV_UPDATE) {
        /* we do not care */
        return SR_ERR_OK;
    }

    /* get changes iter */
    ret = sr_get_changes_iter(session, xpath, &iter);
    assert_int_equal(ret, SR_ERR_OK);

    while (sr_get_change_next(session, iter, &op, &old_val, &new_val) == SR_ERR_OK) {
        if (op == SR_OP_DELETED) {
            ret = sr_get_subtree(session, "/when1:l2", 0, &subtree);
            assert_int_equal(ret, SR_ERR_OK);
            if (subtree) {
                lyd_free_tree(subtree);

                /* remove also the other leaf */
                ret = sr_delete_item(session, "/when1:l2", 0);
                assert_int_equal(ret, SR_ERR_OK);
            }
        }

        sr_free_val(old_val);
        sr_free_val(new_val);
    }
    sr_free_change_iter(iter);

    ATOMIC_INC_RELAXED(st->cb_called);
    return SR_ERR_OK;
}

static int
module_update2_l2_cb(sr_session_ctx_t *session, uint32_t sub_id, const char *module_name, const char *xpath,
        sr_event_t event, uint32_t request_id, void *private_data)
{
    struct state *st = (struct state *)private_data;
    sr_change_oper_t op;
    sr_change_iter_t *iter;
    sr_val_t *old_val, *new_val;
    struct lyd_node *subtree;
    int ret;

    (void)sub_id;
    (void)request_id;

    assert_string_equal(module_name, "when1");
    assert_string_equal(xpath, "/when1:l2");

    if (event != SR_EV_UPDATE) {
        /* we do not care */
        return SR_ERR_OK;
    }

    /* get changes iter */
    ret = sr_get_changes_iter(session, xpath, &iter);
    assert_int_equal(ret, SR_ERR_OK);

    while (sr_get_change_next(session, iter, &op, &old_val, &new_val) == SR_ERR_OK) {
        if (op == SR_OP_DELETED) {
            ret = sr_get_subtree(session, "/when1:l1", 0, &subtree);
            assert_int_equal(ret, SR_ERR_OK);
            if (subtree) {
                lyd_free_tree(subtree);

                /* remove also the other leaf */
                ret = sr_delete_item(session, "/when1:l1", 0);
                assert_int_equal(ret, SR_ERR_OK);
            }
        }

        sr_free_val(old_val);
        sr_free_val(new_val);
    }
    sr_free_change_iter(iter);

    ATOMIC_INC_RELAXED(st->cb_called);
    return SR_ERR_OK;
}

static int
module_update2_cb(sr_session_ctx_t *session, uint32_t sub_id, const char *module_name, const char *xpath, sr_event_t event,
        uint32_t request_id, void *private_data)
{
    struct state *st = (struct state *)private_data;
    sr_change_oper_t op;
    sr_change_iter_t *iter;
    sr_val_t *old_val, *new_val;
    int ret;

    (void)sub_id;
    (void)request_id;

    assert_string_equal(module_name, "when1");
    assert_null(xpath);

    switch (ATOMIC_LOAD_RELAXED(st->cb_called)) {
    case 2:
    case 3:
        if (ATOMIC_LOAD_RELAXED(st->cb_called) == 2) {
            assert_int_equal(event, SR_EV_CHANGE);
        } else {
            assert_int_equal(event, SR_EV_DONE);
        }

        /* get changes iter */
        ret = sr_get_changes_iter(session, "/when1:*//.", &iter);
        assert_int_equal(ret, SR_ERR_OK);

        /* 1st change */
        ret = sr_get_change_next(session, iter, &op, &old_val, &new_val);
        assert_int_equal(ret, SR_ERR_OK);

        assert_int_equal(op, SR_OP_CREATED);
        assert_null(old_val);
        assert_non_null(new_val);
        assert_string_equal(new_val->xpath, "/when1:l1");

        sr_free_val(new_val);

        /* 2nd change */
        ret = sr_get_change_next(session, iter, &op, &old_val, &new_val);
        assert_int_equal(ret, SR_ERR_OK);

        assert_int_equal(op, SR_OP_CREATED);
        assert_null(old_val);
        assert_non_null(new_val);
        assert_string_equal(new_val->xpath, "/when1:l2");

        sr_free_val(new_val);

        /* no more changes */
        ret = sr_get_change_next(session, iter, &op, &old_val, &new_val);
        assert_int_equal(ret, SR_ERR_NOT_FOUND);

        sr_free_change_iter(iter);
        break;
    case 5:
    case 6:
        if (ATOMIC_LOAD_RELAXED(st->cb_called) == 5) {
            assert_int_equal(event, SR_EV_CHANGE);
        } else {
            assert_int_equal(event, SR_EV_DONE);
        }

        /* get changes iter */
        ret = sr_get_changes_iter(session, "/when1:*//.", &iter);
        assert_int_equal(ret, SR_ERR_OK);

        /* 1st change */
        ret = sr_get_change_next(session, iter, &op, &old_val, &new_val);
        assert_int_equal(ret, SR_ERR_OK);

        assert_int_equal(op, SR_OP_DELETED);
        assert_non_null(old_val);
        assert_null(new_val);
        assert_string_equal(old_val->xpath, "/when1:l1");

        sr_free_val(old_val);

        /* 2nd change */
        ret = sr_get_change_next(session, iter, &op, &old_val, &new_val);
        assert_int_equal(ret, SR_ERR_OK);

        assert_int_equal(op, SR_OP_DELETED);
        assert_non_null(old_val);
        assert_null(new_val);
        assert_string_equal(old_val->xpath, "/when1:l2");

        sr_free_val(old_val);

        /* no more changes */
        ret = sr_get_change_next(session, iter, &op, &old_val, &new_val);
        assert_int_equal(ret, SR_ERR_NOT_FOUND);

        sr_free_change_iter(iter);
        break;
    case 9:
    case 10:
        if (ATOMIC_LOAD_RELAXED(st->cb_called) == 9) {
            assert_int_equal(event, SR_EV_CHANGE);
        } else {
            assert_int_equal(event, SR_EV_DONE);
        }

        /* get changes iter */
        ret = sr_get_changes_iter(session, "/when1:*//.", &iter);
        assert_int_equal(ret, SR_ERR_OK);

        /* 1st change */
        ret = sr_get_change_next(session, iter, &op, &old_val, &new_val);
        assert_int_equal(ret, SR_ERR_OK);

        assert_int_equal(op, SR_OP_CREATED);
        assert_null(old_val);
        assert_non_null(new_val);
        assert_string_equal(new_val->xpath, "/when1:l1");

        sr_free_val(new_val);

        /* 2nd change */
        ret = sr_get_change_next(session, iter, &op, &old_val, &new_val);
        assert_int_equal(ret, SR_ERR_OK);

        assert_int_equal(op, SR_OP_CREATED);
        assert_null(old_val);
        assert_non_null(new_val);
        assert_string_equal(new_val->xpath, "/when1:l2");

        sr_free_val(new_val);

        /* no more changes */
        ret = sr_get_change_next(session, iter, &op, &old_val, &new_val);
        assert_int_equal(ret, SR_ERR_NOT_FOUND);

        sr_free_change_iter(iter);
        break;
    case 12:
    case 13:
        if (ATOMIC_LOAD_RELAXED(st->cb_called) == 12) {
            assert_int_equal(event, SR_EV_CHANGE);
        } else {
            assert_int_equal(event, SR_EV_DONE);
        }

        /* get changes iter */
        ret = sr_get_changes_iter(session, "/when1:*//.", &iter);
        assert_int_equal(ret, SR_ERR_OK);

        /* 1st change */
        ret = sr_get_change_next(session, iter, &op, &old_val, &new_val);
        assert_int_equal(ret, SR_ERR_OK);

        assert_int_equal(op, SR_OP_DELETED);
        assert_non_null(old_val);
        assert_null(new_val);
        assert_string_equal(old_val->xpath, "/when1:l1");

        sr_free_val(old_val);

        /* 2nd change */
        ret = sr_get_change_next(session, iter, &op, &old_val, &new_val);
        assert_int_equal(ret, SR_ERR_OK);

        assert_int_equal(op, SR_OP_DELETED);
        assert_non_null(old_val);
        assert_null(new_val);
        assert_string_equal(old_val->xpath, "/when1:l2");

        sr_free_val(old_val);

        /* no more changes */
        ret = sr_get_change_next(session, iter, &op, &old_val, &new_val);
        assert_int_equal(ret, SR_ERR_NOT_FOUND);

        sr_free_change_iter(iter);
        break;
    default:
        fail();
    }

    ATOMIC_INC_RELAXED(st->cb_called);
    return SR_ERR_OK;
}

static void *
apply_update2_thread(void *arg)
{
    struct state *st = (struct state *)arg;
    sr_session_ctx_t *sess;
    struct lyd_node *data;
    int ret;

    ret = sr_session_start(st->conn, SR_DS_RUNNING, &sess);
    assert_int_equal(ret, SR_ERR_OK);

    /* set both l1 and l2 */
    ret = sr_set_item_str(sess, "/when1:l1", "val", NULL, 0);
    assert_int_equal(ret, SR_ERR_OK);
    ret = sr_set_item_str(sess, "/when1:l2", "val2", NULL, 0);
    assert_int_equal(ret, SR_ERR_OK);

    /* wait for subscription before applying changes */
    pthread_barrier_wait(&st->barrier);

    ret = sr_apply_changes(sess, 0);
    assert_int_equal(ret, SR_ERR_OK);
    assert_int_equal(ATOMIC_LOAD_RELAXED(st->cb_called), 4);

    /* delete only l1 */
    ret = sr_delete_item(sess, "/when1:l1", 0);
    assert_int_equal(ret, SR_ERR_OK);
    ret = sr_apply_changes(sess, 0);
    assert_int_equal(ret, SR_ERR_OK);
    assert_int_equal(ATOMIC_LOAD_RELAXED(st->cb_called), 7);

    /* check current data tree */
    ret = sr_get_data(sess, "/when1:*", 0, 0, 0, &data);
    assert_int_equal(ret, SR_ERR_OK);
    assert_non_null(data);
    assert_true(data->flags & LYD_DEFAULT);
    assert_null(data->next);
    lyd_free_all(data);

    /* set both l1 and l2 again */
    ret = sr_set_item_str(sess, "/when1:l1", "val", NULL, 0);
    assert_int_equal(ret, SR_ERR_OK);
    ret = sr_set_item_str(sess, "/when1:l2", "val2", NULL, 0);
    assert_int_equal(ret, SR_ERR_OK);
    ret = sr_apply_changes(sess, 0);
    assert_int_equal(ret, SR_ERR_OK);
    assert_int_equal(ATOMIC_LOAD_RELAXED(st->cb_called), 11);

    /* delete only l2 this time */
    ret = sr_delete_item(sess, "/when1:l2", 0);
    assert_int_equal(ret, SR_ERR_OK);
    ret = sr_apply_changes(sess, 0);
    assert_int_equal(ret, SR_ERR_OK);
    assert_int_equal(ATOMIC_LOAD_RELAXED(st->cb_called), 14);

    /* check current data tree */
    ret = sr_get_data(sess, "/when1:*", 0, 0, 0, &data);
    assert_int_equal(ret, SR_ERR_OK);
    assert_non_null(data);
    assert_true(data->flags & LYD_DEFAULT);
    assert_null(data->next);
    lyd_free_all(data);

    /* signal that we have finished applying changes */
    pthread_barrier_wait(&st->barrier);

    sr_session_stop(sess);
    return NULL;
}

static void *
subscribe_update2_thread(void *arg)
{
    struct state *st = (struct state *)arg;
    sr_session_ctx_t *sess;
    sr_subscription_ctx_t *subscr;
    int ret;

    ret = sr_session_start(st->conn, SR_DS_RUNNING, &sess);
    assert_int_equal(ret, SR_ERR_OK);

    ret = sr_module_change_subscribe(sess, "when1", "/when1:l1", module_update2_l1_cb, st, 0, SR_SUBSCR_UPDATE, &subscr);
    assert_int_equal(ret, SR_ERR_OK);
    ret = sr_module_change_subscribe(sess, "when1", "/when1:l2", module_update2_l2_cb, st, 1,
            SR_SUBSCR_UPDATE | SR_SUBSCR_CTX_REUSE, &subscr);
    assert_int_equal(ret, SR_ERR_OK);
    ret = sr_module_change_subscribe(sess, "when1", NULL, module_update2_cb, st, 0, SR_SUBSCR_CTX_REUSE, &subscr);
    assert_int_equal(ret, SR_ERR_OK);

    /* signal that subscription was created */
    pthread_barrier_wait(&st->barrier);

    /* wait for the other thread to finish */
    pthread_barrier_wait(&st->barrier);
    assert_int_equal(ATOMIC_LOAD_RELAXED(st->cb_called), 14);

    sr_unsubscribe(subscr);
    sr_session_stop(sess);
    return NULL;
}

static void
test_update2(void **state)
{
    pthread_t tid[2];

    pthread_create(&tid[0], NULL, apply_update2_thread, *state);
    pthread_create(&tid[1], NULL, subscribe_update2_thread, *state);

    pthread_join(tid[0], NULL);
    pthread_join(tid[1], NULL);
}

/* TEST */
static int
module_update_fail_cb(sr_session_ctx_t *session, uint32_t sub_id, const char *module_name, const char *xpath,
        sr_event_t event, uint32_t request_id, void *private_data)
{
    struct state *st = (struct state *)private_data;
    int ret = SR_ERR_OK;

    (void)session;
    (void)sub_id;
    (void)request_id;

    assert_string_equal(module_name, "ietf-interfaces");
    assert_null(xpath);
    assert_int_equal(event, SR_EV_UPDATE);

    switch (ATOMIC_LOAD_RELAXED(st->cb_called)) {
    case 0:
        /* update fails */
        sr_session_set_error_message(session, "Custom user callback error.");
        ret = SR_ERR_UNSUPPORTED;
        break;
    default:
        fail();
    }

    ATOMIC_INC_RELAXED(st->cb_called);
    return ret;
}

static void *
apply_update_fail_thread(void *arg)
{
    struct state *st = (struct state *)arg;
    sr_session_ctx_t *sess;
    const sr_error_info_t *err_info;
    sr_val_t sr_val;
    struct lyd_node *subtree;
    char *str1;
    int ret;

    ret = sr_session_start(st->conn, SR_DS_RUNNING, &sess);
    assert_int_equal(ret, SR_ERR_OK);

    sr_val.xpath = "/ietf-interfaces:interfaces/interface[name='eth52']/type";
    sr_val.type = SR_STRING_T;
    sr_val.dflt = 0;
    sr_val.origin = NULL;
    sr_val.data.string_val = "iana-if-type:ethernetCsmacd";

    ret = sr_set_item(sess, NULL, &sr_val, 0);
    assert_int_equal(ret, SR_ERR_OK);

    /* wait for subscription before applying changes */
    pthread_barrier_wait(&st->barrier);

    /* perform the change (it should fail) */
    ret = sr_apply_changes(sess, 0);
    assert_int_equal(ret, SR_ERR_CALLBACK_FAILED);
    ret = sr_session_get_error(sess, &err_info);
    assert_int_equal(ret, SR_ERR_OK);
    assert_int_equal(err_info->err_count, 2);
    assert_int_equal(err_info->err[0].err_code, SR_ERR_UNSUPPORTED);
    assert_string_equal(err_info->err[0].message, "Custom user callback error.");
    assert_null(err_info->err[0].error_format);
    assert_int_equal(err_info->err[1].err_code, SR_ERR_CALLBACK_FAILED);
    assert_string_equal(err_info->err[1].message, "User callback failed.");
    assert_null(err_info->err[1].error_format);

    ret = sr_discard_changes(sess);
    assert_int_equal(ret, SR_ERR_OK);

    /* check current data tree */
    ret = sr_get_subtree(sess, "/ietf-interfaces:interfaces", 0, &subtree);
    assert_int_equal(ret, SR_ERR_OK);

    ret = lyd_print_mem(&str1, subtree, LYD_XML, LYD_PRINT_WITHSIBLINGS);
    assert_int_equal(ret, 0);

    assert_null(str1);
    lyd_free_tree(subtree);

    /* signal that we have finished applying changes */
    pthread_barrier_wait(&st->barrier);

    sr_session_stop(sess);
    return NULL;
}

static void *
subscribe_update_fail_thread(void *arg)
{
    struct state *st = (struct state *)arg;
    sr_session_ctx_t *sess;
    sr_subscription_ctx_t *subscr;
    int count, ret;

    ret = sr_session_start(st->conn, SR_DS_RUNNING, &sess);
    assert_int_equal(ret, SR_ERR_OK);

    ret = sr_module_change_subscribe(sess, "ietf-interfaces", NULL, module_update_fail_cb, st, 0, SR_SUBSCR_UPDATE, &subscr);
    assert_int_equal(ret, SR_ERR_OK);
    ret = sr_module_change_subscribe(sess, "ietf-interfaces", NULL, module_update_fail_cb, st, 0, SR_SUBSCR_CTX_REUSE, &subscr);
    assert_int_equal(ret, SR_ERR_OK);

    /* signal that subscription was created */
    pthread_barrier_wait(&st->barrier);

    count = 0;
    while ((ATOMIC_LOAD_RELAXED(st->cb_called) < 1) && (count < 1500)) {
        usleep(10000);
        ++count;
    }
    assert_int_equal(ATOMIC_LOAD_RELAXED(st->cb_called), 1);

    /* wait for the other thread to finish */
    pthread_barrier_wait(&st->barrier);

    sr_unsubscribe(subscr);
    sr_session_stop(sess);
    return NULL;
}

static void
test_update_fail(void **state)
{
    pthread_t tid[2];

    pthread_create(&tid[0], NULL, apply_update_fail_thread, *state);
    pthread_create(&tid[1], NULL, subscribe_update_fail_thread, *state);

    pthread_join(tid[0], NULL);
    pthread_join(tid[1], NULL);
}

/* TEST */
static int
module_test_change_fail_cb(sr_session_ctx_t *session, uint32_t sub_id, const char *module_name, const char *xpath,
        sr_event_t event, uint32_t request_id, void *private_data)
{
    struct state *st = (struct state *)private_data;
    sr_change_oper_t op;
    sr_change_iter_t *iter;
    sr_val_t *old_val, *new_val;
    int ret;

    (void)sub_id;
    (void)request_id;

    assert_string_equal(module_name, "test");
    assert_null(xpath);

    switch (ATOMIC_LOAD_RELAXED(st->cb_called)) {
    case 1:
        assert_int_equal(event, SR_EV_CHANGE);

        /* get changes iter */
        ret = sr_get_changes_iter(session, "/test:*//.", &iter);
        assert_int_equal(ret, SR_ERR_OK);

        /* 1st change */
        ret = sr_get_change_next(session, iter, &op, &old_val, &new_val);
        assert_int_equal(ret, SR_ERR_OK);

        assert_int_equal(op, SR_OP_MOVED);
        assert_non_null(old_val);
        assert_string_equal(old_val->xpath, "/test:l1[k='key2']");
        assert_non_null(new_val);
        assert_string_equal(new_val->xpath, "/test:l1[k='key1']");

        sr_free_val(old_val);
        sr_free_val(new_val);

        /* no more changes */
        ret = sr_get_change_next(session, iter, &op, &old_val, &new_val);
        assert_int_equal(ret, SR_ERR_NOT_FOUND);

        sr_free_change_iter(iter);
        break;
    case 4:
        assert_int_equal(event, SR_EV_ABORT);

        /* get changes iter */
        ret = sr_get_changes_iter(session, "/test:*//.", &iter);
        assert_int_equal(ret, SR_ERR_OK);

        /* 1st change */
        ret = sr_get_change_next(session, iter, &op, &old_val, &new_val);
        assert_int_equal(ret, SR_ERR_OK);

        assert_int_equal(op, SR_OP_MOVED);
        assert_null(old_val);
        assert_non_null(new_val);
        assert_string_equal(new_val->xpath, "/test:l1[k='key1']");

        sr_free_val(new_val);

        /* no more changes */
        ret = sr_get_change_next(session, iter, &op, &old_val, &new_val);
        assert_int_equal(ret, SR_ERR_NOT_FOUND);

        sr_free_change_iter(iter);
        break;
    default:
        fail();
    }

    ATOMIC_INC_RELAXED(st->cb_called);
    return SR_ERR_OK;
}

static int
module_ifc_change_fail_cb(sr_session_ctx_t *session, uint32_t sub_id, const char *module_name, const char *xpath,
        sr_event_t event, uint32_t request_id, void *private_data)
{
    struct state *st = (struct state *)private_data;
    sr_change_oper_t op;
    sr_change_iter_t *iter;
    sr_val_t *old_val, *new_val;
    int ret, rc = SR_ERR_OK;

    (void)sub_id;
    (void)request_id;

    assert_string_equal(module_name, "ietf-interfaces");
    assert_null(xpath);

    switch (ATOMIC_LOAD_RELAXED(st->cb_called)) {
    case 0:
        assert_int_equal(event, SR_EV_CHANGE);

        /* get changes iter */
        ret = sr_get_changes_iter(session, "/ietf-interfaces:*//.", &iter);
        assert_int_equal(ret, SR_ERR_OK);

        /* 1st change */
        ret = sr_get_change_next(session, iter, &op, &old_val, &new_val);
        assert_int_equal(ret, SR_ERR_OK);

        assert_int_equal(op, SR_OP_CREATED);
        assert_null(old_val);
        assert_non_null(new_val);
        assert_string_equal(new_val->xpath, "/ietf-interfaces:interfaces/interface[name='eth52']");

        sr_free_val(new_val);

        /* 2nd change */
        ret = sr_get_change_next(session, iter, &op, &old_val, &new_val);
        assert_int_equal(ret, SR_ERR_OK);

        assert_int_equal(op, SR_OP_CREATED);
        assert_null(old_val);
        assert_non_null(new_val);
        assert_string_equal(new_val->xpath, "/ietf-interfaces:interfaces/interface[name='eth52']/name");

        sr_free_val(new_val);

        /* 3rd change */
        ret = sr_get_change_next(session, iter, &op, &old_val, &new_val);
        assert_int_equal(ret, SR_ERR_OK);

        assert_int_equal(op, SR_OP_CREATED);
        assert_null(old_val);
        assert_non_null(new_val);
        assert_string_equal(new_val->xpath, "/ietf-interfaces:interfaces/interface[name='eth52']/type");

        sr_free_val(new_val);

        /* 4th change */
        ret = sr_get_change_next(session, iter, &op, &old_val, &new_val);
        assert_int_equal(ret, SR_ERR_OK);

        assert_int_equal(op, SR_OP_CREATED);
        assert_null(old_val);
        assert_non_null(new_val);
        assert_string_equal(new_val->xpath, "/ietf-interfaces:interfaces/interface[name='eth52']/enabled");

        sr_free_val(new_val);

        /* no more changes */
        ret = sr_get_change_next(session, iter, &op, &old_val, &new_val);
        assert_int_equal(ret, SR_ERR_NOT_FOUND);

        sr_free_change_iter(iter);
        break;
    case 3:
        assert_int_equal(event, SR_EV_ABORT);

        /* get changes iter */
        ret = sr_get_changes_iter(session, "/ietf-interfaces:*//.", &iter);
        assert_int_equal(ret, SR_ERR_OK);

        /* 1st change */
        ret = sr_get_change_next(session, iter, &op, &old_val, &new_val);
        assert_int_equal(ret, SR_ERR_OK);

        assert_int_equal(op, SR_OP_DELETED);
        assert_non_null(old_val);
        assert_null(new_val);
        assert_string_equal(old_val->xpath, "/ietf-interfaces:interfaces/interface[name='eth52']");

        sr_free_val(old_val);

        /* 2nd change */
        ret = sr_get_change_next(session, iter, &op, &old_val, &new_val);
        assert_int_equal(ret, SR_ERR_OK);

        assert_int_equal(op, SR_OP_DELETED);
        assert_non_null(old_val);
        assert_null(new_val);
        assert_string_equal(old_val->xpath, "/ietf-interfaces:interfaces/interface[name='eth52']/name");

        sr_free_val(old_val);

        /* 3rd change */
        ret = sr_get_change_next(session, iter, &op, &old_val, &new_val);
        assert_int_equal(ret, SR_ERR_OK);

        assert_int_equal(op, SR_OP_DELETED);
        assert_non_null(old_val);
        assert_null(new_val);
        assert_string_equal(old_val->xpath, "/ietf-interfaces:interfaces/interface[name='eth52']/type");

        sr_free_val(old_val);

        /* 4th change */
        ret = sr_get_change_next(session, iter, &op, &old_val, &new_val);
        assert_int_equal(ret, SR_ERR_OK);

        assert_int_equal(op, SR_OP_DELETED);
        assert_non_null(old_val);
        assert_null(new_val);
        assert_string_equal(old_val->xpath, "/ietf-interfaces:interfaces/interface[name='eth52']/enabled");

        sr_free_val(old_val);

        /* no more changes */
        ret = sr_get_change_next(session, iter, &op, &old_val, &new_val);
        assert_int_equal(ret, SR_ERR_NOT_FOUND);

        sr_free_change_iter(iter);
        break;
    case 5:
        assert_int_equal(event, SR_EV_CHANGE);

        /* get changes iter */
        ret = sr_get_changes_iter(session, "/ietf-interfaces:*//.", &iter);
        assert_int_equal(ret, SR_ERR_OK);

        /* 1st change */
        ret = sr_get_change_next(session, iter, &op, &old_val, &new_val);
        assert_int_equal(ret, SR_ERR_OK);

        assert_int_equal(op, SR_OP_CREATED);
        assert_null(old_val);
        assert_non_null(new_val);
        assert_string_equal(new_val->xpath, "/ietf-interfaces:interfaces/interface[name='eth52']");

        sr_free_val(new_val);

        /* 2nd change */
        ret = sr_get_change_next(session, iter, &op, &old_val, &new_val);
        assert_int_equal(ret, SR_ERR_OK);

        assert_int_equal(op, SR_OP_CREATED);
        assert_null(old_val);
        assert_non_null(new_val);
        assert_string_equal(new_val->xpath, "/ietf-interfaces:interfaces/interface[name='eth52']/name");

        sr_free_val(new_val);

        /* 3rd change */
        ret = sr_get_change_next(session, iter, &op, &old_val, &new_val);
        assert_int_equal(ret, SR_ERR_OK);

        assert_int_equal(op, SR_OP_CREATED);
        assert_null(old_val);
        assert_non_null(new_val);
        assert_string_equal(new_val->xpath, "/ietf-interfaces:interfaces/interface[name='eth52']/type");

        sr_free_val(new_val);

        /* 4th change */
        ret = sr_get_change_next(session, iter, &op, &old_val, &new_val);
        assert_int_equal(ret, SR_ERR_OK);

        assert_int_equal(op, SR_OP_CREATED);
        assert_null(old_val);
        assert_non_null(new_val);
        assert_string_equal(new_val->xpath, "/ietf-interfaces:interfaces/interface[name='eth52']/enabled");

        sr_free_val(new_val);

        /* no more changes */
        ret = sr_get_change_next(session, iter, &op, &old_val, &new_val);
        assert_int_equal(ret, SR_ERR_NOT_FOUND);

        sr_free_change_iter(iter);

        /* fail */
        rc = SR_ERR_NOT_FOUND;
        break;
    default:
        fail();
    }

    ATOMIC_INC_RELAXED(st->cb_called);
    return rc;
}

static int
module_when1_change_fail_cb(sr_session_ctx_t *session, uint32_t sub_id, const char *module_name, const char *xpath,
        sr_event_t event, uint32_t request_id, void *private_data)
{
    struct state *st = (struct state *)private_data;
    int ret = SR_ERR_OK;

    (void)session;
    (void)sub_id;
    (void)request_id;

    assert_string_equal(module_name, "when1");
    assert_null(xpath);

    switch (ATOMIC_LOAD_RELAXED(st->cb_called)) {
    case 2:
        assert_int_equal(event, SR_EV_CHANGE);

        /* fail */
        ret = SR_ERR_UNSUPPORTED;
        sr_session_set_error_format(session, "error1");
        sr_session_push_error_data(session, 6, "empty");
        break;
    default:
        fail();
    }

    ATOMIC_INC_RELAXED(st->cb_called);
    return ret;
}

static void *
apply_change_fail_thread(void *arg)
{
    struct state *st = (struct state *)arg;
    sr_session_ctx_t *sess;
    const sr_error_info_t *err_info;
    struct lyd_node *subtree;
    char *str1;
    uint32_t size;
    int ret;

    ret = sr_session_start(st->conn, SR_DS_RUNNING, &sess);
    assert_int_equal(ret, SR_ERR_OK);

    ret = sr_set_item_str(sess, "/when1:l1", "value1", NULL, 0);
    assert_int_equal(ret, SR_ERR_OK);
    ret = sr_move_item(sess, "/test:l1[k='key1']", SR_MOVE_AFTER, "[k='key2']", NULL, NULL, 0);
    assert_int_equal(ret, SR_ERR_OK);
    ret = sr_set_item_str(sess, "/ietf-interfaces:interfaces/interface[name='eth52']/type", "iana-if-type:ethernetCsmacd", NULL, 0);
    assert_int_equal(ret, SR_ERR_OK);

    /* wait for subscription before applying changes */
    pthread_barrier_wait(&st->barrier);

    /* perform the change (it should fail) */
    ret = sr_apply_changes(sess, 0);
    assert_int_equal(ret, SR_ERR_CALLBACK_FAILED);

    /* no custom error message set */
    ret = sr_session_get_error(sess, &err_info);
    assert_int_equal(ret, SR_ERR_OK);
    assert_int_equal(err_info->err_count, 2);
    assert_int_equal(err_info->err[0].err_code, SR_ERR_UNSUPPORTED);
    assert_string_equal(err_info->err[0].message, "Operation not supported");
    assert_string_equal(err_info->err[0].error_format, "error1");
    assert_int_equal(sr_get_error_data(&err_info->err[0], 0, &size, (const void **)&str1), SR_ERR_OK);
    assert_int_equal(size, 6);
    assert_string_equal(str1, "empty");
    assert_int_equal(err_info->err[1].err_code, SR_ERR_CALLBACK_FAILED);
    assert_string_equal(err_info->err[1].message, "User callback failed.");
    assert_null(err_info->err[1].error_format);

    ret = sr_discard_changes(sess);
    assert_int_equal(ret, SR_ERR_OK);

    /* check current data tree */
    ret = sr_get_subtree(sess, "/ietf-interfaces:interfaces", 0, &subtree);
    assert_int_equal(ret, SR_ERR_OK);

    ret = lyd_print_mem(&str1, subtree, LYD_XML, LYD_PRINT_WITHSIBLINGS);
    assert_int_equal(ret, 0);

    assert_null(str1);
    lyd_free_tree(subtree);

    /* signal that we have finished applying changes #1 */
    pthread_barrier_wait(&st->barrier);

    /* perform another change (it should fail) */
    ret = sr_set_item_str(sess, "/when1:l2", "value2", NULL, 0);
    assert_int_equal(ret, SR_ERR_OK);
    ret = sr_set_item_str(sess, "/ietf-interfaces:interfaces/interface[name='eth52']/type", "iana-if-type:ethernetCsmacd", NULL, 0);
    assert_int_equal(ret, SR_ERR_OK);
    ret = sr_apply_changes(sess, 0);
    assert_int_equal(ret, SR_ERR_CALLBACK_FAILED);

    ret = sr_discard_changes(sess);
    assert_int_equal(ret, SR_ERR_OK);

    /* check current data tree */
    ret = sr_get_subtree(sess, "/ietf-interfaces:interfaces", 0, &subtree);
    assert_int_equal(ret, SR_ERR_OK);

    ret = lyd_print_mem(&str1, subtree, LYD_XML, LYD_PRINT_WITHSIBLINGS);
    assert_int_equal(ret, 0);

    assert_null(str1);
    lyd_free_tree(subtree);

    /* signal that we have finished applying changes #2 */
    pthread_barrier_wait(&st->barrier);

    sr_session_stop(sess);
    return NULL;
}

static void *
subscribe_change_fail_thread(void *arg)
{
    struct state *st = (struct state *)arg;
    sr_session_ctx_t *sess;
    sr_subscription_ctx_t *subscr;
    int count, ret;

    ret = sr_session_start(st->conn, SR_DS_RUNNING, &sess);
    assert_int_equal(ret, SR_ERR_OK);

    /* create testing user-ordered list data */
    ret = sr_set_item_str(sess, "/test:l1[k='key1']/v", "1", NULL, 0);
    assert_int_equal(ret, SR_ERR_OK);
    ret = sr_set_item_str(sess, "/test:l1[k='key2']/v", "2", NULL, 0);
    assert_int_equal(ret, SR_ERR_OK);
    ret = sr_apply_changes(sess, 0);
    assert_int_equal(ret, SR_ERR_OK);

    ret = sr_module_change_subscribe(sess, "ietf-interfaces", NULL, module_ifc_change_fail_cb, st, 0, 0, &subscr);
    assert_int_equal(ret, SR_ERR_OK);
    ret = sr_module_change_subscribe(sess, "test", NULL, module_test_change_fail_cb, st, 0, SR_SUBSCR_CTX_REUSE, &subscr);
    assert_int_equal(ret, SR_ERR_OK);
    ret = sr_module_change_subscribe(sess, "when1", NULL, module_when1_change_fail_cb, st, 0, SR_SUBSCR_CTX_REUSE, &subscr);
    assert_int_equal(ret, SR_ERR_OK);

    /* signal that subscription was created */
    pthread_barrier_wait(&st->barrier);

    count = 0;
    while ((ATOMIC_LOAD_RELAXED(st->cb_called) < 5) && (count < 1500)) {
        usleep(10000);
        ++count;
    }
    assert_int_equal(ATOMIC_LOAD_RELAXED(st->cb_called), 5);

    /* wait for the other thread to signal #1 */
    pthread_barrier_wait(&st->barrier);

    count = 0;
    while ((ATOMIC_LOAD_RELAXED(st->cb_called) < 6) && (count < 1500)) {
        usleep(10000);
        ++count;
    }
    assert_int_equal(ATOMIC_LOAD_RELAXED(st->cb_called), 6);

    /* wait for the other thread to signal #2 */
    pthread_barrier_wait(&st->barrier);

    sr_unsubscribe(subscr);

    /* cleanup after ourselves */
    ret = sr_delete_item(sess, "/test:l1[k='key1']", SR_EDIT_STRICT);
    assert_int_equal(ret, SR_ERR_OK);
    ret = sr_delete_item(sess, "/test:l1[k='key2']", SR_EDIT_STRICT);
    assert_int_equal(ret, SR_ERR_OK);
    ret = sr_apply_changes(sess, 0);
    assert_int_equal(ret, SR_ERR_OK);

    sr_session_stop(sess);
    return NULL;
}

static void
test_change_fail(void **state)
{
    pthread_t tid[2];

    pthread_create(&tid[0], NULL, apply_change_fail_thread, *state);
    pthread_create(&tid[1], NULL, subscribe_change_fail_thread, *state);

    pthread_join(tid[0], NULL);
    pthread_join(tid[1], NULL);
}

/* TEST */
static int
dummy_change_cb(sr_session_ctx_t *session, uint32_t sub_id, const char *module_name, const char *xpath, sr_event_t event,
        uint32_t request_id, void *private_data)
{
    (void)session;
    (void)sub_id;
    (void)module_name;
    (void)xpath;
    (void)event;
    (void)request_id;
    (void)private_data;

    return SR_ERR_OK;
}

static int
test_change_fail2_cb(sr_session_ctx_t *session, uint32_t sub_id, const char *module_name, const char *xpath,
        sr_event_t event, uint32_t request_id, void *private_data)
{
    int ret;
    sr_change_oper_t op;
    sr_change_iter_t* iter = NULL;
    sr_val_t *old_value = NULL;
    sr_val_t *new_value = NULL;

    (void)sub_id;
    (void)module_name;
    (void)event;
    (void)request_id;
    (void)private_data;

    ret = sr_get_changes_iter(session, xpath, &iter);
    assert_int_equal(ret, SR_ERR_OK);

    while (sr_get_change_next(session, iter, &op, &old_value, &new_value) == SR_ERR_OK) {
        sr_free_val(old_value);
        sr_free_val(new_value);

        if (op == SR_OP_MODIFIED) {
            sr_session_set_error_message(session, "Modifications are not supported for %s", xpath);
            ret = SR_ERR_OPERATION_FAILED;
            break;
        }
    }


    sr_free_change_iter(iter);
    return ret;
}

static void *
apply_change_fail2_thread(void *arg)
{
    struct state *st = (struct state *)arg;
    sr_session_ctx_t *sess;
    const sr_error_info_t *err_info;
    struct lyd_node *data;
    const char *str;
    int ret;

    ret = sr_session_start(st->conn, SR_DS_RUNNING, &sess);
    assert_int_equal(ret, SR_ERR_OK);

    str =
    "<interfaces xmlns=\"urn:ietf:params:xml:ns:yang:ietf-interfaces\">"
        "<interface>"
            "<name>sw0p1</name>"
            "<type xmlns:ianaift=\"urn:ietf:params:xml:ns:yang:iana-if-type\">ianaift:bridge</type>"
            "<enabled>true</enabled>"
            "<bridge-port xmlns=\"urn:ietf-if-aug\">"
                "<component-name>br0</component-name>"
                "<port-type>c-vlan-bridge-port</port-type>"
                "<pvid>2</pvid>"
                "<default-priority>0</default-priority>"
                "<priority-regeneration>"
                    "<priority0>0</priority0>"
                    "<priority1>1</priority1>"
                    "<priority2>2</priority2>"
                    "<priority3>3</priority3>"
                    "<priority4>4</priority4>"
                    "<priority5>5</priority5>"
                    "<priority6>6</priority6>"
                    "<priority7>7</priority7>"
                "</priority-regeneration>"
                "<service-access-priority>"
                    "<priority0>0</priority0>"
                    "<priority1>1</priority1>"
                    "<priority2>2</priority2>"
                    "<priority3>3</priority3>"
                    "<priority4>4</priority4>"
                    "<priority5>5</priority5>"
                    "<priority6>6</priority6>"
                    "<priority7>7</priority7>"
                "</service-access-priority>"
                "<traffic-class>"
                    "<priority0>1</priority0>"
                    "<priority1>0</priority1>"
                    "<priority2>2</priority2>"
                    "<priority3>3</priority3>"
                    "<priority4>4</priority4>"
                    "<priority5>5</priority5>"
                    "<priority6>6</priority6>"
                    "<priority7>7</priority7>"
                "</traffic-class>"
                "<acceptable-frame>admit-all-frames</acceptable-frame>"
                "<enable-ingress-filtering>true</enable-ingress-filtering>"
            "</bridge-port>"
        "</interface>"
    "</interfaces>";
    assert_int_equal(LY_SUCCESS, lyd_parse_data_mem(sr_get_context(st->conn), str, LYD_XML,
            LYD_PARSE_ONLY | LYD_PARSE_STRICT, 0, &data));

    ret = sr_edit_batch(sess, data, "merge");
    lyd_free_all(data);
    assert_int_equal(ret, SR_ERR_OK);

    /* wait for subscription before applying changes */
    pthread_barrier_wait(&st->barrier);

    /* perform the change (it should fail) */
    ret = sr_apply_changes(sess, 0);
    assert_int_equal(ret, SR_ERR_CALLBACK_FAILED);

    /* no custom error message set */
    ret = sr_session_get_error(sess, &err_info);
    assert_int_equal(ret, SR_ERR_OK);
    assert_int_equal(err_info->err_count, 2);
    assert_string_equal(err_info->err[0].message, "Modifications are not supported for "
            "/ietf-interfaces:interfaces/interface/ietf-if-aug:bridge-port/enable-ingress-filtering");
    assert_null(err_info->err[0].error_format);

    ret = sr_discard_changes(sess);
    assert_int_equal(ret, SR_ERR_OK);

    /* signal that we have finished applying changes */
    pthread_barrier_wait(&st->barrier);

    sr_session_stop(sess);
    return NULL;
}

static void *
subscribe_change_fail2_thread(void *arg)
{
    struct state *st = (struct state *)arg;
    sr_session_ctx_t *sess;
    sr_subscription_ctx_t *subscr[13];
    struct lyd_node *data;
    int ret, i;
    const char *str;

    ret = sr_session_start(st->conn, SR_DS_RUNNING, &sess);
    assert_int_equal(ret, SR_ERR_OK);

    /* set some configuration */
    str =
    "<interfaces xmlns=\"urn:ietf:params:xml:ns:yang:ietf-interfaces\">"
        "<interface>"
            "<name>sw0p1</name>"
            "<type xmlns:ianaift=\"urn:ietf:params:xml:ns:yang:iana-if-type\">ianaift:bridge</type>"
            "<enabled>true</enabled>"
            "<bridge-port xmlns=\"urn:ietf-if-aug\">"
                "<component-name>br0</component-name>"
                "<port-type>c-vlan-bridge-port</port-type>"
                "<pvid>2</pvid>"
                "<default-priority>0</default-priority>"
                "<priority-regeneration>"
                    "<priority0>0</priority0>"
                    "<priority1>1</priority1>"
                    "<priority2>2</priority2>"
                    "<priority3>3</priority3>"
                    "<priority4>4</priority4>"
                    "<priority5>5</priority5>"
                    "<priority6>6</priority6>"
                    "<priority7>7</priority7>"
                "</priority-regeneration>"
                "<service-access-priority>"
                    "<priority0>0</priority0>"
                    "<priority1>1</priority1>"
                    "<priority2>2</priority2>"
                    "<priority3>3</priority3>"
                    "<priority4>4</priority4>"
                    "<priority5>5</priority5>"
                    "<priority6>6</priority6>"
                    "<priority7>7</priority7>"
                "</service-access-priority>"
                "<traffic-class>"
                    "<priority0>0</priority0>"
                    "<priority1>1</priority1>"
                    "<priority2>2</priority2>"
                    "<priority3>3</priority3>"
                    "<priority4>4</priority4>"
                    "<priority5>5</priority5>"
                    "<priority6>6</priority6>"
                    "<priority7>7</priority7>"
                "</traffic-class>"
                "<acceptable-frame>admit-all-frames</acceptable-frame>"
                "<enable-ingress-filtering>false</enable-ingress-filtering>"
            "</bridge-port>"
        "</interface>"
    "</interfaces>";
    assert_int_equal(LY_SUCCESS, lyd_parse_data_mem(sr_get_context(st->conn), str, LYD_XML,
            LYD_PARSE_ONLY | LYD_PARSE_STRICT, 0, &data));

    ret = sr_edit_batch(sess, data, "merge");
    lyd_free_all(data);
    assert_int_equal(ret, SR_ERR_OK);
    ret = sr_apply_changes(sess, 0);
    assert_int_equal(ret, SR_ERR_OK);

    /* subscribe */
    ret = sr_module_change_subscribe(sess, "ietf-interfaces", NULL, dummy_change_cb, NULL, 1,
            SR_SUBSCR_ENABLED | SR_SUBSCR_DONE_ONLY, &subscr[0]);
    assert_int_equal(ret, SR_ERR_OK);
    ret = sr_module_change_subscribe(sess, "ietf-interfaces", "/ietf-interfaces:interfaces/interface/"
            "ietf-if-aug:bridge-port/port-type", test_change_fail2_cb, NULL, 2, 0, &subscr[1]);
    assert_int_equal(ret, SR_ERR_OK);
    ret = sr_module_change_subscribe(sess, "ietf-interfaces", "/ietf-interfaces:interfaces/interface/"
            "ietf-if-aug:bridge-port/pvid", dummy_change_cb, NULL, 2, 0, &subscr[2]);
    assert_int_equal(ret, SR_ERR_OK);
    ret = sr_module_change_subscribe(sess, "ietf-interfaces", "/ietf-interfaces:interfaces/interface/"
            "ietf-if-aug:bridge-port/acceptable-frame", test_change_fail2_cb, NULL, 2, 0, &subscr[3]);
    assert_int_equal(ret, SR_ERR_OK);
    ret = sr_module_change_subscribe(sess, "ietf-interfaces", "/ietf-interfaces:interfaces/interface/"
            "ietf-if-aug:bridge-port/enable-ingress-filtering", test_change_fail2_cb, NULL, 2, 0, &subscr[4]);
    assert_int_equal(ret, SR_ERR_OK);
    ret = sr_module_change_subscribe(sess, "ietf-interfaces", "/ietf-interfaces:interfaces/interface/"
            "ietf-if-aug:bridge-port/service-access-priority/priority0", test_change_fail2_cb, NULL, 2, 0, &subscr[5]);
    assert_int_equal(ret, SR_ERR_OK);
    ret = sr_module_change_subscribe(sess, "ietf-interfaces", "/ietf-interfaces:interfaces/interface/"
            "ietf-if-aug:bridge-port/service-access-priority/priority1", test_change_fail2_cb, NULL, 2, 0, &subscr[6]);
    assert_int_equal(ret, SR_ERR_OK);
    ret = sr_module_change_subscribe(sess, "ietf-interfaces", "/ietf-interfaces:interfaces/interface/"
            "ietf-if-aug:bridge-port/service-access-priority/priority2", test_change_fail2_cb, NULL, 2, 0, &subscr[7]);
    assert_int_equal(ret, SR_ERR_OK);
    ret = sr_module_change_subscribe(sess, "ietf-interfaces", "/ietf-interfaces:interfaces/interface/"
            "ietf-if-aug:bridge-port/service-access-priority/priority3", test_change_fail2_cb, NULL, 2, 0, &subscr[8]);
    assert_int_equal(ret, SR_ERR_OK);
    ret = sr_module_change_subscribe(sess, "ietf-interfaces", "/ietf-interfaces:interfaces/interface/"
            "ietf-if-aug:bridge-port/service-access-priority/priority4", test_change_fail2_cb, NULL, 2, 0, &subscr[9]);
    assert_int_equal(ret, SR_ERR_OK);
    ret = sr_module_change_subscribe(sess, "ietf-interfaces", "/ietf-interfaces:interfaces/interface/"
            "ietf-if-aug:bridge-port/service-access-priority/priority5", test_change_fail2_cb, NULL, 2, 0, &subscr[10]);
    assert_int_equal(ret, SR_ERR_OK);
    ret = sr_module_change_subscribe(sess, "ietf-interfaces", "/ietf-interfaces:interfaces/interface/"
            "ietf-if-aug:bridge-port/service-access-priority/priority6", test_change_fail2_cb, NULL, 2, 0, &subscr[11]);
    assert_int_equal(ret, SR_ERR_OK);
    ret = sr_module_change_subscribe(sess, "ietf-interfaces", "/ietf-interfaces:interfaces/interface/"
            "ietf-if-aug:bridge-port/service-access-priority/priority7", test_change_fail2_cb, NULL, 2, 0, &subscr[12]);
    assert_int_equal(ret, SR_ERR_OK);

    /* signal that subscriptions were created */
    pthread_barrier_wait(&st->barrier);

    /* wait for the other thread to signal */
    pthread_barrier_wait(&st->barrier);

    for (i = 0; i < 13; ++i) {
        sr_unsubscribe(subscr[i]);
    }

    /* cleanup after ourselves */
    ret = sr_delete_item(sess, "/ietf-interfaces:interfaces", SR_EDIT_STRICT);
    assert_int_equal(ret, SR_ERR_OK);
    ret = sr_apply_changes(sess, 0);
    assert_int_equal(ret, SR_ERR_OK);

    sr_session_stop(sess);
    return NULL;
}

static void
test_change_fail2(void **state)
{
    pthread_t tid[2];

    pthread_create(&tid[0], NULL, apply_change_fail2_thread, *state);
    pthread_create(&tid[1], NULL, subscribe_change_fail2_thread, *state);

    pthread_join(tid[0], NULL);
    pthread_join(tid[1], NULL);
}

/* TEST */
static int
test_change_fail_priority_cb(sr_session_ctx_t *session, uint32_t sub_id, const char *module_name, const char *xpath,
        sr_event_t event, uint32_t request_id, void *private_data)
{
    struct state *st = (struct state *)private_data;
    int ret;

    (void)session;
    (void)sub_id;
    (void)module_name;
    (void)xpath;
    (void)request_id;
    (void)private_data;

    switch (ATOMIC_LOAD_RELAXED(st->cb_called)) {
    case 0:
        assert_int_equal(event, SR_EV_CHANGE);
        ret = SR_ERR_OK;
        break;
    case 1:
        assert_int_equal(event, SR_EV_CHANGE);
        ret = SR_ERR_OPERATION_FAILED;
        break;
    case 2:
        assert_int_equal(event, SR_EV_ABORT);
        ret = SR_ERR_OK;
        break;
    default:
        fail();
    }

    ATOMIC_INC_RELAXED(st->cb_called);
    return ret;
}

static void *
apply_change_fail_priority_thread(void *arg)
{
    struct state *st = (struct state *)arg;
    sr_session_ctx_t *sess;
    const sr_error_info_t *err_info;
    int ret;

    ret = sr_session_start(st->conn, SR_DS_RUNNING, &sess);
    assert_int_equal(ret, SR_ERR_OK);

    /* change config */
    ret = sr_set_item_str(sess, "/ietf-interfaces:interfaces/interface[name='eth0']/description", "newval", NULL, 0);
    assert_int_equal(ret, SR_ERR_OK);

    /* wait for subscription before applying changes */
    pthread_barrier_wait(&st->barrier);

    /* perform the change (it should fail) */
    ret = sr_apply_changes(sess, 0);
    assert_int_equal(ret, SR_ERR_CALLBACK_FAILED);

    /* check error */
    ret = sr_session_get_error(sess, &err_info);
    assert_int_equal(ret, SR_ERR_OK);
    assert_int_equal(err_info->err_count, 2);
    assert_int_equal(err_info->err[0].err_code, SR_ERR_OPERATION_FAILED);
    assert_string_equal(err_info->err[0].message, "Operation failed");
    assert_null(err_info->err[0].error_format);

    ret = sr_discard_changes(sess);
    assert_int_equal(ret, SR_ERR_OK);

    /* signal that we have finished applying changes */
    pthread_barrier_wait(&st->barrier);

    sr_session_stop(sess);
    return NULL;
}

static void *
subscribe_change_fail_priority_thread(void *arg)
{
    struct state *st = (struct state *)arg;
    sr_session_ctx_t *sess;
    sr_subscription_ctx_t *subscr;
    int ret;

    ret = sr_session_start(st->conn, SR_DS_RUNNING, &sess);
    assert_int_equal(ret, SR_ERR_OK);

    /* set some configuration */
    ret = sr_set_item_str(sess, "/ietf-interfaces:interfaces/interface[name='eth0']/description", "initval", NULL, 0);
    assert_int_equal(ret, SR_ERR_OK);
    ret = sr_set_item_str(sess, "/ietf-interfaces:interfaces/interface[name='eth0']/type", "iana-if-type:ethernetCsmacd",
            NULL, 0);
    assert_int_equal(ret, SR_ERR_OK);
    ret = sr_apply_changes(sess, 0);
    assert_int_equal(ret, SR_ERR_OK);

    /* subscribe */
    ret = sr_module_change_subscribe(sess, "ietf-interfaces", "/ietf-interfaces:interfaces/interface",
            test_change_fail_priority_cb, st, 1, 0, &subscr);
    assert_int_equal(ret, SR_ERR_OK);
    ret = sr_module_change_subscribe(sess, "ietf-interfaces", "/ietf-interfaces:interfaces/interface",
            test_change_fail_priority_cb, st, 0, SR_SUBSCR_CTX_REUSE, &subscr);
    assert_int_equal(ret, SR_ERR_OK);

    /* signal that subscriptions were created */
    pthread_barrier_wait(&st->barrier);

    /* wait for the other thread to signal */
    pthread_barrier_wait(&st->barrier);
    assert_int_equal(3, ATOMIC_LOAD_RELAXED(st->cb_called));

    sr_unsubscribe(subscr);

    /* cleanup after ourselves */
    ret = sr_delete_item(sess, "/ietf-interfaces:interfaces", SR_EDIT_STRICT);
    assert_int_equal(ret, SR_ERR_OK);
    ret = sr_apply_changes(sess, 0);
    assert_int_equal(ret, SR_ERR_OK);

    sr_session_stop(sess);
    return NULL;
}

static void
test_change_fail_priority(void **state)
{
    pthread_t tid[2];

    pthread_create(&tid[0], NULL, apply_change_fail_priority_thread, *state);
    pthread_create(&tid[1], NULL, subscribe_change_fail_priority_thread, *state);

    pthread_join(tid[0], NULL);
    pthread_join(tid[1], NULL);
}

/* TEST */
static int
module_no_changes_cb(sr_session_ctx_t *session, uint32_t sub_id, const char *module_name, const char *xpath,
        sr_event_t event, uint32_t request_id, void *private_data)
{
    (void)session;
    (void)sub_id;
    (void)module_name;
    (void)xpath;
    (void)event;
    (void)request_id;
    (void)private_data;

    /* callback should not be called at all */
    fail();

    return SR_ERR_INTERNAL;
}

static void *
apply_no_changes_thread(void *arg)
{
    struct state *st = (struct state *)arg;
    sr_session_ctx_t *sess;
    struct lyd_node *data;
    char *str1;
    const char *str2;
    int ret;

    ret = sr_session_start(st->conn, SR_DS_RUNNING, &sess);
    assert_int_equal(ret, SR_ERR_OK);

    /* wait for subscription before applying changes */
    pthread_barrier_wait(&st->barrier);

    /*
     * perform 1st change
     *
     * (create container that already exists)
     */
    ret = sr_set_item_str(sess, "/defaults:cont", NULL, NULL, 0);
    assert_int_equal(ret, SR_ERR_OK);
    ret = sr_apply_changes(sess, 0);
    assert_int_equal(ret, SR_ERR_OK);

    /* check current data tree */
    ret = sr_get_data(sess, "/defaults:*", 0, 0, 0, &data);
    assert_int_equal(ret, SR_ERR_OK);

    ret = lyd_print_mem(&str1, data, LYD_XML, LYD_PRINT_WITHSIBLINGS | LYD_PRINT_WD_IMPL_TAG | LYD_PRINT_SHRINK);
    assert_int_equal(ret, 0);

    lyd_free_all(data);

    str2 =
<<<<<<< HEAD
    "<cont xmlns=\"urn:defaults\">"
        "<interval xmlns:ncwd=\"urn:ietf:params:xml:ns:yang:ietf-netconf-with-defaults\" ncwd:default=\"true\">30</interval>"
=======
    "<cont xmlns=\"urn:defaults\" xmlns:ncwd=\"urn:ietf:params:xml:ns:yang:ietf-netconf-with-defaults\">"
        "<l ncwd:default=\"true\">dflt</l>"
        "<interval ncwd:default=\"true\">30</interval>"
>>>>>>> 05073ef3
    "</cont>"
    "<pcont xmlns=\"urn:defaults\">"
        "<ll xmlns:ncwd=\"urn:ietf:params:xml:ns:yang:ietf-netconf-with-defaults\" ncwd:default=\"true\">1</ll>"
        "<ll xmlns:ncwd=\"urn:ietf:params:xml:ns:yang:ietf-netconf-with-defaults\" ncwd:default=\"true\">2</ll>"
        "<ll xmlns:ncwd=\"urn:ietf:params:xml:ns:yang:ietf-netconf-with-defaults\" ncwd:default=\"true\">3</ll>"
        "<uni xmlns:ncwd=\"urn:ietf:params:xml:ns:yang:ietf-netconf-with-defaults\" ncwd:default=\"true\">some-ip</uni>"
        "<ll2 xmlns:ncwd=\"urn:ietf:params:xml:ns:yang:ietf-netconf-with-defaults\" ncwd:default=\"true\">4</ll2>"
        "<ll2 xmlns:ncwd=\"urn:ietf:params:xml:ns:yang:ietf-netconf-with-defaults\" ncwd:default=\"true\">5</ll2>"
        "<ll2 xmlns:ncwd=\"urn:ietf:params:xml:ns:yang:ietf-netconf-with-defaults\" ncwd:default=\"true\">6</ll2>"
    "</pcont>";

    assert_string_equal(str1, str2);
    free(str1);

    /*
     * perform 2nd change
     *
     * (change dflt flags on some leaves and leaf-lists)
     */
    ret = sr_set_item_str(sess, "/defaults:pcont/ll", "1", NULL, 0);
    assert_int_equal(ret, SR_ERR_OK);
    ret = sr_set_item_str(sess, "/defaults:pcont/ll", "2", NULL, 0);
    assert_int_equal(ret, SR_ERR_OK);
    ret = sr_set_item_str(sess, "/defaults:pcont/ll", "3", NULL, 0);
    assert_int_equal(ret, SR_ERR_OK);
    ret = sr_set_item_str(sess, "/defaults:pcont/uni", "some-ip", NULL, 0);
    assert_int_equal(ret, SR_ERR_OK);
    ret = sr_set_item_str(sess, "/defaults:pcont/ll2", "4", NULL, 0);
    assert_int_equal(ret, SR_ERR_OK);
    ret = sr_set_item_str(sess, "/defaults:pcont/ll2", "5", NULL, 0);
    assert_int_equal(ret, SR_ERR_OK);
    ret = sr_set_item_str(sess, "/defaults:pcont/ll2", "6", NULL, 0);
    assert_int_equal(ret, SR_ERR_OK);
    ret = sr_apply_changes(sess, 0);
    assert_int_equal(ret, SR_ERR_OK);

    /* check current data tree */
    ret = sr_get_data(sess, "/defaults:*", 0, 0, 0, &data);
    assert_int_equal(ret, SR_ERR_OK);

    ret = lyd_print_mem(&str1, data, LYD_XML, LYD_PRINT_WITHSIBLINGS | LYD_PRINT_WD_IMPL_TAG | LYD_PRINT_SHRINK);
    assert_int_equal(ret, 0);

    lyd_free_all(data);

    str2 =
<<<<<<< HEAD
    "<cont xmlns=\"urn:defaults\">"
        "<interval xmlns:ncwd=\"urn:ietf:params:xml:ns:yang:ietf-netconf-with-defaults\" ncwd:default=\"true\">30</interval>"
=======
    "<cont xmlns=\"urn:defaults\" xmlns:ncwd=\"urn:ietf:params:xml:ns:yang:ietf-netconf-with-defaults\">"
        "<l ncwd:default=\"true\">dflt</l>"
        "<interval ncwd:default=\"true\">30</interval>"
>>>>>>> 05073ef3
    "</cont>"
    "<pcont xmlns=\"urn:defaults\">"
        "<ll>1</ll>"
        "<ll>2</ll>"
        "<ll>3</ll>"
        "<uni>some-ip</uni>"
        "<ll2>4</ll2>"
        "<ll2>5</ll2>"
        "<ll2>6</ll2>"
    "</pcont>";

    assert_string_equal(str1, str2);
    free(str1);

    /* we are done */
    pthread_barrier_wait(&st->barrier);

    sr_session_stop(sess);
    return NULL;
}

static void *
subscribe_no_changes_thread(void *arg)
{
    struct state *st = (struct state *)arg;
    sr_session_ctx_t *sess;
    sr_subscription_ctx_t *subscr;
    int ret;

    ret = sr_session_start(st->conn, SR_DS_RUNNING, &sess);
    assert_int_equal(ret, SR_ERR_OK);

    /* create a presence container */
    ret = sr_set_item_str(sess, "/defaults:pcont", NULL, NULL, 0);
    assert_int_equal(ret, SR_ERR_OK);
    ret = sr_apply_changes(sess, 0);
    assert_int_equal(ret, SR_ERR_OK);

    ret = sr_module_change_subscribe(sess, "defaults", NULL, module_no_changes_cb, NULL, 0, 0, &subscr);
    assert_int_equal(ret, SR_ERR_OK);

    /* signal that subscription was created */
    pthread_barrier_wait(&st->barrier);

    /* wait until the other thread finishes */
    pthread_barrier_wait(&st->barrier);

    /* cleanup */
    sr_unsubscribe(subscr);
    sr_delete_item(sess, "/defaults:pcont", 0);
    sr_apply_changes(sess, 0);
    sr_session_stop(sess);
    return NULL;
}

static void
test_no_changes(void **state)
{
    pthread_t tid[2];

    pthread_create(&tid[0], NULL, apply_no_changes_thread, *state);
    pthread_create(&tid[1], NULL, subscribe_no_changes_thread, *state);

    pthread_join(tid[0], NULL);
    pthread_join(tid[1], NULL);
}

/* TEST */
static int
module_change_any_cb(sr_session_ctx_t *session, uint32_t sub_id, const char *module_name, const char *xpath,
        sr_event_t event, uint32_t request_id, void *private_data)
{
    struct state *st = (struct state *)private_data;
    sr_change_oper_t op;
    sr_change_iter_t *iter;
    struct lyd_node *subtree;
    const struct lyd_node *node;
    char *str1;
    const char *str2, *prev_val;
    int ret;

    (void)sub_id;
    (void)request_id;

    assert_string_equal(module_name, "test");
    assert_null(xpath);

    switch (ATOMIC_LOAD_RELAXED(st->cb_called)) {
    case 0:
    case 1:
        if (ATOMIC_LOAD_RELAXED(st->cb_called) == 0) {
            assert_int_equal(event, SR_EV_CHANGE);
        } else {
            assert_int_equal(event, SR_EV_DONE);
        }

        /* get changes iter */
        ret = sr_get_changes_iter(session, "/test:*//.", &iter);
        assert_int_equal(ret, SR_ERR_OK);

        /* 1st change */
        ret = sr_get_change_tree_next(session, iter, &op, &node, &prev_val, NULL, NULL);
        assert_int_equal(ret, SR_ERR_OK);

        assert_int_equal(op, SR_OP_CREATED);
        assert_null(prev_val);
        assert_string_equal(node->schema->name, "anyx");

        /* 2nd change */
        ret = sr_get_change_tree_next(session, iter, &op, &node, &prev_val, NULL, NULL);
        assert_int_equal(ret, SR_ERR_OK);

        assert_int_equal(op, SR_OP_CREATED);
        assert_null(prev_val);
        assert_string_equal(node->schema->name, "anyd");

        /* no more changes */
        ret = sr_get_change_tree_next(session, iter, &op, &node, &prev_val, NULL, NULL);
        assert_int_equal(ret, SR_ERR_NOT_FOUND);

        sr_free_change_iter(iter);

        /* check current data tree */
        ret = sr_get_subtree(session, "/test:cont", 0, &subtree);
        assert_int_equal(ret, SR_ERR_OK);

        ret = lyd_print_mem(&str1, subtree, LYD_XML, LYD_PRINT_SHRINK | LYD_PRINT_WITHSIBLINGS);
        assert_int_equal(ret, 0);
        lyd_free_tree(subtree);

        str2 =
        "<cont xmlns=\"urn:test\">"
            "<anyx>&lt;some-xml&gt;&lt;elem&gt;value&lt;/elem&gt;&lt;/some-xml&gt;</anyx>"
            "<anyd>{\"mod:some-data\": 24}</anyd>"
        "</cont>";

        assert_string_equal(str1, str2);
        free(str1);
        break;
    case 2:
    case 3:
        if (ATOMIC_LOAD_RELAXED(st->cb_called) == 2) {
            assert_int_equal(event, SR_EV_CHANGE);
        } else {
            assert_int_equal(event, SR_EV_DONE);
        }

        /* get changes iter */
        ret = sr_get_changes_iter(session, "/test:*//.", &iter);
        assert_int_equal(ret, SR_ERR_OK);

        /* 1st change */
        ret = sr_get_change_tree_next(session, iter, &op, &node, &prev_val, NULL, NULL);
        assert_int_equal(ret, SR_ERR_OK);

        assert_int_equal(op, SR_OP_MODIFIED);
        assert_string_equal(prev_val, "<some-xml><elem>value</elem></some-xml>");
        assert_string_equal(node->schema->name, "anyx");

        /* 2nd change */
        ret = sr_get_change_tree_next(session, iter, &op, &node, &prev_val, NULL, NULL);
        assert_int_equal(ret, SR_ERR_OK);

        assert_int_equal(op, SR_OP_MODIFIED);
        assert_string_equal(prev_val, "{\"mod:some-data\": 24}");
        assert_string_equal(node->schema->name, "anyd");

        /* no more changes */
        ret = sr_get_change_tree_next(session, iter, &op, &node, &prev_val, NULL, NULL);
        assert_int_equal(ret, SR_ERR_NOT_FOUND);

        sr_free_change_iter(iter);

        /* check current data tree */
        ret = sr_get_subtree(session, "/test:cont", 0, &subtree);
        assert_int_equal(ret, SR_ERR_OK);

        ret = lyd_print_mem(&str1, subtree, LYD_XML, LYD_PRINT_SHRINK | LYD_PRINT_WITHSIBLINGS);
        assert_int_equal(ret, 0);
        lyd_free_tree(subtree);

        str2 =
        "<cont xmlns=\"urn:test\">"
            "<anyx>&lt;other-xml&gt;&lt;elem2&gt;value2&lt;/elem2&gt;&lt;/other-xml&gt;</anyx>"
            "<anyd>{\"mod:new-data\": 48}</anyd>"
        "</cont>";

        assert_string_equal(str1, str2);
        free(str1);
        break;
    case 4:
    case 5:
        if (ATOMIC_LOAD_RELAXED(st->cb_called) == 4) {
            assert_int_equal(event, SR_EV_CHANGE);
        } else {
            assert_int_equal(event, SR_EV_DONE);
        }

        /* get changes iter */
        ret = sr_get_changes_iter(session, "/test:*//.", &iter);
        assert_int_equal(ret, SR_ERR_OK);

        /* 1st change */
        ret = sr_get_change_tree_next(session, iter, &op, &node, &prev_val, NULL, NULL);
        assert_int_equal(ret, SR_ERR_OK);

        assert_int_equal(op, SR_OP_DELETED);
        assert_null(prev_val);
        assert_string_equal(node->schema->name, "anyx");

        /* 2nd change */
        ret = sr_get_change_tree_next(session, iter, &op, &node, &prev_val, NULL, NULL);
        assert_int_equal(ret, SR_ERR_OK);

        assert_int_equal(op, SR_OP_DELETED);
        assert_null(prev_val);
        assert_string_equal(node->schema->name, "anyd");

        /* no more changes */
        ret = sr_get_change_tree_next(session, iter, &op, &node, &prev_val, NULL, NULL);
        assert_int_equal(ret, SR_ERR_NOT_FOUND);

        sr_free_change_iter(iter);

        /* check current data tree */
        ret = sr_get_subtree(session, "/test:cont", 0, &subtree);
        assert_int_equal(ret, SR_ERR_OK);
        assert_true(subtree->flags & LYD_DEFAULT);
        lyd_free_tree(subtree);
        break;
    default:
        fail();
    }

    ATOMIC_INC_RELAXED(st->cb_called);
    return SR_ERR_OK;
}

static void *
apply_change_any_thread(void *arg)
{
    struct state *st = (struct state *)arg;
    sr_session_ctx_t *sess;
    struct lyd_node *subtree;
    char *str1;
    const char *str2;
    int ret;

    ret = sr_session_start(st->conn, SR_DS_RUNNING, &sess);
    assert_int_equal(ret, SR_ERR_OK);

    ret = sr_set_item_str(sess, "/test:cont/anyx", "<some-xml><elem>value</elem></some-xml>", NULL, 0);
    assert_int_equal(ret, SR_ERR_OK);
    ret = sr_set_item_str(sess, "/test:cont/anyd", "{\"mod:some-data\": 24}", NULL, 0);
    assert_int_equal(ret, SR_ERR_OK);

    /* wait for subscription before applying changes */
    pthread_barrier_wait(&st->barrier);

    /* perform 1st change */
    ret = sr_apply_changes(sess, 0);
    assert_int_equal(ret, SR_ERR_OK);

    /* check current data tree */
    ret = sr_get_subtree(sess, "/test:cont", 0, &subtree);
    assert_int_equal(ret, SR_ERR_OK);

    ret = lyd_print_mem(&str1, subtree, LYD_XML, LYD_PRINT_SHRINK | LYD_PRINT_WITHSIBLINGS);
    assert_int_equal(ret, 0);
    lyd_free_tree(subtree);

    str2 =
        "<cont xmlns=\"urn:test\">"
            "<anyx>&lt;some-xml&gt;&lt;elem&gt;value&lt;/elem&gt;&lt;/some-xml&gt;</anyx>"
            "<anyd>{\"mod:some-data\": 24}</anyd>"
        "</cont>";

    assert_string_equal(str1, str2);
    free(str1);

    /* perform 2nd change */
    ret = sr_set_item_str(sess, "/test:cont/anyx", "<other-xml><elem2>value2</elem2></other-xml>", NULL, 0);
    assert_int_equal(ret, SR_ERR_OK);
    ret = sr_set_item_str(sess, "/test:cont/anyd", "{\"mod:new-data\": 48}", NULL, 0);
    assert_int_equal(ret, SR_ERR_OK);
    ret = sr_apply_changes(sess, 0);
    assert_int_equal(ret, SR_ERR_OK);

    /* check current data tree */
    ret = sr_get_subtree(sess, "/test:cont", 0, &subtree);
    assert_int_equal(ret, SR_ERR_OK);

    ret = lyd_print_mem(&str1, subtree, LYD_XML, LYD_PRINT_SHRINK | LYD_PRINT_WITHSIBLINGS);
    assert_int_equal(ret, 0);
    lyd_free_tree(subtree);

    str2 =
        "<cont xmlns=\"urn:test\">"
            "<anyx>&lt;other-xml&gt;&lt;elem2&gt;value2&lt;/elem2&gt;&lt;/other-xml&gt;</anyx>"
            "<anyd>{\"mod:new-data\": 48}</anyd>"
        "</cont>";

    assert_string_equal(str1, str2);
    free(str1);

    /* perform 3rd change */
    ret = sr_delete_item(sess, "/test:cont/anyx", 0);
    assert_int_equal(ret, SR_ERR_OK);
    ret = sr_delete_item(sess, "/test:cont/anyd", 0);
    assert_int_equal(ret, SR_ERR_OK);
    ret = sr_apply_changes(sess, 0);
    assert_int_equal(ret, SR_ERR_OK);

    /* check current data tree */
    ret = sr_get_subtree(sess, "/test:cont", 0, &subtree);
    assert_int_equal(ret, SR_ERR_OK);
    assert_true(subtree->flags & LYD_DEFAULT);
    lyd_free_tree(subtree);

    /* signal that we have finished applying changes */
    pthread_barrier_wait(&st->barrier);

    sr_session_stop(sess);
    return NULL;
}

static void *
subscribe_change_any_thread(void *arg)
{
    struct state *st = (struct state *)arg;
    sr_session_ctx_t *sess;
    sr_subscription_ctx_t *subscr;
    int count, ret;

    ret = sr_session_start(st->conn, SR_DS_RUNNING, &sess);
    assert_int_equal(ret, SR_ERR_OK);

    ret = sr_module_change_subscribe(sess, "test", NULL, module_change_any_cb, st, 0, 0, &subscr);
    assert_int_equal(ret, SR_ERR_OK);

    /* signal that subscription was created */
    pthread_barrier_wait(&st->barrier);

    count = 0;
    while ((ATOMIC_LOAD_RELAXED(st->cb_called) < 6) && (count < 1500)) {
        usleep(10000);
        ++count;
    }
    assert_int_equal(ATOMIC_LOAD_RELAXED(st->cb_called), 6);

    /* wait for the other thread to finish */
    pthread_barrier_wait(&st->barrier);

    sr_unsubscribe(subscr);
    sr_session_stop(sess);
    return NULL;
}

static void
test_change_any(void **state)
{
    pthread_t tid[2];

    pthread_create(&tid[0], NULL, apply_change_any_thread, *state);
    pthread_create(&tid[1], NULL, subscribe_change_any_thread, *state);

    pthread_join(tid[0], NULL);
    pthread_join(tid[1], NULL);
}

/* TEST */
static int
module_change_dflt_leaf_cb(sr_session_ctx_t *session, uint32_t sub_id, const char *module_name, const char *xpath,
        sr_event_t event, uint32_t request_id, void *private_data)
{
    struct state *st = (struct state *)private_data;
    sr_change_oper_t op;
    sr_change_iter_t *iter;
    sr_val_t *old_val, *new_val;
    struct lyd_node *data;
    int ret;

    (void)sub_id;
    (void)request_id;

    assert_string_equal(module_name, "defaults");
    assert_null(xpath);

    switch (ATOMIC_LOAD_RELAXED(st->cb_called)) {
    case 0:
    case 1:
        if (ATOMIC_LOAD_RELAXED(st->cb_called) == 0) {
            assert_int_equal(event, SR_EV_CHANGE);
        } else {
            assert_int_equal(event, SR_EV_DONE);
        }

        /* get changes iter */
        ret = sr_get_changes_iter(session, "//*", &iter);
        assert_int_equal(ret, SR_ERR_OK);

        /* 1st change */
        ret = sr_get_change_next(session, iter, &op, &old_val, &new_val);
        assert_int_equal(ret, SR_ERR_OK);

        assert_int_equal(op, SR_OP_CREATED);
        assert_null(old_val);
        assert_non_null(new_val);
        assert_int_equal(new_val->dflt, 0);
        assert_string_equal(new_val->xpath, "/defaults:l1[k='when-true']");

        sr_free_val(new_val);

        /* 2nd change */
        ret = sr_get_change_next(session, iter, &op, &old_val, &new_val);
        assert_int_equal(ret, SR_ERR_OK);

        assert_int_equal(op, SR_OP_CREATED);
        assert_null(old_val);
        assert_non_null(new_val);
        assert_int_equal(new_val->dflt, 0);
        assert_string_equal(new_val->xpath, "/defaults:l1[k='when-true']/k");

        sr_free_val(new_val);

        /* 3rd change */
        ret = sr_get_change_next(session, iter, &op, &old_val, &new_val);
        assert_int_equal(ret, SR_ERR_OK);

        assert_int_equal(op, SR_OP_CREATED);
        assert_null(old_val);
        assert_non_null(new_val);
        assert_int_equal(new_val->dflt, 0);
        assert_string_equal(new_val->xpath, "/defaults:l1[k='when-true']/cont1");

        sr_free_val(new_val);

        /* 4th change */
        ret = sr_get_change_next(session, iter, &op, &old_val, &new_val);
        assert_int_equal(ret, SR_ERR_OK);

        assert_int_equal(op, SR_OP_CREATED);
        assert_null(old_val);
        assert_non_null(new_val);
        assert_int_equal(new_val->dflt, 1);
        assert_string_equal(new_val->xpath, "/defaults:l1[k='when-true']/cont1/cont2");

        sr_free_val(new_val);

        /* 5th change */
        ret = sr_get_change_next(session, iter, &op, &old_val, &new_val);
        assert_int_equal(ret, SR_ERR_OK);

        assert_int_equal(op, SR_OP_CREATED);
        assert_null(old_val);
        assert_non_null(new_val);
        assert_int_equal(new_val->dflt, 1);
        assert_string_equal(new_val->xpath, "/defaults:l1[k='when-true']/cont1/cont2/dflt1");

        sr_free_val(new_val);

        /* 6th change */
        ret = sr_get_change_next(session, iter, &op, &old_val, &new_val);
        assert_int_equal(ret, SR_ERR_OK);

        assert_int_equal(op, SR_OP_CREATED);
        assert_null(old_val);
        assert_non_null(new_val);
        assert_int_equal(new_val->dflt, 0);
        assert_string_equal(new_val->xpath, "/defaults:l1[k='when-true']/cont1/ll");

        sr_free_val(new_val);

        /* 7th change */
        ret = sr_get_change_next(session, iter, &op, &old_val, &new_val);
        assert_int_equal(ret, SR_ERR_OK);

        assert_int_equal(op, SR_OP_CREATED);
        assert_null(old_val);
        assert_non_null(new_val);
        assert_int_equal(new_val->dflt, 1);
        assert_string_equal(new_val->xpath, "/defaults:dflt2");

        sr_free_val(new_val);

        /* no more changes */
        ret = sr_get_change_next(session, iter, &op, &old_val, &new_val);
        assert_int_equal(ret, SR_ERR_NOT_FOUND);

        sr_free_change_iter(iter);
        break;
    case 2:
    case 3:
        if (ATOMIC_LOAD_RELAXED(st->cb_called) == 2) {
            assert_int_equal(event, SR_EV_CHANGE);
        } else {
            assert_int_equal(event, SR_EV_DONE);
        }

        /* get changes iter */
        ret = sr_get_changes_iter(session, "/defaults:*//.", &iter);
        assert_int_equal(ret, SR_ERR_OK);

        /* 1st change */
        ret = sr_get_change_next(session, iter, &op, &old_val, &new_val);
        assert_int_equal(ret, SR_ERR_OK);

        assert_int_equal(op, SR_OP_DELETED);
        assert_non_null(old_val);
        assert_null(new_val);
        assert_string_equal(old_val->xpath, "/defaults:l1[k='when-true']/cont1/ll");

        sr_free_val(old_val);

        /* 2nd change */
        ret = sr_get_change_next(session, iter, &op, &old_val, &new_val);
        assert_int_equal(ret, SR_ERR_OK);

        assert_int_equal(op, SR_OP_MODIFIED);
        assert_non_null(old_val);
        assert_int_equal(old_val->dflt, 1);
        assert_string_equal(old_val->xpath, "/defaults:dflt2");
        assert_string_equal(old_val->data.string_val, "I exist!");
        assert_non_null(new_val);
        assert_int_equal(new_val->dflt, 0);
        assert_string_equal(new_val->xpath, "/defaults:dflt2");
        assert_string_equal(new_val->data.string_val, "explicit");

        sr_free_val(old_val);
        sr_free_val(new_val);

        /* no more changes */
        ret = sr_get_change_next(session, iter, &op, &old_val, &new_val);
        assert_int_equal(ret, SR_ERR_NOT_FOUND);

        sr_free_change_iter(iter);
        break;
    case 4:
    case 5:
        if (ATOMIC_LOAD_RELAXED(st->cb_called) == 4) {
            assert_int_equal(event, SR_EV_CHANGE);
        } else {
            assert_int_equal(event, SR_EV_DONE);
        }

        /* get changes iter */
        ret = sr_get_changes_iter(session, "/defaults:*//.", &iter);
        assert_int_equal(ret, SR_ERR_OK);

        /* 1st change */
        ret = sr_get_change_next(session, iter, &op, &old_val, &new_val);
        assert_int_equal(ret, SR_ERR_OK);

        assert_int_equal(op, SR_OP_MODIFIED);
        assert_non_null(old_val);
        assert_int_equal(old_val->dflt, 1);
        assert_string_equal(old_val->xpath, "/defaults:l1[k='when-true']/cont1/cont2/dflt1");
        assert_int_equal(old_val->data.uint8_val, 10);
        assert_non_null(new_val);
        assert_int_equal(new_val->dflt, 0);
        assert_string_equal(new_val->xpath, "/defaults:l1[k='when-true']/cont1/cont2/dflt1");
        assert_int_equal(new_val->data.uint8_val, 5);

        sr_free_val(old_val);
        sr_free_val(new_val);

        /* 2nd change */
        ret = sr_get_change_next(session, iter, &op, &old_val, &new_val);
        assert_int_equal(ret, SR_ERR_OK);

        assert_int_equal(op, SR_OP_MODIFIED);
        assert_non_null(old_val);
        assert_int_equal(old_val->dflt, 0);
        assert_string_equal(old_val->xpath, "/defaults:dflt2");
        assert_string_equal(old_val->data.string_val, "explicit");
        assert_non_null(new_val);
        assert_int_equal(new_val->dflt, 1);
        assert_string_equal(new_val->xpath, "/defaults:dflt2");
        assert_string_equal(new_val->data.string_val, "I exist!");

        sr_free_val(old_val);
        sr_free_val(new_val);

        /* no more changes */
        ret = sr_get_change_next(session, iter, &op, &old_val, &new_val);
        assert_int_equal(ret, SR_ERR_NOT_FOUND);

        sr_free_change_iter(iter);
        break;
    case 6:
    case 7:
        if (ATOMIC_LOAD_RELAXED(st->cb_called) == 6) {
            assert_int_equal(event, SR_EV_CHANGE);
        } else {
            assert_int_equal(event, SR_EV_DONE);
        }

        /* get changes iter */
        ret = sr_get_changes_iter(session, "/defaults:*//.", &iter);
        assert_int_equal(ret, SR_ERR_OK);

        /* 1st change */
        ret = sr_get_change_next(session, iter, &op, &old_val, &new_val);
        assert_int_equal(ret, SR_ERR_OK);

        assert_int_equal(op, SR_OP_MODIFIED);
        assert_non_null(old_val);
        assert_int_equal(old_val->dflt, 0);
        assert_string_equal(old_val->xpath, "/defaults:l1[k='when-true']/cont1/cont2/dflt1");
        assert_int_equal(old_val->data.uint8_val, 5);
        assert_non_null(new_val);
        assert_int_equal(new_val->dflt, 0);
        assert_string_equal(new_val->xpath, "/defaults:l1[k='when-true']/cont1/cont2/dflt1");
        assert_int_equal(new_val->data.uint8_val, 10);

        sr_free_val(old_val);
        sr_free_val(new_val);

        /* no more changes */
        ret = sr_get_change_next(session, iter, &op, &old_val, &new_val);
        assert_int_equal(ret, SR_ERR_NOT_FOUND);

        sr_free_change_iter(iter);
        break;
    case 8:
    case 9:
        if (ATOMIC_LOAD_RELAXED(st->cb_called) == 8) {
            assert_int_equal(event, SR_EV_CHANGE);
        } else {
            assert_int_equal(event, SR_EV_DONE);
        }

        /* get changes iter */
        ret = sr_get_changes_iter(session, "/defaults:*//.", &iter);
        assert_int_equal(ret, SR_ERR_OK);

        /* 1st change */
        ret = sr_get_change_next(session, iter, &op, &old_val, &new_val);
        assert_int_equal(ret, SR_ERR_OK);

        assert_int_equal(op, SR_OP_DELETED);
        assert_non_null(old_val);
        assert_null(new_val);
        assert_int_equal(old_val->dflt, 0);
        assert_string_equal(old_val->xpath, "/defaults:l1[k='when-true']");

        sr_free_val(old_val);

        /* 2nd change */
        ret = sr_get_change_next(session, iter, &op, &old_val, &new_val);
        assert_int_equal(ret, SR_ERR_OK);

        assert_int_equal(op, SR_OP_DELETED);
        assert_non_null(old_val);
        assert_null(new_val);
        assert_int_equal(old_val->dflt, 0);
        assert_string_equal(old_val->xpath, "/defaults:l1[k='when-true']/k");

        sr_free_val(old_val);

        /* 3rd change */
        ret = sr_get_change_next(session, iter, &op, &old_val, &new_val);
        assert_int_equal(ret, SR_ERR_OK);

        assert_int_equal(op, SR_OP_DELETED);
        assert_non_null(old_val);
        assert_null(new_val);
        assert_int_equal(old_val->dflt, 1);
        assert_string_equal(old_val->xpath, "/defaults:l1[k='when-true']/cont1");

        sr_free_val(old_val);

        /* 4th change */
        ret = sr_get_change_next(session, iter, &op, &old_val, &new_val);
        assert_int_equal(ret, SR_ERR_OK);

        assert_int_equal(op, SR_OP_DELETED);
        assert_non_null(old_val);
        assert_null(new_val);
        assert_int_equal(old_val->dflt, 1);
        assert_string_equal(old_val->xpath, "/defaults:l1[k='when-true']/cont1/cont2");

        sr_free_val(old_val);

        /* 5th change */
        ret = sr_get_change_next(session, iter, &op, &old_val, &new_val);
        assert_int_equal(ret, SR_ERR_OK);

        assert_int_equal(op, SR_OP_DELETED);
        assert_non_null(old_val);
        assert_null(new_val);
        assert_int_equal(old_val->dflt, 1);
        assert_string_equal(old_val->xpath, "/defaults:l1[k='when-true']/cont1/cont2/dflt1");

        sr_free_val(old_val);

        /* 6th change */
        ret = sr_get_change_next(session, iter, &op, &old_val, &new_val);
        assert_int_equal(ret, SR_ERR_OK);

        assert_int_equal(op, SR_OP_DELETED);
        assert_non_null(old_val);
        assert_null(new_val);
        assert_int_equal(old_val->dflt, 1);
        assert_string_equal(old_val->xpath, "/defaults:dflt2");

        sr_free_val(old_val);

        /* no more changes */
        ret = sr_get_change_next(session, iter, &op, &old_val, &new_val);
        assert_int_equal(ret, SR_ERR_NOT_FOUND);

        sr_free_change_iter(iter);
        break;
    default:
        fail();
    }

    if (event == SR_EV_CHANGE) {
        /* try to get data just to check the diff is applied correctly */
        ret = sr_get_data(session, "/defaults:*", 0, 0, 0, &data);
        assert_int_equal(ret, SR_ERR_OK);
        lyd_free_all(data);
    }

    ATOMIC_INC_RELAXED(st->cb_called);
    return SR_ERR_OK;
}

static void *
apply_change_dflt_leaf_thread(void *arg)
{
    struct state *st = (struct state *)arg;
    sr_session_ctx_t *sess;
    struct lyd_node *data;
    char *str1;
    const char *str2;
    int ret;

    ret = sr_session_start(st->conn, SR_DS_RUNNING, &sess);
    assert_int_equal(ret, SR_ERR_OK);

    /* wait for subscription before applying changes */
    pthread_barrier_wait(&st->barrier);

    /*
     * perform 1st change
     *
     * (create list that will cause another container with a default value and another default value to be created)
     */
    ret = sr_set_item_str(sess, "/defaults:l1[k='when-true']/cont1/ll", "val", NULL, 0);
    assert_int_equal(ret, SR_ERR_OK);
    ret = sr_apply_changes(sess, 0);
    assert_int_equal(ret, SR_ERR_OK);

    /* check current data tree */
    ret = sr_get_data(sess, "/defaults:*", 0, 0, 0, &data);
    assert_int_equal(ret, SR_ERR_OK);

    ret = lyd_print_mem(&str1, data, LYD_XML, LYD_PRINT_WITHSIBLINGS | LYD_PRINT_WD_IMPL_TAG | LYD_PRINT_SHRINK);
    assert_int_equal(ret, 0);

    lyd_free_all(data);

    str2 =
<<<<<<< HEAD
    "<l1 xmlns=\"urn:defaults\">"
=======
    "<cont xmlns=\"urn:defaults\" xmlns:ncwd=\"urn:ietf:params:xml:ns:yang:ietf-netconf-with-defaults\">"
        "<l ncwd:default=\"true\">dflt</l>"
        "<interval ncwd:default=\"true\">30</interval>"
    "</cont>"
    "<l1 xmlns=\"urn:defaults\" xmlns:ncwd=\"urn:ietf:params:xml:ns:yang:ietf-netconf-with-defaults\">"
>>>>>>> 05073ef3
        "<k>when-true</k>"
        "<cont1>"
            "<cont2>"
                "<dflt1 xmlns:ncwd=\"urn:ietf:params:xml:ns:yang:ietf-netconf-with-defaults\" ncwd:default=\"true\">10</dflt1>"
            "</cont2>"
            "<ll>val</ll>"
        "</cont1>"
    "</l1>"
    "<dflt2 xmlns=\"urn:defaults\" xmlns:ncwd=\"urn:ietf:params:xml:ns:yang:ietf-netconf-with-defaults\" ncwd:default=\"true\">"
        "I exist!"
    "</dflt2>"
    "<cont xmlns=\"urn:defaults\">"
        "<interval xmlns:ncwd=\"urn:ietf:params:xml:ns:yang:ietf-netconf-with-defaults\" ncwd:default=\"true\">30</interval>"
    "</cont>";

    assert_string_equal(str1, str2);
    free(str1);

    /*
     * perform 2nd change
     *
     * (remove explicit container with a default container and default value, also set a leaf explicitly)
     */
    ret = sr_delete_item(sess, "/defaults:l1[k='when-true']/cont1", 0);
    assert_int_equal(ret, SR_ERR_OK);
    ret = sr_set_item_str(sess, "/defaults:dflt2", "explicit", NULL, 0);
    assert_int_equal(ret, SR_ERR_OK);
    ret = sr_apply_changes(sess, 0);
    assert_int_equal(ret, SR_ERR_OK);

    /* check current data tree */
    ret = sr_get_data(sess, "/defaults:*", 0, 0, 0, &data);
    assert_int_equal(ret, SR_ERR_OK);

    ret = lyd_print_mem(&str1, data, LYD_XML, LYD_PRINT_WITHSIBLINGS | LYD_PRINT_WD_IMPL_TAG | LYD_PRINT_SHRINK);
    assert_int_equal(ret, 0);

    lyd_free_all(data);

    str2 =
<<<<<<< HEAD
    "<l1 xmlns=\"urn:defaults\">"
=======
    "<cont xmlns=\"urn:defaults\" xmlns:ncwd=\"urn:ietf:params:xml:ns:yang:ietf-netconf-with-defaults\">"
        "<l ncwd:default=\"true\">dflt</l>"
        "<interval ncwd:default=\"true\">30</interval>"
    "</cont>"
    "<l1 xmlns=\"urn:defaults\" xmlns:ncwd=\"urn:ietf:params:xml:ns:yang:ietf-netconf-with-defaults\">"
>>>>>>> 05073ef3
        "<k>when-true</k>"
        "<cont1>"
            "<cont2>"
                "<dflt1 xmlns:ncwd=\"urn:ietf:params:xml:ns:yang:ietf-netconf-with-defaults\" ncwd:default=\"true\">10</dflt1>"
            "</cont2>"
        "</cont1>"
    "</l1>"
    "<dflt2 xmlns=\"urn:defaults\">"
        "explicit"
    "</dflt2>"
    "<cont xmlns=\"urn:defaults\">"
        "<interval xmlns:ncwd=\"urn:ietf:params:xml:ns:yang:ietf-netconf-with-defaults\" ncwd:default=\"true\">30</interval>"
    "</cont>";

    assert_string_equal(str1, str2);
    free(str1);

    /*
     * perform 3rd change
     *
     * (change default leaf from default to explicitly set with different value, also remove leaf changing it to default)
     */
    ret = sr_set_item_str(sess, "/defaults:l1[k='when-true']/cont1/cont2/dflt1", "5", NULL, 0);
    assert_int_equal(ret, SR_ERR_OK);
    ret = sr_delete_item(sess, "/defaults:dflt2", 0);
    assert_int_equal(ret, SR_ERR_OK);
    ret = sr_apply_changes(sess, 0);
    assert_int_equal(ret, SR_ERR_OK);

    /* check current data tree */
    ret = sr_get_data(sess, "/defaults:*", 0, 0, 0, &data);
    assert_int_equal(ret, SR_ERR_OK);

    ret = lyd_print_mem(&str1, data, LYD_XML, LYD_PRINT_WITHSIBLINGS | LYD_PRINT_WD_IMPL_TAG | LYD_PRINT_SHRINK);
    assert_int_equal(ret, 0);

    lyd_free_all(data);

    str2 =
    "<l1 xmlns=\"urn:defaults\">"
        "<k>when-true</k>"
        "<cont1>"
            "<cont2>"
                "<dflt1>5</dflt1>"
            "</cont2>"
        "</cont1>"
    "</l1>"
    "<dflt2 xmlns=\"urn:defaults\" xmlns:ncwd=\"urn:ietf:params:xml:ns:yang:ietf-netconf-with-defaults\" ncwd:default=\"true\">"
        "I exist!"
    "</dflt2>"
    "<cont xmlns=\"urn:defaults\">"
        "<interval xmlns:ncwd=\"urn:ietf:params:xml:ns:yang:ietf-netconf-with-defaults\" ncwd:default=\"true\">30</interval>"
    "</cont>";

    assert_string_equal(str1, str2);
    free(str1);

    /*
     * perform 4th change
     *
     * (change leaf value to be equal to the default but should not behave as default)
     */
    ret = sr_set_item_str(sess, "/defaults:l1[k='when-true']/cont1/cont2/dflt1", "10", NULL, 0);
    assert_int_equal(ret, SR_ERR_OK);
    ret = sr_apply_changes(sess, 0);
    assert_int_equal(ret, SR_ERR_OK);

    /* check current data tree */
    ret = sr_get_data(sess, "/defaults:*", 0, 0, 0, &data);
    assert_int_equal(ret, SR_ERR_OK);

    ret = lyd_print_mem(&str1, data, LYD_XML, LYD_PRINT_WITHSIBLINGS | LYD_PRINT_WD_IMPL_TAG | LYD_PRINT_SHRINK);
    assert_int_equal(ret, 0);

    lyd_free_all(data);

    str2 =
    "<l1 xmlns=\"urn:defaults\">"
        "<k>when-true</k>"
        "<cont1>"
            "<cont2>"
                "<dflt1>10</dflt1>"
            "</cont2>"
        "</cont1>"
    "</l1>"
    "<dflt2 xmlns=\"urn:defaults\" xmlns:ncwd=\"urn:ietf:params:xml:ns:yang:ietf-netconf-with-defaults\" ncwd:default=\"true\">"
        "I exist!"
    "</dflt2>"
    "<cont xmlns=\"urn:defaults\">"
        "<interval xmlns:ncwd=\"urn:ietf:params:xml:ns:yang:ietf-netconf-with-defaults\" ncwd:default=\"true\">30</interval>"
    "</cont>";

    assert_string_equal(str1, str2);
    free(str1);

    /*
     * perform 5th change (empty diff, no callbacks called)
     *
     * (remove the explicitly set leaf so that it is default but with the same value)
     */
    ret = sr_delete_item(sess, "/defaults:l1[k='when-true']/cont1/cont2/dflt1", 0);
    assert_int_equal(ret, SR_ERR_OK);
    ret = sr_apply_changes(sess, 0);
    assert_int_equal(ret, SR_ERR_OK);

    /* check current data tree */
    ret = sr_get_data(sess, "/defaults:*", 0, 0, 0, &data);
    assert_int_equal(ret, SR_ERR_OK);

    /* check only second node */
    assert_string_equal(data->schema->name, "l1");
    assert_true(lyd_child(lyd_child(lyd_child(data)->next))->flags & LYD_DEFAULT);
    assert_string_equal(LYD_CANON_VALUE(lyd_child(lyd_child(lyd_child(data)->next))), "10");

    lyd_free_all(data);

    /*
     * perform 6th change
     *
     * (remove the list instance and so also the top-level default leaf should be automatically removed)
     */
    ret = sr_delete_item(sess, "/defaults:l1[k='when-true']", 0);
    assert_int_equal(ret, SR_ERR_OK);

    ret = sr_apply_changes(sess, 0);
    assert_int_equal(ret, SR_ERR_OK);

    /* check current data tree */
    ret = sr_get_data(sess, "/defaults:*", 0, 0, 0, &data);
    assert_int_equal(ret, SR_ERR_OK);

    assert_string_equal(data->schema->name, "cont");
    assert_true(data->flags & LYD_DEFAULT);

    lyd_free_all(data);

    /* cleanup */
    sr_session_stop(sess);
    return NULL;
}

static void *
subscribe_change_dflt_leaf_thread(void *arg)
{
    struct state *st = (struct state *)arg;
    sr_session_ctx_t *sess;
    sr_subscription_ctx_t *subscr;
    int count, ret;

    ret = sr_session_start(st->conn, SR_DS_RUNNING, &sess);
    assert_int_equal(ret, SR_ERR_OK);

    ret = sr_module_change_subscribe(sess, "defaults", NULL, module_change_dflt_leaf_cb, st, 0, 0, &subscr);
    assert_int_equal(ret, SR_ERR_OK);

    /* signal that subscription was created */
    pthread_barrier_wait(&st->barrier);

    count = 0;
    while ((ATOMIC_LOAD_RELAXED(st->cb_called) < 10) && (count < 1500)) {
        usleep(10000);
        ++count;
    }
    assert_int_equal(ATOMIC_LOAD_RELAXED(st->cb_called), 10);

    sr_unsubscribe(subscr);
    sr_session_stop(sess);
    return NULL;
}

static void
test_change_dflt_leaf(void **state)
{
    pthread_t tid[2];

    pthread_create(&tid[0], NULL, apply_change_dflt_leaf_thread, *state);
    pthread_create(&tid[1], NULL, subscribe_change_dflt_leaf_thread, *state);

    pthread_join(tid[0], NULL);
    pthread_join(tid[1], NULL);
}

/* TEST */
static int
module_change_dflt_leaflist_cb(sr_session_ctx_t *session, uint32_t sub_id, const char *module_name, const char *xpath,
        sr_event_t event, uint32_t request_id, void *private_data)
{
    struct state *st = (struct state *)private_data;
    sr_change_oper_t op;
    sr_change_iter_t *iter;
    sr_val_t *old_val, *new_val;
    struct lyd_node *data;
    int ret;

    (void)sub_id;
    (void)request_id;

    assert_string_equal(module_name, "defaults");
    assert_null(xpath);

    switch (ATOMIC_LOAD_RELAXED(st->cb_called)) {
    case 0:
    case 1:
        if (ATOMIC_LOAD_RELAXED(st->cb_called) == 0) {
            assert_int_equal(event, SR_EV_CHANGE);
        } else {
            assert_int_equal(event, SR_EV_DONE);
        }

        /* get changes iter */
        ret = sr_get_changes_iter(session, "/defaults:*//.", &iter);
        assert_int_equal(ret, SR_ERR_OK);

        /* 1st change */
        ret = sr_get_change_next(session, iter, &op, &old_val, &new_val);
        assert_int_equal(ret, SR_ERR_OK);

        assert_int_equal(op, SR_OP_CREATED);
        assert_null(old_val);
        assert_non_null(new_val);
        assert_int_equal(new_val->dflt, 0);
        assert_string_equal(new_val->xpath, "/defaults:l2[k='key']");

        sr_free_val(new_val);

        /* 2nd change */
        ret = sr_get_change_next(session, iter, &op, &old_val, &new_val);
        assert_int_equal(ret, SR_ERR_OK);

        assert_int_equal(op, SR_OP_CREATED);
        assert_null(old_val);
        assert_non_null(new_val);
        assert_int_equal(new_val->dflt, 0);
        assert_string_equal(new_val->xpath, "/defaults:l2[k='key']/k");

        sr_free_val(new_val);

        /* 3rd change */
        ret = sr_get_change_next(session, iter, &op, &old_val, &new_val);
        assert_int_equal(ret, SR_ERR_OK);

        assert_int_equal(op, SR_OP_CREATED);
        assert_null(old_val);
        assert_non_null(new_val);
        assert_int_equal(new_val->dflt, 1);
        assert_string_equal(new_val->xpath, "/defaults:l2[k='key']/c1");

        sr_free_val(new_val);

        /* 4th change */
        ret = sr_get_change_next(session, iter, &op, &old_val, &new_val);
        assert_int_equal(ret, SR_ERR_OK);

        assert_int_equal(op, SR_OP_CREATED);
        assert_null(old_val);
        assert_non_null(new_val);
        assert_int_equal(new_val->dflt, 1);
        assert_string_equal(new_val->xpath, "/defaults:l2[k='key']/c1/lf1");

        sr_free_val(new_val);

        /* 5th change */
        ret = sr_get_change_next(session, iter, &op, &old_val, &new_val);
        assert_int_equal(ret, SR_ERR_OK);

        assert_int_equal(op, SR_OP_CREATED);
        assert_null(old_val);
        assert_non_null(new_val);
        assert_int_equal(new_val->dflt, 1);
        assert_string_equal(new_val->xpath, "/defaults:l2[k='key']/c1/lf2");

        sr_free_val(new_val);

        /* 6th change */
        ret = sr_get_change_next(session, iter, &op, &old_val, &new_val);
        assert_int_equal(ret, SR_ERR_OK);

        assert_int_equal(op, SR_OP_CREATED);
        assert_null(old_val);
        assert_non_null(new_val);
        assert_int_equal(new_val->dflt, 1);
        assert_string_equal(new_val->xpath, "/defaults:l2[k='key']/c1/lf3");

        sr_free_val(new_val);

        /* 7th change */
        ret = sr_get_change_next(session, iter, &op, &old_val, &new_val);
        assert_int_equal(ret, SR_ERR_OK);

        assert_int_equal(op, SR_OP_CREATED);
        assert_null(old_val);
        assert_non_null(new_val);
        assert_int_equal(new_val->dflt, 1);
        assert_string_equal(new_val->xpath, "/defaults:l2[k='key']/c1/lf4");

        sr_free_val(new_val);

        /* no more changes */
        ret = sr_get_change_next(session, iter, &op, &old_val, &new_val);
        assert_int_equal(ret, SR_ERR_NOT_FOUND);

        sr_free_change_iter(iter);
        break;
    case 2:
    case 3:
        if (ATOMIC_LOAD_RELAXED(st->cb_called) == 2) {
            assert_int_equal(event, SR_EV_CHANGE);
        } else {
            assert_int_equal(event, SR_EV_DONE);
        }

        /* get changes iter */
        ret = sr_get_changes_iter(session, "/defaults:*//.", &iter);
        assert_int_equal(ret, SR_ERR_OK);

        /* 1st change */
        ret = sr_get_change_next(session, iter, &op, &old_val, &new_val);
        assert_int_equal(ret, SR_ERR_OK);

        assert_int_equal(op, SR_OP_CREATED);
        assert_null(old_val);
        assert_non_null(new_val);
        assert_int_equal(new_val->dflt, 0);
        assert_string_equal(new_val->xpath, "/defaults:pcont");

        sr_free_val(new_val);

        /* 2nd change */
        ret = sr_get_change_next(session, iter, &op, &old_val, &new_val);
        assert_int_equal(ret, SR_ERR_OK);

        assert_int_equal(op, SR_OP_CREATED);
        assert_null(old_val);
        assert_non_null(new_val);
        assert_int_equal(new_val->dflt, 1);
        assert_string_equal(new_val->xpath, "/defaults:pcont/ll");

        sr_free_val(new_val);

        /* 3rd change */
        ret = sr_get_change_next(session, iter, &op, &old_val, &new_val);
        assert_int_equal(ret, SR_ERR_OK);

        assert_int_equal(op, SR_OP_CREATED);
        assert_null(old_val);
        assert_non_null(new_val);
        assert_int_equal(new_val->dflt, 1);
        assert_string_equal(new_val->xpath, "/defaults:pcont/ll");

        sr_free_val(new_val);

        /* 4th change */
        ret = sr_get_change_next(session, iter, &op, &old_val, &new_val);
        assert_int_equal(ret, SR_ERR_OK);

        assert_int_equal(op, SR_OP_CREATED);
        assert_null(old_val);
        assert_non_null(new_val);
        assert_int_equal(new_val->dflt, 1);
        assert_string_equal(new_val->xpath, "/defaults:pcont/ll");

        sr_free_val(new_val);

        /* 5th change */
        ret = sr_get_change_next(session, iter, &op, &old_val, &new_val);
        assert_int_equal(ret, SR_ERR_OK);

        assert_int_equal(op, SR_OP_CREATED);
        assert_null(old_val);
        assert_non_null(new_val);
        assert_int_equal(new_val->dflt, 1);
        assert_string_equal(new_val->xpath, "/defaults:pcont/uni");

        sr_free_val(new_val);

        /* 6th change */
        ret = sr_get_change_next(session, iter, &op, &old_val, &new_val);
        assert_int_equal(ret, SR_ERR_OK);

        assert_int_equal(op, SR_OP_CREATED);
        assert_null(old_val);
        assert_non_null(new_val);
        assert_int_equal(new_val->dflt, 1);
        assert_string_equal(new_val->xpath, "/defaults:pcont/ll2");
        assert_int_equal(new_val->data.uint16_val, 4);

        sr_free_val(new_val);

        /* 7th change */
        ret = sr_get_change_next(session, iter, &op, &old_val, &new_val);
        assert_int_equal(ret, SR_ERR_OK);

        assert_int_equal(op, SR_OP_CREATED);
        assert_non_null(old_val);
        assert_int_equal(old_val->dflt, 1);
        assert_string_equal(old_val->xpath, "/defaults:pcont/ll2");
        assert_int_equal(old_val->data.uint16_val, 4);
        assert_non_null(new_val);
        assert_int_equal(new_val->dflt, 1);
        assert_string_equal(new_val->xpath, "/defaults:pcont/ll2");
        assert_int_equal(new_val->data.uint16_val, 5);

        sr_free_val(old_val);
        sr_free_val(new_val);

        /* 8th change */
        ret = sr_get_change_next(session, iter, &op, &old_val, &new_val);
        assert_int_equal(ret, SR_ERR_OK);

        assert_int_equal(op, SR_OP_CREATED);
        assert_non_null(old_val);
        assert_int_equal(old_val->dflt, 1);
        assert_string_equal(old_val->xpath, "/defaults:pcont/ll2");
        assert_int_equal(old_val->data.uint16_val, 5);
        assert_non_null(new_val);
        assert_int_equal(new_val->dflt, 1);
        assert_string_equal(new_val->xpath, "/defaults:pcont/ll2");
        assert_int_equal(new_val->data.uint16_val, 6);

        sr_free_val(old_val);
        sr_free_val(new_val);

        /* no more changes */
        ret = sr_get_change_next(session, iter, &op, &old_val, &new_val);
        assert_int_equal(ret, SR_ERR_NOT_FOUND);

        sr_free_change_iter(iter);
        break;
    case 4:
    case 5:
        if (ATOMIC_LOAD_RELAXED(st->cb_called) == 4) {
            assert_int_equal(event, SR_EV_CHANGE);
        } else {
            assert_int_equal(event, SR_EV_DONE);
        }

        /* get changes iter */
        ret = sr_get_changes_iter(session, "/defaults:*//.", &iter);
        assert_int_equal(ret, SR_ERR_OK);

        /* 1st change */
        ret = sr_get_change_next(session, iter, &op, &old_val, &new_val);
        assert_int_equal(ret, SR_ERR_OK);

        assert_int_equal(op, SR_OP_CREATED);
        assert_null(old_val);
        assert_non_null(new_val);
        assert_int_equal(new_val->dflt, 0);
        assert_int_equal(new_val->data.uint16_val, 4);
        assert_string_equal(new_val->xpath, "/defaults:pcont/ll");

        sr_free_val(new_val);

        /* 2nd change */
        ret = sr_get_change_next(session, iter, &op, &old_val, &new_val);
        assert_int_equal(ret, SR_ERR_OK);

        assert_int_equal(op, SR_OP_DELETED);
        assert_non_null(old_val);
        assert_null(new_val);
        assert_int_equal(old_val->dflt, 1);
        assert_int_equal(old_val->data.uint16_val, 1);
        assert_string_equal(old_val->xpath, "/defaults:pcont/ll");

        sr_free_val(old_val);

        /* 3rd change */
        ret = sr_get_change_next(session, iter, &op, &old_val, &new_val);
        assert_int_equal(ret, SR_ERR_OK);

        assert_int_equal(op, SR_OP_DELETED);
        assert_non_null(old_val);
        assert_null(new_val);
        assert_int_equal(old_val->dflt, 1);
        assert_int_equal(old_val->data.uint16_val, 3);
        assert_string_equal(old_val->xpath, "/defaults:pcont/ll");

        sr_free_val(old_val);

        /* 4th change */
        ret = sr_get_change_next(session, iter, &op, &old_val, &new_val);
        assert_int_equal(ret, SR_ERR_OK);

        assert_int_equal(op, SR_OP_MODIFIED);
        assert_non_null(old_val);
        assert_int_equal(old_val->dflt, 1);
        assert_string_equal(old_val->data.string_val, "some-ip");
        assert_non_null(new_val);
        assert_int_equal(new_val->dflt, 0);
        assert_int_equal(new_val->data.uint8_val, 20);
        assert_string_equal(new_val->xpath, "/defaults:pcont/uni");

        sr_free_val(old_val);
        sr_free_val(new_val);

        /* 5th change */
        ret = sr_get_change_next(session, iter, &op, &old_val, &new_val);
        assert_int_equal(ret, SR_ERR_OK);

        assert_int_equal(op, SR_OP_CREATED);
        assert_non_null(old_val);
        assert_int_equal(old_val->dflt, 0);
        assert_int_equal(old_val->data.uint16_val, 4);
        assert_string_equal(old_val->xpath, "/defaults:pcont/ll2");
        assert_non_null(new_val);
        assert_int_equal(new_val->dflt, 0);
        assert_int_equal(new_val->data.uint16_val, 8);
        assert_string_equal(new_val->xpath, "/defaults:pcont/ll2");

        sr_free_val(old_val);
        sr_free_val(new_val);

        /* 6th change */
        ret = sr_get_change_next(session, iter, &op, &old_val, &new_val);
        assert_int_equal(ret, SR_ERR_OK);

        assert_int_equal(op, SR_OP_DELETED);
        assert_non_null(old_val);
        assert_null(new_val);
        assert_int_equal(old_val->dflt, 1);
        assert_int_equal(old_val->data.uint16_val, 5);
        assert_string_equal(old_val->xpath, "/defaults:pcont/ll2");

        sr_free_val(old_val);

        /* 7th change */
        ret = sr_get_change_next(session, iter, &op, &old_val, &new_val);
        assert_int_equal(ret, SR_ERR_OK);

        assert_int_equal(op, SR_OP_DELETED);
        assert_non_null(old_val);
        assert_null(new_val);
        assert_int_equal(old_val->dflt, 1);
        assert_int_equal(old_val->data.uint16_val, 6);
        assert_string_equal(old_val->xpath, "/defaults:pcont/ll2");

        sr_free_val(old_val);

        /* no more changes */
        ret = sr_get_change_next(session, iter, &op, &old_val, &new_val);
        assert_int_equal(ret, SR_ERR_NOT_FOUND);

        sr_free_change_iter(iter);
        break;
    case 6:
    case 7:
        if (ATOMIC_LOAD_RELAXED(st->cb_called) == 6) {
            assert_int_equal(event, SR_EV_CHANGE);
        } else {
            assert_int_equal(event, SR_EV_DONE);
        }

        /* get changes iter */
        ret = sr_get_changes_iter(session, "/defaults:*//.", &iter);
        assert_int_equal(ret, SR_ERR_OK);

        /* 1st change */
        ret = sr_get_change_next(session, iter, &op, &old_val, &new_val);
        assert_int_equal(ret, SR_ERR_OK);

        assert_int_equal(op, SR_OP_DELETED);
        assert_non_null(old_val);
        assert_null(new_val);
        assert_int_equal(old_val->data.uint16_val, 4);
        assert_string_equal(old_val->xpath, "/defaults:pcont/ll");

        sr_free_val(old_val);

        /* 2nd change */
        ret = sr_get_change_next(session, iter, &op, &old_val, &new_val);
        assert_int_equal(ret, SR_ERR_OK);

        assert_int_equal(op, SR_OP_CREATED);
        assert_null(old_val);
        assert_non_null(new_val);
        assert_int_equal(new_val->dflt, 1);
        assert_int_equal(new_val->data.uint16_val, 1);
        assert_string_equal(new_val->xpath, "/defaults:pcont/ll");

        sr_free_val(new_val);

        /* 3rd change */
        ret = sr_get_change_next(session, iter, &op, &old_val, &new_val);
        assert_int_equal(ret, SR_ERR_OK);

        assert_int_equal(op, SR_OP_CREATED);
        assert_null(old_val);
        assert_non_null(new_val);
        assert_int_equal(new_val->dflt, 1);
        assert_int_equal(new_val->data.uint16_val, 3);
        assert_string_equal(new_val->xpath, "/defaults:pcont/ll");

        sr_free_val(new_val);

        /* 4th change */
        ret = sr_get_change_next(session, iter, &op, &old_val, &new_val);
        assert_int_equal(ret, SR_ERR_OK);

        assert_int_equal(op, SR_OP_DELETED);
        assert_non_null(old_val);
        assert_null(new_val);
        assert_int_equal(old_val->data.uint16_val, 8);
        assert_string_equal(old_val->xpath, "/defaults:pcont/ll2");

        sr_free_val(old_val);

        /* 5th change */
        ret = sr_get_change_next(session, iter, &op, &old_val, &new_val);
        assert_int_equal(ret, SR_ERR_OK);

        assert_int_equal(op, SR_OP_CREATED);
        assert_non_null(old_val);
        assert_int_equal(old_val->dflt, 1);
        assert_int_equal(old_val->data.uint16_val, 4);
        assert_string_equal(old_val->xpath, "/defaults:pcont/ll2");
        assert_non_null(new_val);
        assert_int_equal(new_val->dflt, 1);
        assert_int_equal(new_val->data.uint16_val, 5);
        assert_string_equal(new_val->xpath, "/defaults:pcont/ll2");

        sr_free_val(old_val);
        sr_free_val(new_val);

        /* 6th change */
        ret = sr_get_change_next(session, iter, &op, &old_val, &new_val);
        assert_int_equal(ret, SR_ERR_OK);

        assert_int_equal(op, SR_OP_CREATED);
        assert_non_null(old_val);
        assert_int_equal(old_val->dflt, 1);
        assert_int_equal(old_val->data.uint16_val, 5);
        assert_string_equal(old_val->xpath, "/defaults:pcont/ll2");
        assert_non_null(new_val);
        assert_int_equal(new_val->dflt, 1);
        assert_int_equal(new_val->data.uint16_val, 6);
        assert_string_equal(new_val->xpath, "/defaults:pcont/ll2");

        sr_free_val(old_val);
        sr_free_val(new_val);

        /* no more changes */
        ret = sr_get_change_next(session, iter, &op, &old_val, &new_val);
        assert_int_equal(ret, SR_ERR_NOT_FOUND);

        sr_free_change_iter(iter);
        break;
    case 8:
    case 9:
        /* cleanup */
        if (ATOMIC_LOAD_RELAXED(st->cb_called) == 8) {
            assert_int_equal(event, SR_EV_CHANGE);
        } else {
            assert_int_equal(event, SR_EV_DONE);
        }
        break;
    default:
        fail();
    }

    if (event == SR_EV_CHANGE) {
        /* try to get data just to check the diff is applied correctly */
        ret = sr_get_data(session, "/defaults:*", 0, 0, 0, &data);
        assert_int_equal(ret, SR_ERR_OK);
        lyd_free_all(data);
    }

    ATOMIC_INC_RELAXED(st->cb_called);
    return SR_ERR_OK;
}

static void *
apply_change_dflt_leaflist_thread(void *arg)
{
    struct state *st = (struct state *)arg;
    sr_session_ctx_t *sess;
    struct lyd_node *data, *node;
    int ret;

    ret = sr_session_start(st->conn, SR_DS_RUNNING, &sess);
    assert_int_equal(ret, SR_ERR_OK);

    /* wait for subscription before applying changes */
    pthread_barrier_wait(&st->barrier);

    /*
     * perform 1st change
     *
     * (add another list instance and get children, all default)
     */
    ret = sr_set_item_str(sess, "/defaults:l2[k='key']", NULL, NULL, 0);
    assert_int_equal(ret, SR_ERR_OK);

    ret = sr_apply_changes(sess, 0);
    assert_int_equal(ret, SR_ERR_OK);

    /* check current data tree */
    ret = sr_get_data(sess, "/defaults:l2[k='key']/c1/*", 0, 0, 0, &data);
    assert_int_equal(ret, SR_ERR_OK);

    assert_string_equal(data->schema->name, "l2");
    assert_string_equal(lyd_child(data)->schema->name, "k");
    assert_string_equal(lyd_child(data)->next->schema->name, "c1");
    assert_string_equal(lyd_child(lyd_child(data)->next)->schema->name, "lf1");
    assert_string_equal(lyd_child(lyd_child(data)->next)->next->schema->name, "lf2");
    assert_string_equal(lyd_child(lyd_child(data)->next)->next->next->schema->name, "lf3");
    assert_string_equal(lyd_child(lyd_child(data)->next)->next->next->next->schema->name, "lf4");

    lyd_free_all(data);

    /*
     * perform 2nd change
     *
     * (create presence container with default leaf-lists)
     */
    ret = sr_set_item_str(sess, "/defaults:pcont", NULL, NULL, 0);
    assert_int_equal(ret, SR_ERR_OK);

    ret = sr_apply_changes(sess, 100000);
    assert_int_equal(ret, SR_ERR_OK);

    /* check current data tree */
    ret = sr_get_data(sess, "/defaults:pcont", 0, 0, 0, &data);
    assert_int_equal(ret, SR_ERR_OK);

    node = data;
    assert_string_equal(node->schema->name, "pcont");
    node = lyd_child(node);
    assert_string_equal(node->schema->name, "ll");
    assert_true(node->flags & LYD_DEFAULT);
    node = node->next;
    assert_string_equal(node->schema->name, "ll");
    assert_true(node->flags & LYD_DEFAULT);
    node = node->next;
    assert_string_equal(node->schema->name, "ll");
    assert_true(node->flags & LYD_DEFAULT);
    node = node->next;
    assert_string_equal(node->schema->name, "uni");
    assert_true(node->flags & LYD_DEFAULT);
    node = node->next;
    assert_string_equal(node->schema->name, "ll2");
    assert_true(node->flags & LYD_DEFAULT);
    node = node->next;
    assert_string_equal(node->schema->name, "ll2");
    assert_true(node->flags & LYD_DEFAULT);
    node = node->next;
    assert_string_equal(node->schema->name, "ll2");
    assert_true(node->flags & LYD_DEFAULT);
    assert_null(node->next);

    lyd_free_all(data);

    /*
     * perform 3rd change
     *
     * (create explicit leaf-lists to delete the implicit ones and change union type)
     */
    ret = sr_set_item_str(sess, "/defaults:pcont/ll", "2", NULL, 0);
    assert_int_equal(ret, SR_ERR_OK);
    ret = sr_set_item_str(sess, "/defaults:pcont/ll", "4", NULL, 0);
    assert_int_equal(ret, SR_ERR_OK);
    ret = sr_set_item_str(sess, "/defaults:pcont/uni", "20", NULL, 0);
    assert_int_equal(ret, SR_ERR_OK);
    ret = sr_set_item_str(sess, "/defaults:pcont/ll2", "4", NULL, 0);
    assert_int_equal(ret, SR_ERR_OK);
    ret = sr_set_item_str(sess, "/defaults:pcont/ll2", "8", NULL, 0);
    assert_int_equal(ret, SR_ERR_OK);

    ret = sr_apply_changes(sess, 0);
    assert_int_equal(ret, SR_ERR_OK);

    /* check current data tree */
    ret = sr_get_data(sess, "/defaults:pcont", 0, 0, 0, &data);
    assert_int_equal(ret, SR_ERR_OK);

    node = data;
    assert_string_equal(node->schema->name, "pcont");
    node = lyd_child(node);
    assert_string_equal(node->schema->name, "ll");
    assert_false(node->flags & LYD_DEFAULT);
    node = node->next;
    assert_string_equal(node->schema->name, "ll");
    assert_false(node->flags & LYD_DEFAULT);
    node = node->next;
    assert_string_equal(node->schema->name, "uni");
    assert_false(node->flags & LYD_DEFAULT);
    node = node->next;
    assert_string_equal(node->schema->name, "ll2");
    assert_false(node->flags & LYD_DEFAULT);
    node = node->next;
    assert_string_equal(node->schema->name, "ll2");
    assert_false(node->flags & LYD_DEFAULT);
    assert_null(node->next);

    lyd_free_all(data);

    /*
     * perform 4th change
     *
     * (remove explicit leaf-lists to create the default ones)
     */
    ret = sr_delete_item(sess, "/defaults:pcont/ll", 0);
    assert_int_equal(ret, SR_ERR_OK);
    ret = sr_delete_item(sess, "/defaults:pcont/ll2", 0);
    assert_int_equal(ret, SR_ERR_OK);

    ret = sr_apply_changes(sess, 0);
    assert_int_equal(ret, SR_ERR_OK);

    /* check current data tree */
    ret = sr_get_data(sess, "/defaults:pcont", 0, 0, 0, &data);
    assert_int_equal(ret, SR_ERR_OK);

    node = data;
    assert_string_equal(node->schema->name, "pcont");
    node = lyd_child(node);
    assert_string_equal(node->schema->name, "ll");
    assert_true(node->flags & LYD_DEFAULT);
    node = node->next;
    assert_string_equal(node->schema->name, "ll");
    assert_true(node->flags & LYD_DEFAULT);
    node = node->next;
    assert_string_equal(node->schema->name, "ll");
    assert_true(node->flags & LYD_DEFAULT);
    node = node->next;
    assert_string_equal(node->schema->name, "uni");
    assert_false(node->flags & LYD_DEFAULT);
    node = node->next;
    assert_string_equal(node->schema->name, "ll2");
    assert_true(node->flags & LYD_DEFAULT);
    node = node->next;
    assert_string_equal(node->schema->name, "ll2");
    assert_true(node->flags & LYD_DEFAULT);
    node = node->next;
    assert_string_equal(node->schema->name, "ll2");
    assert_true(node->flags & LYD_DEFAULT);
    assert_null(node->next);

    lyd_free_all(data);

    /* cleanup */
    ret = sr_delete_item(sess, "/defaults:pcont", 0);
    assert_int_equal(ret, SR_ERR_OK);
    ret = sr_delete_item(sess, "/defaults:l2[k='key']", 0);
    assert_int_equal(ret, SR_ERR_OK);

    ret = sr_apply_changes(sess, 0);
    assert_int_equal(ret, SR_ERR_OK);

    sr_session_stop(sess);
    return NULL;
}

static void *
subscribe_change_dflt_leaflist_thread(void *arg)
{
    struct state *st = (struct state *)arg;
    sr_session_ctx_t *sess;
    sr_subscription_ctx_t *subscr;
    int count, ret;

    ret = sr_session_start(st->conn, SR_DS_RUNNING, &sess);
    assert_int_equal(ret, SR_ERR_OK);

    ret = sr_module_change_subscribe(sess, "defaults", NULL, module_change_dflt_leaflist_cb, st, 0, 0, &subscr);
    assert_int_equal(ret, SR_ERR_OK);

    /* signal that subscription was created */
    pthread_barrier_wait(&st->barrier);

    count = 0;
    while ((ATOMIC_LOAD_RELAXED(st->cb_called) < 10) && (count < 1500)) {
        usleep(10000);
        ++count;
    }
    assert_int_equal(ATOMIC_LOAD_RELAXED(st->cb_called), 10);

    sr_unsubscribe(subscr);
    sr_session_stop(sess);
    return NULL;
}

static void
test_change_dflt_leaflist(void **state)
{
    pthread_t tid[2];

    pthread_create(&tid[0], NULL, apply_change_dflt_leaflist_thread, *state);
    pthread_create(&tid[1], NULL, subscribe_change_dflt_leaflist_thread, *state);

    pthread_join(tid[0], NULL);
    pthread_join(tid[1], NULL);
}

/* TEST */
static int
module_change_dflt_choice_cb(sr_session_ctx_t *session, uint32_t sub_id, const char *module_name, const char *xpath,
        sr_event_t event, uint32_t request_id, void *private_data)
{
    struct state *st = (struct state *)private_data;
    sr_change_oper_t op;
    sr_change_iter_t *iter;
    sr_val_t *old_val, *new_val;
    struct lyd_node *data;
    int ret;

    (void)sub_id;
    (void)request_id;

    assert_string_equal(module_name, "defaults");
    assert_null(xpath);

    switch (ATOMIC_LOAD_RELAXED(st->cb_called)) {
    case 0:
    case 1:
        if (ATOMIC_LOAD_RELAXED(st->cb_called) == 0) {
            assert_int_equal(event, SR_EV_CHANGE);
        } else {
            assert_int_equal(event, SR_EV_DONE);
        }

        /* get changes iter */
        ret = sr_get_changes_iter(session, "/defaults:*//.", &iter);
        assert_int_equal(ret, SR_ERR_OK);

        /* 1st change */
        ret = sr_get_change_next(session, iter, &op, &old_val, &new_val);
        assert_int_equal(ret, SR_ERR_OK);

        assert_int_equal(op, SR_OP_DELETED);
        assert_non_null(old_val);
        assert_null(new_val);
        assert_int_equal(old_val->dflt, 1);
        assert_string_equal(old_val->xpath, "/defaults:cont/interval");

        sr_free_val(old_val);

        /* 2nd change */
        ret = sr_get_change_next(session, iter, &op, &old_val, &new_val);
        assert_int_equal(ret, SR_ERR_OK);

        assert_int_equal(op, SR_OP_CREATED);
        assert_null(old_val);
        assert_non_null(new_val);
        assert_int_equal(new_val->dflt, 0);
        assert_string_equal(new_val->xpath, "/defaults:cont/daily");

        sr_free_val(new_val);

        /* 3rd change */
        ret = sr_get_change_next(session, iter, &op, &old_val, &new_val);
        assert_int_equal(ret, SR_ERR_OK);

        assert_int_equal(op, SR_OP_CREATED);
        assert_null(old_val);
        assert_non_null(new_val);
        assert_int_equal(new_val->dflt, 1);
        assert_string_equal(new_val->xpath, "/defaults:cont/time-of-day");

        sr_free_val(new_val);

        /* no more changes */
        ret = sr_get_change_next(session, iter, &op, &old_val, &new_val);
        assert_int_equal(ret, SR_ERR_NOT_FOUND);

        sr_free_change_iter(iter);
        break;
    case 2:
    case 3:
        if (ATOMIC_LOAD_RELAXED(st->cb_called) == 2) {
            assert_int_equal(event, SR_EV_CHANGE);
        } else {
            assert_int_equal(event, SR_EV_DONE);
        }

        /* get changes iter */
        ret = sr_get_changes_iter(session, "/defaults:*//.", &iter);
        assert_int_equal(ret, SR_ERR_OK);

        /* 1st change */
        ret = sr_get_change_next(session, iter, &op, &old_val, &new_val);
        assert_int_equal(ret, SR_ERR_OK);

        assert_int_equal(op, SR_OP_CREATED);
        assert_null(old_val);
        assert_non_null(new_val);
        assert_int_equal(new_val->dflt, 1);
        assert_string_equal(new_val->xpath, "/defaults:cont/interval");

        sr_free_val(new_val);

        /* 2nd change */
        ret = sr_get_change_next(session, iter, &op, &old_val, &new_val);
        assert_int_equal(ret, SR_ERR_OK);

        assert_int_equal(op, SR_OP_DELETED);
        assert_non_null(old_val);
        assert_null(new_val);
        assert_int_equal(old_val->dflt, 0);
        assert_string_equal(old_val->xpath, "/defaults:cont/daily");

        sr_free_val(old_val);

        /* 3rd change */
        ret = sr_get_change_next(session, iter, &op, &old_val, &new_val);
        assert_int_equal(ret, SR_ERR_OK);

        assert_int_equal(op, SR_OP_DELETED);
        assert_non_null(old_val);
        assert_null(new_val);
        assert_int_equal(old_val->dflt, 1);
        assert_string_equal(old_val->xpath, "/defaults:cont/time-of-day");

        sr_free_val(old_val);

        /* no more changes */
        ret = sr_get_change_next(session, iter, &op, &old_val, &new_val);
        assert_int_equal(ret, SR_ERR_NOT_FOUND);

        sr_free_change_iter(iter);
        break;
    default:
        fail();
    }

    if (event == SR_EV_CHANGE) {
        /* try to get data just to check the diff is applied correctly */
        ret = sr_get_data(session, "/defaults:*", 0, 0, 0, &data);
        assert_int_equal(ret, SR_ERR_OK);
        lyd_free_all(data);
    }

    ATOMIC_INC_RELAXED(st->cb_called);
    return SR_ERR_OK;
}

static void *
apply_change_dflt_choice_thread(void *arg)
{
    struct state *st = (struct state *)arg;
    sr_session_ctx_t *sess;
    struct lyd_node *data;
    int ret;

    ret = sr_session_start(st->conn, SR_DS_RUNNING, &sess);
    assert_int_equal(ret, SR_ERR_OK);

    /* wait for subscription before applying changes */
    pthread_barrier_wait(&st->barrier);

    /*
     * perform 1st change
     *
     * (add another case data, the default should be removed)
     */
    ret = sr_set_item_str(sess, "/defaults:cont/daily", NULL, NULL, 0);
    assert_int_equal(ret, SR_ERR_OK);

    ret = sr_apply_changes(sess, 0);
    assert_int_equal(ret, SR_ERR_OK);

    /* check current data tree */
    ret = sr_get_data(sess, "/defaults:cont", 0, 0, 0, &data);
    assert_int_equal(ret, SR_ERR_OK);

    assert_string_equal(data->schema->name, "cont");
<<<<<<< HEAD
    assert_string_equal(lyd_child(data)->schema->name, "daily");
    assert_string_equal(lyd_child(data)->next->schema->name, "time-of-day");
    assert_true(lyd_child(data)->next->flags & LYD_DEFAULT);
=======
    assert_string_equal(data->child->next->schema->name, "daily");
    assert_string_equal(data->child->next->next->schema->name, "time-of-day");
    assert_int_equal(data->child->next->next->dflt, 1);
>>>>>>> 05073ef3

    lyd_free_all(data);

    /*
     * perform 2nd change
     *
     * (remove explicit case node, the default one should also be removed and the default case created back)
     */
    ret = sr_delete_item(sess, "/defaults:cont/daily", 0);
    assert_int_equal(ret, SR_ERR_OK);

    ret = sr_apply_changes(sess, 0);
    assert_int_equal(ret, SR_ERR_OK);

    /* check current data tree */
    ret = sr_get_data(sess, "/defaults:cont", 0, 0, 0, &data);
    assert_int_equal(ret, SR_ERR_OK);

    assert_string_equal(data->schema->name, "cont");
<<<<<<< HEAD
    assert_true(data->flags & LYD_DEFAULT);
    assert_string_equal(lyd_child(data)->schema->name, "interval");
    assert_true(lyd_child(data)->flags & LYD_DEFAULT);
    assert_null(lyd_child(data)->next);
=======
    assert_int_equal(data->dflt, 1);
    assert_string_equal(data->child->next->schema->name, "interval");
    assert_int_equal(data->child->next->dflt, 1);
    assert_null(data->child->next->next);
>>>>>>> 05073ef3

    lyd_free_all(data);

    /* cleanup */
    sr_session_stop(sess);
    return NULL;
}

static void *
subscribe_change_dflt_choice_thread(void *arg)
{
    struct state *st = (struct state *)arg;
    sr_session_ctx_t *sess;
    sr_subscription_ctx_t *subscr;
    int count, ret;

    ret = sr_session_start(st->conn, SR_DS_RUNNING, &sess);
    assert_int_equal(ret, SR_ERR_OK);

    ret = sr_module_change_subscribe(sess, "defaults", NULL, module_change_dflt_choice_cb, st, 0, 0, &subscr);
    assert_int_equal(ret, SR_ERR_OK);

    /* signal that subscription was created */
    pthread_barrier_wait(&st->barrier);

    count = 0;
    while ((ATOMIC_LOAD_RELAXED(st->cb_called) < 4) && (count < 1500)) {
        usleep(10000);
        ++count;
    }
    assert_int_equal(ATOMIC_LOAD_RELAXED(st->cb_called), 4);

    sr_unsubscribe(subscr);
    sr_session_stop(sess);
    return NULL;
}

static void
test_change_dflt_choice(void **state)
{
    pthread_t tid[2];

    pthread_create(&tid[0], NULL, apply_change_dflt_choice_thread, *state);
    pthread_create(&tid[1], NULL, subscribe_change_dflt_choice_thread, *state);

    pthread_join(tid[0], NULL);
    pthread_join(tid[1], NULL);
}

/* TEST */
static int
<<<<<<< HEAD
module_change_done_when_cb(sr_session_ctx_t *session, uint32_t sub_id, const char *module_name, const char *xpath,
        sr_event_t event, uint32_t request_id, void *private_data)
=======
module_change_dflt_create_cb(sr_session_ctx_t *session, const char *module_name, const char *xpath, sr_event_t event,
        uint32_t request_id, void *private_data)
{
    (void)session;
    (void)module_name;
    (void)xpath;
    (void)event;
    (void)request_id;
    (void)private_data;

    /* should not be called */
    fail();

    return SR_ERR_OK;
}

static void *
apply_change_dflt_create_thread(void *arg)
{
    struct state *st = (struct state *)arg;
    sr_session_ctx_t *sess;
    struct lyd_node *data;
    char *str1;
    const char *str2;
    int ret;

    ret = sr_session_start(st->conn, SR_DS_RUNNING, &sess);
    assert_int_equal(ret, SR_ERR_OK);

    /* wait for subscription before applying changes */
    pthread_barrier_wait(&st->barrier);

    /* create a leaf explicitly with its default value (no changes so callback not called) */
    ret = sr_set_item_str(sess, "/defaults:cont/l", "dflt", NULL, SR_EDIT_STRICT);
    assert_int_equal(ret, SR_ERR_OK);
    ret = sr_apply_changes(sess, 0, 1);
    assert_int_equal(ret, SR_ERR_OK);

    /* check current data tree */
    ret = sr_get_data(sess, "/defaults:*", 0, 0, 0, &data);
    assert_int_equal(ret, SR_ERR_OK);

    ret = lyd_print_mem(&str1, data, LYD_XML, LYP_WITHSIBLINGS | LYP_WD_IMPL_TAG);
    assert_int_equal(ret, 0);

    lyd_free_withsiblings(data);

    str2 =
    "<cont xmlns=\"urn:defaults\" xmlns:ncwd=\"urn:ietf:params:xml:ns:yang:ietf-netconf-with-defaults\">"
        "<l>dflt</l>"
        "<interval ncwd:default=\"true\">30</interval>"
    "</cont>";

    assert_string_equal(str1, str2);
    free(str1);

    /* delete it */
    ret = sr_delete_item(sess, "/defaults:cont/l", SR_EDIT_STRICT);
    assert_int_equal(ret, SR_ERR_OK);
    ret = sr_apply_changes(sess, 0, 1);
    assert_int_equal(ret, SR_ERR_OK);

    /* check current data tree */
    ret = sr_get_data(sess, "/defaults:*", 0, 0, 0, &data);
    assert_int_equal(ret, SR_ERR_OK);

    ret = lyd_print_mem(&str1, data, LYD_XML, LYP_WITHSIBLINGS | LYP_WD_IMPL_TAG);
    assert_int_equal(ret, 0);

    lyd_free_withsiblings(data);

    str2 =
    "<cont xmlns=\"urn:defaults\" xmlns:ncwd=\"urn:ietf:params:xml:ns:yang:ietf-netconf-with-defaults\">"
        "<interval ncwd:default=\"true\">30</interval>"
        "<l ncwd:default=\"true\">dflt</l>"
    "</cont>";

    assert_string_equal(str1, str2);
    free(str1);

    /* all done */
    pthread_barrier_wait(&st->barrier);

    /* cleanup */
    sr_session_stop(sess);
    return NULL;
}

static void *
subscribe_change_dflt_create_thread(void *arg)
{
    struct state *st = (struct state *)arg;
    sr_session_ctx_t *sess;
    sr_subscription_ctx_t *subscr;
    int ret;

    ret = sr_session_start(st->conn, SR_DS_RUNNING, &sess);
    assert_int_equal(ret, SR_ERR_OK);

    ret = sr_module_change_subscribe(sess, "defaults", NULL, module_change_dflt_create_cb, NULL, 0, 0, &subscr);
    assert_int_equal(ret, SR_ERR_OK);

    /* signal that subscription was created */
    pthread_barrier_wait(&st->barrier);

    /* wait until applying changes is finished */
    pthread_barrier_wait(&st->barrier);

    sr_unsubscribe(subscr);
    sr_session_stop(sess);
    return NULL;
}

static void
test_change_dflt_create(void **state)
{
    pthread_t tid[2];

    pthread_create(&tid[0], NULL, apply_change_dflt_create_thread, *state);
    pthread_create(&tid[1], NULL, subscribe_change_dflt_create_thread, *state);

    pthread_join(tid[0], NULL);
    pthread_join(tid[1], NULL);
}

/* TEST */
static int
module_change_done_when_cb(sr_session_ctx_t *session, const char *module_name, const char *xpath, sr_event_t event,
        uint32_t request_id, void *private_data)
>>>>>>> 05073ef3
{
    struct state *st = (struct state *)private_data;
    sr_change_oper_t op;
    sr_change_iter_t *iter;
    sr_val_t *old_val, *new_val;
    int ret;

    (void)sub_id;
    (void)request_id;

    assert_null(xpath);

    if (!strcmp(module_name, "when1")) {
        switch (ATOMIC_LOAD_RELAXED(st->cb_called)) {
        case 0:
        case 1:
            if (ATOMIC_LOAD_RELAXED(st->cb_called) == 0) {
                assert_int_equal(event, SR_EV_CHANGE);
            } else {
                assert_int_equal(event, SR_EV_DONE);
            }

            /* get changes iter */
            ret = sr_get_changes_iter(session, "/when1:*//.", &iter);
            assert_int_equal(ret, SR_ERR_OK);

            /* 1st change */
            ret = sr_get_change_next(session, iter, &op, &old_val, &new_val);
            assert_int_equal(ret, SR_ERR_OK);

            assert_int_equal(op, SR_OP_CREATED);
            assert_null(old_val);
            assert_non_null(new_val);
            assert_string_equal(new_val->xpath, "/when1:l1");

            sr_free_val(new_val);

            /* no more changes */
            ret = sr_get_change_next(session, iter, &op, &old_val, &new_val);
            assert_int_equal(ret, SR_ERR_NOT_FOUND);

            sr_free_change_iter(iter);
            break;
        case 2:
        case 3:
            if (ATOMIC_LOAD_RELAXED(st->cb_called) == 2) {
                assert_int_equal(event, SR_EV_CHANGE);
            } else {
                assert_int_equal(event, SR_EV_DONE);
            }

            /* get changes iter */
            ret = sr_get_changes_iter(session, "/when1:*//.", &iter);
            assert_int_equal(ret, SR_ERR_OK);

            /* 1st change */
            ret = sr_get_change_next(session, iter, &op, &old_val, &new_val);
            assert_int_equal(ret, SR_ERR_OK);

            assert_int_equal(op, SR_OP_DELETED);
            assert_non_null(old_val);
            assert_null(new_val);
            assert_string_equal(old_val->xpath, "/when1:l1");

            sr_free_val(old_val);

            /* 2nd change */
            ret = sr_get_change_next(session, iter, &op, &old_val, &new_val);
            assert_int_equal(ret, SR_ERR_OK);

            assert_int_equal(op, SR_OP_CREATED);
            assert_null(old_val);
            assert_non_null(new_val);
            assert_string_equal(new_val->xpath, "/when1:l2");

            sr_free_val(new_val);

            /* no more changes */
            ret = sr_get_change_next(session, iter, &op, &old_val, &new_val);
            assert_int_equal(ret, SR_ERR_NOT_FOUND);

            sr_free_change_iter(iter);
            break;
        case 4:
        case 5:
            if (ATOMIC_LOAD_RELAXED(st->cb_called) == 4) {
                assert_int_equal(event, SR_EV_CHANGE);
            } else {
                assert_int_equal(event, SR_EV_DONE);
            }

            /* get changes iter */
            ret = sr_get_changes_iter(session, "/when1:*//.", &iter);
            assert_int_equal(ret, SR_ERR_OK);

            /* 1st change */
            ret = sr_get_change_next(session, iter, &op, &old_val, &new_val);
            assert_int_equal(ret, SR_ERR_OK);

            assert_int_equal(op, SR_OP_DELETED);
            assert_non_null(old_val);
            assert_null(new_val);
            assert_string_equal(old_val->xpath, "/when1:l2");

            sr_free_val(old_val);

            /* no more changes */
            ret = sr_get_change_next(session, iter, &op, &old_val, &new_val);
            assert_int_equal(ret, SR_ERR_NOT_FOUND);

            sr_free_change_iter(iter);
            break;
        default:
            fail();
        }

        ATOMIC_INC_RELAXED(st->cb_called);
    } else if (!strcmp(module_name, "when2")) {
        switch (ATOMIC_LOAD_RELAXED(st->cb_called2)) {
        case 0:
        case 1:
            if (ATOMIC_LOAD_RELAXED(st->cb_called2) == 0) {
                assert_int_equal(event, SR_EV_CHANGE);
            } else {
                assert_int_equal(event, SR_EV_DONE);
            }

            /* get changes iter */
            ret = sr_get_changes_iter(session, "/when2:*//.", &iter);
            assert_int_equal(ret, SR_ERR_OK);

            /* 1st change */
            ret = sr_get_change_next(session, iter, &op, &old_val, &new_val);
            assert_int_equal(ret, SR_ERR_OK);

            assert_int_equal(op, SR_OP_CREATED);
            assert_null(old_val);
            assert_non_null(new_val);
            assert_string_equal(new_val->xpath, "/when2:cont");

            sr_free_val(new_val);

            /* 2nd change */
            ret = sr_get_change_next(session, iter, &op, &old_val, &new_val);
            assert_int_equal(ret, SR_ERR_OK);

            assert_int_equal(op, SR_OP_CREATED);
            assert_null(old_val);
            assert_non_null(new_val);
            assert_string_equal(new_val->xpath, "/when2:cont/l");

            sr_free_val(new_val);

            /* no more changes */
            ret = sr_get_change_next(session, iter, &op, &old_val, &new_val);
            assert_int_equal(ret, SR_ERR_NOT_FOUND);

            sr_free_change_iter(iter);
            break;
        case 2:
        case 3:
            if (ATOMIC_LOAD_RELAXED(st->cb_called2) == 2) {
                assert_int_equal(event, SR_EV_CHANGE);
            } else {
                assert_int_equal(event, SR_EV_DONE);
            }

            /* get changes iter */
            ret = sr_get_changes_iter(session, "/when2:*//.", &iter);
            assert_int_equal(ret, SR_ERR_OK);

            /* 1st change */
            ret = sr_get_change_next(session, iter, &op, &old_val, &new_val);
            assert_int_equal(ret, SR_ERR_OK);

            assert_int_equal(op, SR_OP_DELETED);
            assert_non_null(old_val);
            assert_null(new_val);
            assert_string_equal(old_val->xpath, "/when2:cont");

            sr_free_val(old_val);

            /* 2nd change */
            ret = sr_get_change_next(session, iter, &op, &old_val, &new_val);
            assert_int_equal(ret, SR_ERR_OK);

            assert_int_equal(op, SR_OP_DELETED);
            assert_non_null(old_val);
            assert_null(new_val);
            assert_string_equal(old_val->xpath, "/when2:cont/l");

            sr_free_val(old_val);

            /* 3rd change */
            ret = sr_get_change_next(session, iter, &op, &old_val, &new_val);
            assert_int_equal(ret, SR_ERR_OK);

            assert_int_equal(op, SR_OP_CREATED);
            assert_null(old_val);
            assert_non_null(new_val);
            assert_int_equal(new_val->dflt, 1);
            assert_string_equal(new_val->xpath, "/when2:ll");

            sr_free_val(new_val);

            /* no more changes */
            ret = sr_get_change_next(session, iter, &op, &old_val, &new_val);
            assert_int_equal(ret, SR_ERR_NOT_FOUND);

            sr_free_change_iter(iter);
            break;
        case 4:
        case 5:
            if (ATOMIC_LOAD_RELAXED(st->cb_called2) == 4) {
                assert_int_equal(event, SR_EV_CHANGE);
            } else {
                assert_int_equal(event, SR_EV_DONE);
            }

            /* get changes iter */
            ret = sr_get_changes_iter(session, "/when2:*//.", &iter);
            assert_int_equal(ret, SR_ERR_OK);

            /* 1st change */
            ret = sr_get_change_next(session, iter, &op, &old_val, &new_val);
            assert_int_equal(ret, SR_ERR_OK);

            assert_int_equal(op, SR_OP_DELETED);
            assert_non_null(old_val);
            assert_null(new_val);
            assert_int_equal(old_val->dflt, 1);
            assert_string_equal(old_val->xpath, "/when2:ll");

            sr_free_val(old_val);

            /* no more changes */
            ret = sr_get_change_next(session, iter, &op, &old_val, &new_val);
            assert_int_equal(ret, SR_ERR_NOT_FOUND);

            sr_free_change_iter(iter);
            break;
        default:
            fail();
        }

        ATOMIC_INC_RELAXED(st->cb_called2);
    } else {
        fail();
    }

    return SR_ERR_OK;
}

static void *
apply_change_done_when_thread(void *arg)
{
    struct state *st = (struct state *)arg;
    sr_session_ctx_t *sess;
    struct lyd_node *data;
    int ret;

    ret = sr_session_start(st->conn, SR_DS_RUNNING, &sess);
    assert_int_equal(ret, SR_ERR_OK);

    ret = sr_set_item_str(sess, "/when2:cont/l", "bye", NULL, 0);
    assert_int_equal(ret, SR_ERR_OK);

    /* wait for subscription before applying changes */
    pthread_barrier_wait(&st->barrier);

    /*
     * perform 1st change (validation will fail, no callbacks called)
     *
     * (create container with a leaf and false when)
     */
    ret = sr_apply_changes(sess, 0);
    assert_int_equal(ret, SR_ERR_VALIDATION_FAILED);
    ret = sr_discard_changes(sess);
    assert_int_equal(ret, SR_ERR_OK);

    /* check current data tree */
    ret = sr_get_data(sess, "/when2:*", 0, 0, 0, &data);
    assert_int_equal(ret, SR_ERR_OK);

    assert_null(data);

    /*
     * perform 2nd change
     *
     * (create the same container with leaf but also foreign leaf so that when is true)
     */
    ret = sr_set_item_str(sess, "/when2:cont/l", "bye", NULL, 0);
    assert_int_equal(ret, SR_ERR_OK);
    ret = sr_set_item_str(sess, "/when1:l1", "good", NULL, 0);
    assert_int_equal(ret, SR_ERR_OK);

    ret = sr_apply_changes(sess, 0);
    assert_int_equal(ret, SR_ERR_OK);

    /* check current data tree */
    ret = sr_get_data(sess, "/when1:* | /when2:*", 0, 0, 0, &data);
    assert_int_equal(ret, SR_ERR_OK);

    assert_string_equal(data->schema->name, "l1");
    assert_string_equal(data->next->schema->name, "cont");
    assert_true(data->next->flags & LYD_DEFAULT);
    assert_string_equal(data->next->next->schema->name, "cont");
    assert_string_equal(LYD_CANON_VALUE(lyd_child(data->next->next)), "bye");

    lyd_free_all(data);

    /*
     * perform 3rd change
     *
     * (make the container be removed and a new default leaf be created)
     */
    ret = sr_delete_item(sess, "/when1:l1", 0);
    assert_int_equal(ret, SR_ERR_OK);
    ret = sr_set_item_str(sess, "/when1:l2", "night", NULL, 0);
    assert_int_equal(ret, SR_ERR_OK);

    ret = sr_apply_changes(sess, 0);
    assert_int_equal(ret, SR_ERR_OK);

    /* check current data tree */
    ret = sr_get_data(sess, "/when1:* | /when2:*", 0, 0, 0, &data);
    assert_int_equal(ret, SR_ERR_OK);

    assert_string_equal(data->schema->name, "l2");
    assert_string_equal(data->next->schema->name, "cont");
    assert_true(data->next->flags & LYD_DEFAULT);
    assert_string_equal(data->next->next->schema->name, "ll");
    assert_true(data->next->next->flags & LYD_DEFAULT);
    assert_string_equal(LYD_CANON_VALUE(data->next->next), "zzZZzz");

    lyd_free_all(data);

    /*
     * perform 4th change
     *
     * (remove leaf so that no when is true and no data present)
     */
    ret = sr_delete_item(sess, "/when1:l2", 0);
    assert_int_equal(ret, SR_ERR_OK);
    ret = sr_apply_changes(sess, 0);
    assert_int_equal(ret, SR_ERR_OK);

    /* check current data tree */
    ret = sr_get_data(sess, "/when1:* | /when2:*", 0, 0, 0, &data);
    assert_int_equal(ret, SR_ERR_OK);
    assert_string_equal(data->schema->name, "cont");
    assert_true(data->flags & LYD_DEFAULT);
    assert_null(data->next);

    lyd_free_all(data);

    /* signal that we have finished applying changes */
    pthread_barrier_wait(&st->barrier);

    sr_session_stop(sess);
    return NULL;
}

static void *
subscribe_change_done_when_thread(void *arg)
{
    struct state *st = (struct state *)arg;
    sr_session_ctx_t *sess;
    sr_subscription_ctx_t *subscr;
    int count, ret;

    ret = sr_session_start(st->conn, SR_DS_RUNNING, &sess);
    assert_int_equal(ret, SR_ERR_OK);

    ret = sr_module_change_subscribe(sess, "when1", NULL, module_change_done_when_cb, st, 0, 0, &subscr);
    assert_int_equal(ret, SR_ERR_OK);
    ret = sr_module_change_subscribe(sess, "when2", NULL, module_change_done_when_cb, st, 0, SR_SUBSCR_CTX_REUSE, &subscr);
    assert_int_equal(ret, SR_ERR_OK);

    /* signal that subscription was created */
    pthread_barrier_wait(&st->barrier);

    count = 0;
    while (((ATOMIC_LOAD_RELAXED(st->cb_called) < 6) || (ATOMIC_LOAD_RELAXED(st->cb_called2) < 6)) && (count < 1500)) {
        usleep(10000);
        ++count;
    }
    assert_int_equal(ATOMIC_LOAD_RELAXED(st->cb_called), 6);
    assert_int_equal(ATOMIC_LOAD_RELAXED(st->cb_called2), 6);

    /* wait for the other thread to finish */
    pthread_barrier_wait(&st->barrier);

    sr_unsubscribe(subscr);
    sr_session_stop(sess);
    return NULL;
}

static void
test_change_done_when(void **state)
{
    pthread_t tid[2];

    pthread_create(&tid[0], NULL, apply_change_done_when_thread, *state);
    pthread_create(&tid[1], NULL, subscribe_change_done_when_thread, *state);

    pthread_join(tid[0], NULL);
    pthread_join(tid[1], NULL);
}

/* TEST */
static int
module_change_done_xpath_cb(sr_session_ctx_t *session, uint32_t sub_id, const char *module_name, const char *xpath,
        sr_event_t event, uint32_t request_id, void *private_data)
{
    struct state *st = (struct state *)private_data;
    sr_change_oper_t op;
    sr_change_iter_t *iter;
    sr_val_t *old_val, *new_val;
    int ret;

    (void)sub_id;
    (void)request_id;

    assert_string_equal(module_name, "test");

    switch (ATOMIC_LOAD_RELAXED(st->cb_called)) {
    case 0:
    case 2:
        assert_string_equal(xpath, "/test:l1[k='subscr']");
        if (ATOMIC_LOAD_RELAXED(st->cb_called) == 0) {
            assert_int_equal(event, SR_EV_CHANGE);
        } else {
            assert_int_equal(event, SR_EV_DONE);
        }

        /* get changes iter */
        ret = sr_get_changes_iter(session, "/test:l1[k='subscr']//.", &iter);
        assert_int_equal(ret, SR_ERR_OK);

        /* 1st change */
        ret = sr_get_change_next(session, iter, &op, &old_val, &new_val);
        assert_int_equal(ret, SR_ERR_OK);

        assert_int_equal(op, SR_OP_CREATED);
        assert_null(old_val);
        assert_non_null(new_val);
        assert_string_equal(new_val->xpath, "/test:l1[k='subscr']");

        sr_free_val(new_val);

        /* 2nd change */
        ret = sr_get_change_next(session, iter, &op, &old_val, &new_val);
        assert_int_equal(ret, SR_ERR_OK);

        assert_int_equal(op, SR_OP_CREATED);
        assert_null(old_val);
        assert_non_null(new_val);
        assert_string_equal(new_val->xpath, "/test:l1[k='subscr']/k");

        sr_free_val(new_val);

        /* 3rd change */
        ret = sr_get_change_next(session, iter, &op, &old_val, &new_val);
        assert_int_equal(ret, SR_ERR_OK);

        assert_int_equal(op, SR_OP_CREATED);
        assert_null(old_val);
        assert_non_null(new_val);
        assert_string_equal(new_val->xpath, "/test:l1[k='subscr']/v");

        sr_free_val(new_val);

        /* no more changes */
        ret = sr_get_change_next(session, iter, &op, &old_val, &new_val);
        assert_int_equal(ret, SR_ERR_NOT_FOUND);

        sr_free_change_iter(iter);
        break;
    case 1:
    case 3:
        assert_string_equal(xpath, "/test:cont");
        if (ATOMIC_LOAD_RELAXED(st->cb_called) == 1) {
            assert_int_equal(event, SR_EV_CHANGE);
        } else {
            assert_int_equal(event, SR_EV_DONE);
        }

        /* get changes iter */
        ret = sr_get_changes_iter(session, "/test:cont//.", &iter);
        assert_int_equal(ret, SR_ERR_OK);

        /* 1st change */
        ret = sr_get_change_next(session, iter, &op, &old_val, &new_val);
        assert_int_equal(ret, SR_ERR_OK);

        assert_int_equal(op, SR_OP_CREATED);
        assert_null(old_val);
        assert_non_null(new_val);
        assert_string_equal(new_val->xpath, "/test:cont/l2[k='subscr']");

        sr_free_val(new_val);

        /* 2nd change */
        ret = sr_get_change_next(session, iter, &op, &old_val, &new_val);
        assert_int_equal(ret, SR_ERR_OK);

        assert_int_equal(op, SR_OP_CREATED);
        assert_null(old_val);
        assert_non_null(new_val);
        assert_string_equal(new_val->xpath, "/test:cont/l2[k='subscr']/k");

        sr_free_val(new_val);

        /* 3rd change */
        ret = sr_get_change_next(session, iter, &op, &old_val, &new_val);
        assert_int_equal(ret, SR_ERR_OK);

        assert_int_equal(op, SR_OP_CREATED);
        assert_non_null(old_val);
        assert_string_equal(old_val->xpath, "/test:cont/l2[k='subscr']");
        assert_non_null(new_val);
        assert_string_equal(new_val->xpath, "/test:cont/l2[k='subscr2']");

        sr_free_val(old_val);
        sr_free_val(new_val);

        /* 4th change */
        ret = sr_get_change_next(session, iter, &op, &old_val, &new_val);
        assert_int_equal(ret, SR_ERR_OK);

        assert_int_equal(op, SR_OP_CREATED);
        assert_null(old_val);
        assert_non_null(new_val);
        assert_string_equal(new_val->xpath, "/test:cont/l2[k='subscr2']/k");

        sr_free_val(new_val);

        /* 5th change */
        ret = sr_get_change_next(session, iter, &op, &old_val, &new_val);
        assert_int_equal(ret, SR_ERR_OK);

        assert_int_equal(op, SR_OP_CREATED);
        assert_null(old_val);
        assert_non_null(new_val);
        assert_string_equal(new_val->xpath, "/test:cont/l2[k='subscr2']/v");

        sr_free_val(new_val);

        /* 6th change */
        ret = sr_get_change_next(session, iter, &op, &old_val, &new_val);
        assert_int_equal(ret, SR_ERR_OK);

        assert_int_equal(op, SR_OP_CREATED);
        assert_null(old_val);
        assert_non_null(new_val);
        assert_string_equal(new_val->xpath, "/test:cont/ll2");

        sr_free_val(new_val);

        /* no more changes */
        ret = sr_get_change_next(session, iter, &op, &old_val, &new_val);
        assert_int_equal(ret, SR_ERR_NOT_FOUND);

        sr_free_change_iter(iter);
        break;
    case 4:
    case 6:
        assert_string_equal(xpath, "/test:l1[k='subscr']");
        if (ATOMIC_LOAD_RELAXED(st->cb_called) == 4) {
            assert_int_equal(event, SR_EV_CHANGE);
        } else {
            assert_int_equal(event, SR_EV_DONE);
        }

        /* get changes iter */
        ret = sr_get_changes_iter(session, "/test:l1[k='subscr']//.", &iter);
        assert_int_equal(ret, SR_ERR_OK);

        /* 1st change */
        ret = sr_get_change_next(session, iter, &op, &old_val, &new_val);
        assert_int_equal(ret, SR_ERR_OK);

        assert_int_equal(op, SR_OP_DELETED);
        assert_non_null(old_val);
        assert_null(new_val);
        assert_string_equal(old_val->xpath, "/test:l1[k='subscr']");

        sr_free_val(old_val);

        /* 2nd change */
        ret = sr_get_change_next(session, iter, &op, &old_val, &new_val);
        assert_int_equal(ret, SR_ERR_OK);

        assert_int_equal(op, SR_OP_DELETED);
        assert_non_null(old_val);
        assert_null(new_val);
        assert_string_equal(old_val->xpath, "/test:l1[k='subscr']/k");

        sr_free_val(old_val);

        /* 3rd change */
        ret = sr_get_change_next(session, iter, &op, &old_val, &new_val);
        assert_int_equal(ret, SR_ERR_OK);

        assert_int_equal(op, SR_OP_DELETED);
        assert_non_null(old_val);
        assert_null(new_val);
        assert_string_equal(old_val->xpath, "/test:l1[k='subscr']/v");

        sr_free_val(old_val);

        /* no more changes */
        ret = sr_get_change_next(session, iter, &op, &old_val, &new_val);
        assert_int_equal(ret, SR_ERR_NOT_FOUND);

        sr_free_change_iter(iter);
        break;
    case 5:
    case 7:
        assert_string_equal(xpath, "/test:cont");
        if (ATOMIC_LOAD_RELAXED(st->cb_called) == 5) {
            assert_int_equal(event, SR_EV_CHANGE);
        } else {
            assert_int_equal(event, SR_EV_DONE);
        }

        /* get changes iter */
        ret = sr_get_changes_iter(session, "/test:cont//.", &iter);
        assert_int_equal(ret, SR_ERR_OK);

        /* 1st change */
        ret = sr_get_change_next(session, iter, &op, &old_val, &new_val);
        assert_int_equal(ret, SR_ERR_OK);

        assert_int_equal(op, SR_OP_DELETED);
        assert_non_null(old_val);
        assert_null(new_val);
        assert_string_equal(old_val->xpath, "/test:cont/l2[k='subscr']");

        sr_free_val(old_val);

        /* 2nd change */
        ret = sr_get_change_next(session, iter, &op, &old_val, &new_val);
        assert_int_equal(ret, SR_ERR_OK);

        assert_int_equal(op, SR_OP_DELETED);
        assert_non_null(old_val);
        assert_null(new_val);
        assert_string_equal(old_val->xpath, "/test:cont/l2[k='subscr']/k");

        sr_free_val(old_val);

        /* 3rd change */
        ret = sr_get_change_next(session, iter, &op, &old_val, &new_val);
        assert_int_equal(ret, SR_ERR_OK);

        assert_int_equal(op, SR_OP_DELETED);
        assert_non_null(old_val);
        assert_null(new_val);
        assert_string_equal(old_val->xpath, "/test:cont/l2[k='subscr2']");

        sr_free_val(old_val);

        /* 4th change */
        ret = sr_get_change_next(session, iter, &op, &old_val, &new_val);
        assert_int_equal(ret, SR_ERR_OK);

        assert_int_equal(op, SR_OP_DELETED);
        assert_non_null(old_val);
        assert_null(new_val);
        assert_string_equal(old_val->xpath, "/test:cont/l2[k='subscr2']/k");

        sr_free_val(old_val);

        /* 5th change */
        ret = sr_get_change_next(session, iter, &op, &old_val, &new_val);
        assert_int_equal(ret, SR_ERR_OK);

        assert_int_equal(op, SR_OP_DELETED);
        assert_non_null(old_val);
        assert_null(new_val);
        assert_string_equal(old_val->xpath, "/test:cont/l2[k='subscr2']/v");

        sr_free_val(old_val);

        /* 6th change */
        ret = sr_get_change_next(session, iter, &op, &old_val, &new_val);
        assert_int_equal(ret, SR_ERR_OK);

        assert_int_equal(op, SR_OP_DELETED);
        assert_non_null(old_val);
        assert_null(new_val);
        assert_string_equal(old_val->xpath, "/test:cont/ll2");

        sr_free_val(old_val);

        /* no more changes */
        ret = sr_get_change_next(session, iter, &op, &old_val, &new_val);
        assert_int_equal(ret, SR_ERR_NOT_FOUND);

        sr_free_change_iter(iter);
        break;
    default:
        fail();
    }

    ATOMIC_INC_RELAXED(st->cb_called);
    return SR_ERR_OK;
}

static void *
apply_change_done_xpath_thread(void *arg)
{
    struct state *st = (struct state *)arg;
    sr_session_ctx_t *sess;
    int ret;

    ret = sr_session_start(st->conn, SR_DS_RUNNING, &sess);
    assert_int_equal(ret, SR_ERR_OK);

    ret = sr_set_item_str(sess, "/test:l1[k='subscr']/v", "25", NULL, 0);
    assert_int_equal(ret, SR_ERR_OK);
    ret = sr_set_item_str(sess, "/test:l1[k='no-subscr']/v", "52", NULL, 0);
    assert_int_equal(ret, SR_ERR_OK);
    ret = sr_set_item_str(sess, "/test:ll1[.='30052']", NULL, NULL, 0);
    assert_int_equal(ret, SR_ERR_OK);
    ret = sr_set_item_str(sess, "/test:cont/l2[k='subscr']", NULL, NULL, 0);
    assert_int_equal(ret, SR_ERR_OK);
    ret = sr_set_item_str(sess, "/test:cont/l2[k='subscr2']/v", "35", NULL, 0);
    assert_int_equal(ret, SR_ERR_OK);
    ret = sr_set_item_str(sess, "/test:cont/ll2[.='3210']", NULL, NULL, 0);
    assert_int_equal(ret, SR_ERR_OK);

    /* wait for subscription before applying changes */
    pthread_barrier_wait(&st->barrier);

    /* perform 1st change */
    ret = sr_apply_changes(sess, 0);
    assert_int_equal(ret, SR_ERR_OK);

    /* perform 2nd change */
    ret = sr_delete_item(sess, "/test:l1[k='subscr']", 0);
    assert_int_equal(ret, SR_ERR_OK);
    ret = sr_delete_item(sess, "/test:l1[k='no-subscr']", 0);
    assert_int_equal(ret, SR_ERR_OK);
    ret = sr_delete_item(sess, "/test:ll1[.='30052']", 0);
    assert_int_equal(ret, SR_ERR_OK);
    ret = sr_delete_item(sess, "/test:cont", 0);
    assert_int_equal(ret, SR_ERR_OK);
    ret = sr_apply_changes(sess, 0);
    assert_int_equal(ret, SR_ERR_OK);

    /* signal that we have finished applying changes */
    pthread_barrier_wait(&st->barrier);

    sr_session_stop(sess);
    return NULL;
}

static void *
subscribe_change_done_xpath_thread(void *arg)
{
    struct state *st = (struct state *)arg;
    sr_session_ctx_t *sess;
    sr_subscription_ctx_t *subscr;
    int count, ret;

    ret = sr_session_start(st->conn, SR_DS_RUNNING, &sess);
    assert_int_equal(ret, SR_ERR_OK);

    ret = sr_module_change_subscribe(sess, "test", "/test:l1[k='subscr']", module_change_done_xpath_cb, st, 0, 0, &subscr);
    assert_int_equal(ret, SR_ERR_OK);
    ret = sr_module_change_subscribe(sess, "test", "/test:cont", module_change_done_xpath_cb, st, 0,
            SR_SUBSCR_CTX_REUSE, &subscr);
    assert_int_equal(ret, SR_ERR_OK);
    ret = sr_module_change_subscribe(sess, "test", "/test:test-leaf", module_change_done_xpath_cb, st, 0,
            SR_SUBSCR_CTX_REUSE, &subscr);
    assert_int_equal(ret, SR_ERR_OK);

    /* signal that subscription was created */
    pthread_barrier_wait(&st->barrier);

    count = 0;
    while ((ATOMIC_LOAD_RELAXED(st->cb_called) < 8) && (count < 1500)) {
        usleep(10000);
        ++count;
    }
    assert_int_equal(ATOMIC_LOAD_RELAXED(st->cb_called), 8);

    /* wait for the other thread to finish */
    pthread_barrier_wait(&st->barrier);

    sr_unsubscribe(subscr);
    sr_session_stop(sess);
    return NULL;
}

static void
test_change_done_xpath(void **state)
{
    pthread_t tid[2];

    pthread_create(&tid[0], NULL, apply_change_done_xpath_thread, *state);
    pthread_create(&tid[1], NULL, subscribe_change_done_xpath_thread, *state);

    pthread_join(tid[0], NULL);
    pthread_join(tid[1], NULL);
}

/* TEST */
static int
module_change_unlocked_cb(sr_session_ctx_t *session, uint32_t sub_id, const char *module_name, const char *xpath,
        sr_event_t event, uint32_t request_id, void *private_data)
{
    struct state *st = (struct state *)private_data;
    sr_session_ctx_t *sess;
    sr_subscription_ctx_t *tmp;
    int ret;

    (void)session;
    (void)sub_id;
    (void)request_id;

    assert_string_equal(module_name, "test");

    switch (ATOMIC_LOAD_RELAXED(st->cb_called)) {
    case 0:
    case 1:
        assert_string_equal(xpath, "/test:l1[k='subscr']");
        if (ATOMIC_LOAD_RELAXED(st->cb_called) == 0) {
            assert_int_equal(event, SR_EV_CHANGE);
        } else {
            assert_int_equal(event, SR_EV_DONE);
        }

        /* subscribe to something and then unsubscribe */
        ret = sr_session_start(st->conn, SR_DS_STARTUP, &sess);
        assert_int_equal(ret, SR_ERR_OK);
        ret = sr_module_change_subscribe(sess, "test", "/test:cont", module_change_unlocked_cb, st, 0, 0, &tmp);
        assert_int_equal(ret, SR_ERR_OK);
        sr_session_stop(sess);
        sr_unsubscribe(tmp);
        break;
    default:
        fail();
    }

    ATOMIC_INC_RELAXED(st->cb_called);
    return SR_ERR_OK;
}

static void *
apply_change_unlocked_thread(void *arg)
{
    struct state *st = (struct state *)arg;
    sr_session_ctx_t *sess;
    int ret;

    ret = sr_session_start(st->conn, SR_DS_RUNNING, &sess);
    assert_int_equal(ret, SR_ERR_OK);

    ret = sr_set_item_str(sess, "/test:l1[k='subscr']/v", "25", NULL, 0);
    assert_int_equal(ret, SR_ERR_OK);

    /* wait for subscription before applying changes */
    pthread_barrier_wait(&st->barrier);

    /* perform 1st change */
    ret = sr_apply_changes(sess, 0);
    assert_int_equal(ret, SR_ERR_OK);

    /* signal that we have finished applying changes */
    pthread_barrier_wait(&st->barrier);

    sr_session_stop(sess);
    return NULL;
}

static void *
subscribe_change_unlocked_thread(void *arg)
{
    struct state *st = (struct state *)arg;
    sr_session_ctx_t *sess;
    sr_subscription_ctx_t *subscr;
    int count, ret;

    ret = sr_session_start(st->conn, SR_DS_RUNNING, &sess);
    assert_int_equal(ret, SR_ERR_OK);

    ret = sr_module_change_subscribe(sess, "test", "/test:l1[k='subscr']", module_change_unlocked_cb, st, 0, 0, &subscr);
    assert_int_equal(ret, SR_ERR_OK);

    /* signal that subscription was created */
    pthread_barrier_wait(&st->barrier);

    count = 0;
    while ((ATOMIC_LOAD_RELAXED(st->cb_called) < 2) && (count < 1500)) {
        usleep(10000);
        ++count;
    }
    assert_int_equal(ATOMIC_LOAD_RELAXED(st->cb_called), 2);

    /* wait for the other thread to finish */
    pthread_barrier_wait(&st->barrier);

    sr_unsubscribe(subscr);
    sr_session_stop(sess);
    return NULL;
}

static void
test_change_unlocked(void **state)
{
    pthread_t tid[2];

    pthread_create(&tid[0], NULL, apply_change_unlocked_thread, *state);
    pthread_create(&tid[1], NULL, subscribe_change_unlocked_thread, *state);

    pthread_join(tid[0], NULL);
    pthread_join(tid[1], NULL);
}

/* TEST */
static int
module_change_timeout_cb(sr_session_ctx_t *session, uint32_t sub_id, const char *module_name, const char *xpath,
        sr_event_t event, uint32_t request_id, void *private_data)
{
    struct state *st = (struct state *)private_data;

    (void)session;
    (void)sub_id;
    (void)xpath;
    (void)request_id;

    assert_string_equal(module_name, "test");

    switch (ATOMIC_LOAD_RELAXED(st->cb_called)) {
    case 0:
        assert_int_equal(event, SR_EV_CHANGE);

        /* time out, twice */
        pthread_barrier_wait(&st->barrier2);
        pthread_barrier_wait(&st->barrier2);
        break;
    case 1:
        /* we timeouted before, but returned success so now we get abort */
        assert_int_equal(event, SR_EV_ABORT);

        pthread_barrier_wait(&st->barrier2);
        break;
    case 2:
        assert_int_equal(event, SR_EV_CHANGE);
        break;
    case 3:
        assert_int_equal(event, SR_EV_DONE);
        break;
    default:
        fail();
    }

    ATOMIC_INC_RELAXED(st->cb_called);
    return SR_ERR_OK;
}

static void *
apply_change_timeout_thread(void *arg)
{
    struct state *st = (struct state *)arg;
    sr_session_ctx_t *sess;
    int ret;

    ret = sr_session_start(st->conn, SR_DS_RUNNING, &sess);
    assert_int_equal(ret, SR_ERR_OK);

    ret = sr_set_item_str(sess, "/test:l1[k='subscr']/v", "30", NULL, 0);
    assert_int_equal(ret, SR_ERR_OK);

    /* wait for subscription before applying changes */
    pthread_barrier_wait(&st->barrier);

    /* perform the change, time out but give it some time so that the callback is at least called) */
    ret = sr_apply_changes(sess, 10);
    assert_int_equal(ret, SR_ERR_CALLBACK_FAILED);
    pthread_barrier_wait(&st->barrier2);

    /* try again while the first callback is still executing (waiting) */
    ret = sr_apply_changes(sess, 10);
    assert_int_equal(ret, SR_ERR_CALLBACK_FAILED);
    pthread_barrier_wait(&st->barrier2);

    /* process abort */
    pthread_barrier_wait(&st->barrier2);

    /* signal that the commit is finished (by timeout) */
    pthread_barrier_wait(&st->barrier);

    /* finally apply changes successfully */
    ret = sr_apply_changes(sess, 0);
    assert_int_equal(ret, SR_ERR_OK);

    /* signal that we have finished applying the changes */
    pthread_barrier_wait(&st->barrier);

    /* wait until unsubscribe */
    pthread_barrier_wait(&st->barrier);

    /* cleanup */
    ret = sr_delete_item(sess, "/test:l1[k='subscr']", 0);
    assert_int_equal(ret, SR_ERR_OK);
    ret = sr_apply_changes(sess, 0);
    assert_int_equal(ret, SR_ERR_OK);

    sr_session_stop(sess);
    return NULL;
}

static void *
subscribe_change_timeout_thread(void *arg)
{
    struct state *st = (struct state *)arg;
    sr_session_ctx_t *sess;
    sr_subscription_ctx_t *subscr;
    int count, ret;

    ret = sr_session_start(st->conn, SR_DS_RUNNING, &sess);
    assert_int_equal(ret, SR_ERR_OK);

    ret = sr_module_change_subscribe(sess, "test", "/test:l1[k='subscr']", module_change_timeout_cb, st, 0, 0, &subscr);
    assert_int_equal(ret, SR_ERR_OK);

    /* signal that subscription was created */
    pthread_barrier_wait(&st->barrier);

    count = 0;
    while ((ATOMIC_LOAD_RELAXED(st->cb_called) < 2) && (count < 1500)) {
        usleep(10000);
        ++count;
    }
    assert_int_equal(ATOMIC_LOAD_RELAXED(st->cb_called), 2);

    /* wait for the other thread to report timeout */
    pthread_barrier_wait(&st->barrier);

    count = 0;
    while ((ATOMIC_LOAD_RELAXED(st->cb_called) < 4) && (count < 1500)) {
        usleep(10000);
        ++count;
    }
    assert_int_equal(ATOMIC_LOAD_RELAXED(st->cb_called), 4);

    /* wait for the other thread to finish */
    pthread_barrier_wait(&st->barrier);

    sr_unsubscribe(subscr);

    /* signal unsubscribe */
    pthread_barrier_wait(&st->barrier);

    sr_session_stop(sess);
    return NULL;
}

static void
test_change_timeout(void **state)
{
    pthread_t tid[2];

    pthread_create(&tid[0], NULL, apply_change_timeout_thread, *state);
    pthread_create(&tid[1], NULL, subscribe_change_timeout_thread, *state);

    pthread_join(tid[0], NULL);
    pthread_join(tid[1], NULL);
}

/* TEST */
static int
module_change_order_cb(sr_session_ctx_t *session, uint32_t sub_id, const char *module_name, const char *xpath,
        sr_event_t event, uint32_t request_id, void *private_data)
{
    struct state *st = (struct state *)private_data;

    (void)session;
    (void)sub_id;
    (void)xpath;
    (void)request_id;

    switch (ATOMIC_LOAD_RELAXED(st->cb_called)) {
    case 0:
    case 5:
    case 9:
        assert_string_equal(module_name, "test");
        assert_int_equal(event, SR_EV_CHANGE);
        break;
    case 1:
    case 4:
    case 8:
        assert_string_equal(module_name, "ietf-interfaces");
        assert_int_equal(event, SR_EV_CHANGE);
        break;
    case 2:
    case 3:
    case 6:
    case 7:
    case 10:
    case 11:
        /* we cannot rely on any order for DONE event */
        assert_int_equal(event, SR_EV_DONE);
        break;
    default:
        fail();
    }

    ATOMIC_INC_RELAXED(st->cb_called);
    return SR_ERR_OK;
}

static void *
apply_change_order_thread(void *arg)
{
    struct state *st = (struct state *)arg;
    sr_session_ctx_t *sess;
    int ret;

    ret = sr_session_start(st->conn, SR_DS_RUNNING, &sess);
    assert_int_equal(ret, SR_ERR_OK);

    /* edit will be created in this order */
    ret = sr_set_item_str(sess, "/test:l1[k='one']/v", "30", NULL, 0);
    assert_int_equal(ret, SR_ERR_OK);
    ret = sr_set_item_str(sess, "/ietf-interfaces:interfaces/interface[name='eth0']/type", "iana-if-type:ethernetCsmacd", NULL, 0);
    assert_int_equal(ret, SR_ERR_OK);

    /* wait for subscription before applying changes */
    pthread_barrier_wait(&st->barrier);

    /* perform the change */
    ret = sr_apply_changes(sess, 0);
    assert_int_equal(ret, SR_ERR_OK);

    pthread_barrier_wait(&st->barrier);

    /* create edit in different order */
    ret = sr_set_item_str(sess, "/ietf-interfaces:interfaces/interface[name='eth1']/type", "iana-if-type:ethernetCsmacd", NULL, 0);
    assert_int_equal(ret, SR_ERR_OK);
    ret = sr_set_item_str(sess, "/test:l1[k='two']/v", "30", NULL, 0);
    assert_int_equal(ret, SR_ERR_OK);

    /* perform the second change */
    ret = sr_apply_changes(sess, 0);
    assert_int_equal(ret, SR_ERR_OK);

    pthread_barrier_wait(&st->barrier);

    /* cleanup edit */
    ret = sr_delete_item(sess, "/ietf-interfaces:interfaces", 0);
    assert_int_equal(ret, SR_ERR_OK);
    ret = sr_delete_item(sess, "/test:l1", 0);
    assert_int_equal(ret, SR_ERR_OK);

    /* perform the third change */
    ret = sr_apply_changes(sess, 0);
    assert_int_equal(ret, SR_ERR_OK);

    /* signal that we have finished applying changes */
    pthread_barrier_wait(&st->barrier);

    sr_session_stop(sess);
    return NULL;
}

static void *
subscribe_change_order_thread(void *arg)
{
    struct state *st = (struct state *)arg;
    sr_session_ctx_t *sess;
    sr_subscription_ctx_t *subscr;
    int count, ret;

    ret = sr_session_start(st->conn, SR_DS_RUNNING, &sess);
    assert_int_equal(ret, SR_ERR_OK);

    /* make subscription to 2 different modules */
    ret = sr_module_change_subscribe(sess, "test", NULL, module_change_order_cb, st, 0, 0, &subscr);
    assert_int_equal(ret, SR_ERR_OK);
    ret = sr_module_change_subscribe(sess, "ietf-interfaces", NULL, module_change_order_cb, st, 0, SR_SUBSCR_CTX_REUSE, &subscr);
    assert_int_equal(ret, SR_ERR_OK);

    /* signal that subscription was created */
    pthread_barrier_wait(&st->barrier);

    count = 0;
    while ((ATOMIC_LOAD_RELAXED(st->cb_called) < 4) && (count < 1500)) {
        usleep(10000);
        ++count;
    }
    assert_int_equal(ATOMIC_LOAD_RELAXED(st->cb_called), 4);

    pthread_barrier_wait(&st->barrier);

    count = 0;
    while ((ATOMIC_LOAD_RELAXED(st->cb_called) < 8) && (count < 1500)) {
        usleep(10000);
        ++count;
    }
    assert_int_equal(ATOMIC_LOAD_RELAXED(st->cb_called), 8);

    pthread_barrier_wait(&st->barrier);

    count = 0;
    while ((ATOMIC_LOAD_RELAXED(st->cb_called) < 12) && (count < 1500)) {
        usleep(10000);
        ++count;
    }
    assert_int_equal(ATOMIC_LOAD_RELAXED(st->cb_called), 12);

    /* wait for the other thread to finish */
    pthread_barrier_wait(&st->barrier);

    sr_unsubscribe(subscr);
    sr_session_stop(sess);
    return NULL;
}

static void
test_change_order(void **state)
{
    pthread_t tid[2];

    pthread_create(&tid[0], NULL, apply_change_order_thread, *state);
    pthread_create(&tid[1], NULL, subscribe_change_order_thread, *state);

    pthread_join(tid[0], NULL);
    pthread_join(tid[1], NULL);
}

/* TEST */
static int
module_change_userord_cb(sr_session_ctx_t *session, uint32_t sub_id, const char *module_name, const char *xpath,
        sr_event_t event, uint32_t request_id, void *private_data)
{
    struct state *st = (struct state *)private_data;
    sr_change_oper_t op;
    sr_change_iter_t *iter;
    sr_val_t *old_val, *new_val;
    size_t val_count;
    int ret;

    (void)sub_id;
    (void)request_id;
    (void)xpath;

    assert_string_equal(module_name, "test");

    switch (ATOMIC_LOAD_RELAXED(st->cb_called)) {
    case 0:
    case 1:
        if (ATOMIC_LOAD_RELAXED(st->cb_called) == 0) {
            assert_int_equal(event, SR_EV_CHANGE);
        } else {
            assert_int_equal(event, SR_EV_DONE);
        }

        /* get changes iter */
        ret = sr_get_changes_iter(session, "/test:*//.", &iter);
        assert_int_equal(ret, SR_ERR_OK);

        /* 1st change */
        ret = sr_get_change_next(session, iter, &op, &old_val, &new_val);
        assert_int_equal(ret, SR_ERR_OK);

        assert_int_equal(op, SR_OP_CREATED);
        assert_null(old_val);
        assert_non_null(new_val);
        assert_string_equal(new_val->xpath, "/test:l1[k='k1']");

        sr_free_val(new_val);

        /* 2nd change */
        ret = sr_get_change_next(session, iter, &op, &old_val, &new_val);
        assert_int_equal(ret, SR_ERR_OK);

        assert_int_equal(op, SR_OP_CREATED);
        assert_null(old_val);
        assert_non_null(new_val);
        assert_string_equal(new_val->xpath, "/test:l1[k='k1']/k");

        sr_free_val(new_val);

        /* 3rd change */
        ret = sr_get_change_next(session, iter, &op, &old_val, &new_val);
        assert_int_equal(ret, SR_ERR_OK);

        assert_int_equal(op, SR_OP_CREATED);
        assert_null(old_val);
        assert_non_null(new_val);
        assert_string_equal(new_val->xpath, "/test:l1[k='k1']/v");

        sr_free_val(new_val);

        /* 4th change */
        ret = sr_get_change_next(session, iter, &op, &old_val, &new_val);
        assert_int_equal(ret, SR_ERR_OK);

        assert_int_equal(op, SR_OP_CREATED);
        assert_null(old_val);
        assert_non_null(new_val);
        assert_string_equal(new_val->xpath, "/test:l1[k='k1']/ll12");

        sr_free_val(new_val);

        /* 5th change */
        ret = sr_get_change_next(session, iter, &op, &old_val, &new_val);
        assert_int_equal(ret, SR_ERR_OK);

        assert_int_equal(op, SR_OP_CREATED);
        assert_non_null(old_val);
        assert_string_equal(old_val->xpath, "/test:l1[k='k1']");
        assert_non_null(new_val);
        assert_string_equal(new_val->xpath, "/test:l1[k='k2']");

        sr_free_val(old_val);
        sr_free_val(new_val);

        /* 6th change */
        ret = sr_get_change_next(session, iter, &op, &old_val, &new_val);
        assert_int_equal(ret, SR_ERR_OK);

        assert_int_equal(op, SR_OP_CREATED);
        assert_null(old_val);
        assert_non_null(new_val);
        assert_string_equal(new_val->xpath, "/test:l1[k='k2']/k");

        sr_free_val(new_val);

        /* 7th change */
        ret = sr_get_change_next(session, iter, &op, &old_val, &new_val);
        assert_int_equal(ret, SR_ERR_OK);

        assert_int_equal(op, SR_OP_CREATED);
        assert_null(old_val);
        assert_non_null(new_val);
        assert_string_equal(new_val->xpath, "/test:l1[k='k2']/v");

        sr_free_val(new_val);

        /* 8th change */
        ret = sr_get_change_next(session, iter, &op, &old_val, &new_val);
        assert_int_equal(ret, SR_ERR_OK);

        assert_int_equal(op, SR_OP_CREATED);
        assert_null(old_val);
        assert_non_null(new_val);
        assert_string_equal(new_val->xpath, "/test:l1[k='k2']/ll12");

        sr_free_val(new_val);

        /* 9th change */
        ret = sr_get_change_next(session, iter, &op, &old_val, &new_val);
        assert_int_equal(ret, SR_ERR_OK);

        assert_int_equal(op, SR_OP_CREATED);
        assert_non_null(old_val);
        assert_string_equal(old_val->xpath, "/test:l1[k='k2']");
        assert_non_null(new_val);
        assert_string_equal(new_val->xpath, "/test:l1[k='k3']");

        sr_free_val(old_val);
        sr_free_val(new_val);

        /* 10th change */
        ret = sr_get_change_next(session, iter, &op, &old_val, &new_val);
        assert_int_equal(ret, SR_ERR_OK);

        assert_int_equal(op, SR_OP_CREATED);
        assert_null(old_val);
        assert_non_null(new_val);
        assert_string_equal(new_val->xpath, "/test:l1[k='k3']/k");

        sr_free_val(new_val);

        /* 11th change */
        ret = sr_get_change_next(session, iter, &op, &old_val, &new_val);
        assert_int_equal(ret, SR_ERR_OK);

        assert_int_equal(op, SR_OP_CREATED);
        assert_null(old_val);
        assert_non_null(new_val);
        assert_string_equal(new_val->xpath, "/test:l1[k='k3']/v");

        sr_free_val(new_val);

        /* no more changes */
        ret = sr_get_change_next(session, iter, &op, &old_val, &new_val);
        assert_int_equal(ret, SR_ERR_NOT_FOUND);

        sr_free_change_iter(iter);

        /* check data */
        ret = sr_get_items(session, "/test:l1//.", 0, 0, &new_val, &val_count);
        assert_int_equal(ret, SR_ERR_OK);
        assert_int_equal(val_count, 11);

        sr_free_values(new_val, val_count);
        break;
    default:
        fail();
    }

    ATOMIC_INC_RELAXED(st->cb_called);
    return SR_ERR_OK;
}

static void *
apply_change_userord_thread(void *arg)
{
    struct state *st = (struct state *)arg;
    sr_session_ctx_t *sess;
    int ret;

    ret = sr_session_start(st->conn, SR_DS_RUNNING, &sess);
    assert_int_equal(ret, SR_ERR_OK);

    ret = sr_set_item_str(sess, "/test:l1[k='k1']/v", "25", NULL, 0);
    assert_int_equal(ret, SR_ERR_OK);
    ret = sr_set_item_str(sess, "/test:l1[k='k1']/ll12", "ahoy", NULL, 0);
    assert_int_equal(ret, SR_ERR_OK);
    ret = sr_set_item_str(sess, "/test:l1[k='k2']/v", "52", NULL, 0);
    assert_int_equal(ret, SR_ERR_OK);
    ret = sr_set_item_str(sess, "/test:l1[k='k2']/ll12", "mate", NULL, 0);
    assert_int_equal(ret, SR_ERR_OK);
    ret = sr_set_item_str(sess, "/test:l1[k='k3']/v", "52", NULL, 0);
    assert_int_equal(ret, SR_ERR_OK);

    /* wait for subscription before applying changes */
    pthread_barrier_wait(&st->barrier);

    /* perform 1st change */
    ret = sr_apply_changes(sess, 0);
    assert_int_equal(ret, SR_ERR_OK);

    /* signal that we have finished applying changes */
    pthread_barrier_wait(&st->barrier);

    /* wait for unsubscribe */
    pthread_barrier_wait(&st->barrier);

    /* cleanup */
    ret = sr_delete_item(sess, "/test:l1", 0);
    assert_int_equal(ret, SR_ERR_OK);
    ret = sr_apply_changes(sess, 0);
    assert_int_equal(ret, SR_ERR_OK);

    sr_session_stop(sess);
    return NULL;
}

static void *
subscribe_change_userord_thread(void *arg)
{
    struct state *st = (struct state *)arg;
    sr_session_ctx_t *sess;
    sr_subscription_ctx_t *subscr;
    int count, ret;

    ret = sr_session_start(st->conn, SR_DS_RUNNING, &sess);
    assert_int_equal(ret, SR_ERR_OK);

    ret = sr_module_change_subscribe(sess, "test", NULL, module_change_userord_cb, st, 0, 0, &subscr);
    assert_int_equal(ret, SR_ERR_OK);

    /* signal that subscription was created */
    pthread_barrier_wait(&st->barrier);

    count = 0;
    while ((ATOMIC_LOAD_RELAXED(st->cb_called) < 2) && (count < 1500)) {
        usleep(10000);
        ++count;
    }
    assert_int_equal(ATOMIC_LOAD_RELAXED(st->cb_called), 2);

    /* wait for the other thread to finish */
    pthread_barrier_wait(&st->barrier);

    sr_unsubscribe(subscr);

    /* signal unsubscribe */
    pthread_barrier_wait(&st->barrier);

    sr_session_stop(sess);
    return NULL;
}

static void
test_change_userord(void **state)
{
    pthread_t tid[2];

    pthread_create(&tid[0], NULL, apply_change_userord_thread, *state);
    pthread_create(&tid[1], NULL, subscribe_change_userord_thread, *state);

    pthread_join(tid[0], NULL);
    pthread_join(tid[1], NULL);
}

/* TEST */
static int
module_change_enabled_cb(sr_session_ctx_t *session, uint32_t sub_id, const char *module_name, const char *xpath,
        sr_event_t event, uint32_t request_id, void *private_data)
{
    struct state *st = (struct state *)private_data;
    sr_change_oper_t op;
    sr_change_iter_t *iter;
    sr_val_t *old_val, *new_val;
    int ret;

    (void)sub_id;
    (void)request_id;
    (void)xpath;

    assert_string_equal(module_name, "test");
    assert_int_equal(event, SR_EV_DONE);

    /* get changes iter */
    ret = sr_get_changes_iter(session, "/test:*//.", &iter);
    assert_int_equal(ret, SR_ERR_OK);

    /* 1st change */
    ret = sr_get_change_next(session, iter, &op, &old_val, &new_val);
    assert_int_equal(ret, SR_ERR_OK);

    if (op == SR_OP_CREATED) {
        assert_null(old_val);
        assert_non_null(new_val);
        assert_string_equal(new_val->xpath, "/test:test-leaf");

        /* old value must be equal to the initial one */
        assert_int_equal(ATOMIC_LOAD_RELAXED(st->cb_called), 0);

        /* store the first value */
        ATOMIC_STORE_RELAXED(st->cb_called, new_val->data.uint8_val);

        sr_free_val(new_val);
    } else if (op == SR_OP_MODIFIED) {
        assert_non_null(old_val);
        assert_string_equal(old_val->xpath, "/test:test-leaf");
        assert_non_null(new_val);
        assert_string_equal(new_val->xpath, "/test:test-leaf");

        /* old value must be equal to the previous one */
        assert_int_equal(ATOMIC_LOAD_RELAXED(st->cb_called), old_val->data.uint8_val);

        /* there can be only difference 1 between the old value and the new value */
        assert_int_equal(old_val->data.uint8_val + 1, new_val->data.uint8_val);

        /* store the new value */
        ATOMIC_STORE_RELAXED(st->cb_called, new_val->data.uint8_val);

        sr_free_val(old_val);
        sr_free_val(new_val);
    } else {
        fail();
    }

    sr_free_change_iter(iter);

    return SR_ERR_OK;
}

static void *
apply_change_enabled_thread(void *arg)
{
    struct state *st = (struct state *)arg;
    sr_session_ctx_t *sess;
    int ret;
    uint32_t i;
    char num_str[4];

    ret = sr_session_start(st->conn, SR_DS_RUNNING, &sess);
    assert_int_equal(ret, SR_ERR_OK);

    /* set the leaf to 0 */
    ret = sr_set_item_str(sess, "/test:test-leaf", "0", NULL, 0);
    assert_int_equal(ret, SR_ERR_OK);
    ret = sr_apply_changes(sess, 0);
    assert_int_equal(ret, SR_ERR_OK);

    /* initial value */
    ATOMIC_STORE_RELAXED(st->cb_called, 0);

    /* subscription can start */
    pthread_barrier_wait(&st->barrier);

    /* perform the changes in a loop */
    for (i = 1; i < 20; ++i) {
        sprintf(num_str, "%u", i);
        ret = sr_set_item_str(sess, "/test:test-leaf", num_str, NULL, 0);
        assert_int_equal(ret, SR_ERR_OK);

        ret = sr_apply_changes(sess, 0);
        assert_int_equal(ret, SR_ERR_OK);
    }

    /* signal that we have finished applying changes */
    pthread_barrier_wait(&st->barrier);

    /* wait for unsubscribe */
    pthread_barrier_wait(&st->barrier);

    /* cleanup */
    ret = sr_delete_item(sess, "/test:test-leaf", 0);
    assert_int_equal(ret, SR_ERR_OK);
    ret = sr_apply_changes(sess, 0);
    assert_int_equal(ret, SR_ERR_OK);

    sr_session_stop(sess);
    return NULL;
}

static void *
subscribe_change_enabled_thread(void *arg)
{
    struct state *st = (struct state *)arg;
    sr_session_ctx_t *sess;
    sr_subscription_ctx_t *subscr;
    int ret;

    ret = sr_session_start(st->conn, SR_DS_RUNNING, &sess);
    assert_int_equal(ret, SR_ERR_OK);

    /* wait until the leaf is set to its initial value */
    pthread_barrier_wait(&st->barrier);

    ret = sr_module_change_subscribe(sess, "test", NULL, module_change_enabled_cb, st, 0,
            SR_SUBSCR_DONE_ONLY | SR_SUBSCR_ENABLED, &subscr);
    assert_int_equal(ret, SR_ERR_OK);

    /* wait for the other thread to finish */
    pthread_barrier_wait(&st->barrier);

    sr_unsubscribe(subscr);

    /* signal that we have unsubscribed */
    pthread_barrier_wait(&st->barrier);

    sr_session_stop(sess);
    return NULL;
}

static void
test_change_enabled(void **state)
{
    pthread_t tid[2];

    pthread_create(&tid[0], NULL, apply_change_enabled_thread, *state);
    pthread_create(&tid[1], NULL, subscribe_change_enabled_thread, *state);

    pthread_join(tid[0], NULL);
    pthread_join(tid[1], NULL);
}

/* MAIN */
int
main(void)
{
    const struct CMUnitTest tests[] = {
        cmocka_unit_test_setup_teardown(test_change_done, setup_f, teardown_f),
        cmocka_unit_test_setup_teardown(test_update, setup_f, teardown_f),
        cmocka_unit_test_setup_teardown(test_update2, setup_f, teardown_f),
        cmocka_unit_test_setup_teardown(test_update_fail, setup_f, teardown_f),
        cmocka_unit_test_setup_teardown(test_change_fail, setup_f, teardown_f),
        cmocka_unit_test_setup_teardown(test_change_fail2, setup_f, teardown_f),
        cmocka_unit_test_setup_teardown(test_change_fail_priority, setup_f, teardown_f),
        cmocka_unit_test_setup_teardown(test_no_changes, setup_f, teardown_f),
        cmocka_unit_test_setup_teardown(test_change_any, setup_f, teardown_f),
        cmocka_unit_test_setup_teardown(test_change_dflt_leaf, setup_f, teardown_f),
        cmocka_unit_test_setup_teardown(test_change_dflt_leaflist, setup_f, teardown_f),
        cmocka_unit_test_setup_teardown(test_change_dflt_choice, setup_f, teardown_f),
        cmocka_unit_test_setup_teardown(test_change_dflt_create, setup_f, teardown_f),
        cmocka_unit_test_setup_teardown(test_change_done_when, setup_f, teardown_f),
        cmocka_unit_test_setup_teardown(test_change_done_xpath, setup_f, teardown_f),
        cmocka_unit_test_setup_teardown(test_change_unlocked, setup_f, teardown_f),
        cmocka_unit_test_setup_teardown(test_change_timeout, setup_f, teardown_f),
        //cmocka_unit_test_setup_teardown(test_change_order, setup_f, teardown_f),
        cmocka_unit_test_setup_teardown(test_change_userord, setup_f, teardown_f),
        cmocka_unit_test_setup_teardown(test_change_enabled, setup_f, teardown_f),
    };

    setenv("CMOCKA_TEST_ABORT", "1", 1);
    sr_log_stderr(SR_LL_INF);
    return cmocka_run_group_tests(tests, setup, teardown);
}<|MERGE_RESOLUTION|>--- conflicted
+++ resolved
@@ -2342,14 +2342,9 @@
     lyd_free_all(data);
 
     str2 =
-<<<<<<< HEAD
     "<cont xmlns=\"urn:defaults\">"
+        "<l xmlns:ncwd=\"urn:ietf:params:xml:ns:yang:ietf-netconf-with-defaults\" ncwd:default=\"true\">dflt</l>"
         "<interval xmlns:ncwd=\"urn:ietf:params:xml:ns:yang:ietf-netconf-with-defaults\" ncwd:default=\"true\">30</interval>"
-=======
-    "<cont xmlns=\"urn:defaults\" xmlns:ncwd=\"urn:ietf:params:xml:ns:yang:ietf-netconf-with-defaults\">"
-        "<l ncwd:default=\"true\">dflt</l>"
-        "<interval ncwd:default=\"true\">30</interval>"
->>>>>>> 05073ef3
     "</cont>"
     "<pcont xmlns=\"urn:defaults\">"
         "<ll xmlns:ncwd=\"urn:ietf:params:xml:ns:yang:ietf-netconf-with-defaults\" ncwd:default=\"true\">1</ll>"
@@ -2396,14 +2391,9 @@
     lyd_free_all(data);
 
     str2 =
-<<<<<<< HEAD
     "<cont xmlns=\"urn:defaults\">"
+        "<l xmlns:ncwd=\"urn:ietf:params:xml:ns:yang:ietf-netconf-with-defaults\" ncwd:default=\"true\">dflt</l>"
         "<interval xmlns:ncwd=\"urn:ietf:params:xml:ns:yang:ietf-netconf-with-defaults\" ncwd:default=\"true\">30</interval>"
-=======
-    "<cont xmlns=\"urn:defaults\" xmlns:ncwd=\"urn:ietf:params:xml:ns:yang:ietf-netconf-with-defaults\">"
-        "<l ncwd:default=\"true\">dflt</l>"
-        "<interval ncwd:default=\"true\">30</interval>"
->>>>>>> 05073ef3
     "</cont>"
     "<pcont xmlns=\"urn:defaults\">"
         "<ll>1</ll>"
@@ -3169,15 +3159,7 @@
     lyd_free_all(data);
 
     str2 =
-<<<<<<< HEAD
     "<l1 xmlns=\"urn:defaults\">"
-=======
-    "<cont xmlns=\"urn:defaults\" xmlns:ncwd=\"urn:ietf:params:xml:ns:yang:ietf-netconf-with-defaults\">"
-        "<l ncwd:default=\"true\">dflt</l>"
-        "<interval ncwd:default=\"true\">30</interval>"
-    "</cont>"
-    "<l1 xmlns=\"urn:defaults\" xmlns:ncwd=\"urn:ietf:params:xml:ns:yang:ietf-netconf-with-defaults\">"
->>>>>>> 05073ef3
         "<k>when-true</k>"
         "<cont1>"
             "<cont2>"
@@ -3190,6 +3172,7 @@
         "I exist!"
     "</dflt2>"
     "<cont xmlns=\"urn:defaults\">"
+        "<l xmlns:ncwd=\"urn:ietf:params:xml:ns:yang:ietf-netconf-with-defaults\" ncwd:default=\"true\">dflt</l>"
         "<interval xmlns:ncwd=\"urn:ietf:params:xml:ns:yang:ietf-netconf-with-defaults\" ncwd:default=\"true\">30</interval>"
     "</cont>";
 
@@ -3218,15 +3201,7 @@
     lyd_free_all(data);
 
     str2 =
-<<<<<<< HEAD
     "<l1 xmlns=\"urn:defaults\">"
-=======
-    "<cont xmlns=\"urn:defaults\" xmlns:ncwd=\"urn:ietf:params:xml:ns:yang:ietf-netconf-with-defaults\">"
-        "<l ncwd:default=\"true\">dflt</l>"
-        "<interval ncwd:default=\"true\">30</interval>"
-    "</cont>"
-    "<l1 xmlns=\"urn:defaults\" xmlns:ncwd=\"urn:ietf:params:xml:ns:yang:ietf-netconf-with-defaults\">"
->>>>>>> 05073ef3
         "<k>when-true</k>"
         "<cont1>"
             "<cont2>"
@@ -3238,6 +3213,7 @@
         "explicit"
     "</dflt2>"
     "<cont xmlns=\"urn:defaults\">"
+        "<l xmlns:ncwd=\"urn:ietf:params:xml:ns:yang:ietf-netconf-with-defaults\" ncwd:default=\"true\">dflt</l>"
         "<interval xmlns:ncwd=\"urn:ietf:params:xml:ns:yang:ietf-netconf-with-defaults\" ncwd:default=\"true\">30</interval>"
     "</cont>";
 
@@ -3278,6 +3254,7 @@
         "I exist!"
     "</dflt2>"
     "<cont xmlns=\"urn:defaults\">"
+        "<l xmlns:ncwd=\"urn:ietf:params:xml:ns:yang:ietf-netconf-with-defaults\" ncwd:default=\"true\">dflt</l>"
         "<interval xmlns:ncwd=\"urn:ietf:params:xml:ns:yang:ietf-netconf-with-defaults\" ncwd:default=\"true\">30</interval>"
     "</cont>";
 
@@ -3316,6 +3293,7 @@
         "I exist!"
     "</dflt2>"
     "<cont xmlns=\"urn:defaults\">"
+        "<l xmlns:ncwd=\"urn:ietf:params:xml:ns:yang:ietf-netconf-with-defaults\" ncwd:default=\"true\">dflt</l>"
         "<interval xmlns:ncwd=\"urn:ietf:params:xml:ns:yang:ietf-netconf-with-defaults\" ncwd:default=\"true\">30</interval>"
     "</cont>";
 
@@ -4292,15 +4270,9 @@
     assert_int_equal(ret, SR_ERR_OK);
 
     assert_string_equal(data->schema->name, "cont");
-<<<<<<< HEAD
-    assert_string_equal(lyd_child(data)->schema->name, "daily");
-    assert_string_equal(lyd_child(data)->next->schema->name, "time-of-day");
-    assert_true(lyd_child(data)->next->flags & LYD_DEFAULT);
-=======
-    assert_string_equal(data->child->next->schema->name, "daily");
-    assert_string_equal(data->child->next->next->schema->name, "time-of-day");
-    assert_int_equal(data->child->next->next->dflt, 1);
->>>>>>> 05073ef3
+    assert_string_equal(lyd_child(data)->next->schema->name, "daily");
+    assert_string_equal(lyd_child(data)->next->next->schema->name, "time-of-day");
+    assert_true(lyd_child(data)->next->next->flags & LYD_DEFAULT);
 
     lyd_free_all(data);
 
@@ -4320,17 +4292,10 @@
     assert_int_equal(ret, SR_ERR_OK);
 
     assert_string_equal(data->schema->name, "cont");
-<<<<<<< HEAD
     assert_true(data->flags & LYD_DEFAULT);
-    assert_string_equal(lyd_child(data)->schema->name, "interval");
-    assert_true(lyd_child(data)->flags & LYD_DEFAULT);
-    assert_null(lyd_child(data)->next);
-=======
-    assert_int_equal(data->dflt, 1);
-    assert_string_equal(data->child->next->schema->name, "interval");
-    assert_int_equal(data->child->next->dflt, 1);
-    assert_null(data->child->next->next);
->>>>>>> 05073ef3
+    assert_string_equal(lyd_child(data)->next->schema->name, "interval");
+    assert_true(lyd_child(data)->next->flags & LYD_DEFAULT);
+    assert_null(lyd_child(data)->next->next);
 
     lyd_free_all(data);
 
@@ -4382,14 +4347,11 @@
 
 /* TEST */
 static int
-<<<<<<< HEAD
-module_change_done_when_cb(sr_session_ctx_t *session, uint32_t sub_id, const char *module_name, const char *xpath,
+module_change_dflt_create_cb(sr_session_ctx_t *session, uint32_t sub_id, const char *module_name, const char *xpath,
         sr_event_t event, uint32_t request_id, void *private_data)
-=======
-module_change_dflt_create_cb(sr_session_ctx_t *session, const char *module_name, const char *xpath, sr_event_t event,
-        uint32_t request_id, void *private_data)
 {
     (void)session;
+    (void)sub_id;
     (void)module_name;
     (void)xpath;
     (void)event;
@@ -4421,22 +4383,22 @@
     /* create a leaf explicitly with its default value (no changes so callback not called) */
     ret = sr_set_item_str(sess, "/defaults:cont/l", "dflt", NULL, SR_EDIT_STRICT);
     assert_int_equal(ret, SR_ERR_OK);
-    ret = sr_apply_changes(sess, 0, 1);
+    ret = sr_apply_changes(sess, 0);
     assert_int_equal(ret, SR_ERR_OK);
 
     /* check current data tree */
     ret = sr_get_data(sess, "/defaults:*", 0, 0, 0, &data);
     assert_int_equal(ret, SR_ERR_OK);
 
-    ret = lyd_print_mem(&str1, data, LYD_XML, LYP_WITHSIBLINGS | LYP_WD_IMPL_TAG);
+    ret = lyd_print_mem(&str1, data, LYD_XML, LYD_PRINT_WITHSIBLINGS | LYD_PRINT_SHRINK | LYD_PRINT_WD_IMPL_TAG);
     assert_int_equal(ret, 0);
 
-    lyd_free_withsiblings(data);
+    lyd_free_siblings(data);
 
     str2 =
-    "<cont xmlns=\"urn:defaults\" xmlns:ncwd=\"urn:ietf:params:xml:ns:yang:ietf-netconf-with-defaults\">"
+    "<cont xmlns=\"urn:defaults\">"
         "<l>dflt</l>"
-        "<interval ncwd:default=\"true\">30</interval>"
+        "<interval xmlns:ncwd=\"urn:ietf:params:xml:ns:yang:ietf-netconf-with-defaults\" ncwd:default=\"true\">30</interval>"
     "</cont>";
 
     assert_string_equal(str1, str2);
@@ -4445,22 +4407,22 @@
     /* delete it */
     ret = sr_delete_item(sess, "/defaults:cont/l", SR_EDIT_STRICT);
     assert_int_equal(ret, SR_ERR_OK);
-    ret = sr_apply_changes(sess, 0, 1);
+    ret = sr_apply_changes(sess, 0);
     assert_int_equal(ret, SR_ERR_OK);
 
     /* check current data tree */
     ret = sr_get_data(sess, "/defaults:*", 0, 0, 0, &data);
     assert_int_equal(ret, SR_ERR_OK);
 
-    ret = lyd_print_mem(&str1, data, LYD_XML, LYP_WITHSIBLINGS | LYP_WD_IMPL_TAG);
+    ret = lyd_print_mem(&str1, data, LYD_XML, LYD_PRINT_WITHSIBLINGS | LYD_PRINT_SHRINK | LYD_PRINT_WD_IMPL_TAG);
     assert_int_equal(ret, 0);
 
-    lyd_free_withsiblings(data);
+    lyd_free_siblings(data);
 
     str2 =
-    "<cont xmlns=\"urn:defaults\" xmlns:ncwd=\"urn:ietf:params:xml:ns:yang:ietf-netconf-with-defaults\">"
-        "<interval ncwd:default=\"true\">30</interval>"
-        "<l ncwd:default=\"true\">dflt</l>"
+    "<cont xmlns=\"urn:defaults\">"
+        "<l xmlns:ncwd=\"urn:ietf:params:xml:ns:yang:ietf-netconf-with-defaults\" ncwd:default=\"true\">dflt</l>"
+        "<interval xmlns:ncwd=\"urn:ietf:params:xml:ns:yang:ietf-netconf-with-defaults\" ncwd:default=\"true\">30</interval>"
     "</cont>";
 
     assert_string_equal(str1, str2);
@@ -4513,9 +4475,8 @@
 
 /* TEST */
 static int
-module_change_done_when_cb(sr_session_ctx_t *session, const char *module_name, const char *xpath, sr_event_t event,
-        uint32_t request_id, void *private_data)
->>>>>>> 05073ef3
+module_change_done_when_cb(sr_session_ctx_t *session, uint32_t sub_id, const char *module_name, const char *xpath,
+        sr_event_t event, uint32_t request_id, void *private_data)
 {
     struct state *st = (struct state *)private_data;
     sr_change_oper_t op;
