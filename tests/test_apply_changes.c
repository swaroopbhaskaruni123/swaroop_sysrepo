/**
 * @file test_apply_changes.c
 * @author Michal Vasko <mvasko@cesnet.cz>
 * @brief test for sr_apply_changes()
 *
 * @copyright
 * Copyright 2018 Deutsche Telekom AG.
 * Copyright 2018 - 2019 CESNET, z.s.p.o.
 *
 * Licensed under the Apache License, Version 2.0 (the "License");
 * you may not use this file except in compliance with the License.
 * You may obtain a copy of the License at
 *
 *    http://www.apache.org/licenses/LICENSE-2.0
 *
 * Unless required by applicable law or agreed to in writing, software
 * distributed under the License is distributed on an "AS IS" BASIS,
 * WITHOUT WARRANTIES OR CONDITIONS OF ANY KIND, either express or implied.
 * See the License for the specific language governing permissions and
 * limitations under the License.
 */
#define _GNU_SOURCE

#include <sys/types.h>
#include <unistd.h>
#include <pthread.h>
#include <stdlib.h>
#include <setjmp.h>
#include <string.h>
#include <stdarg.h>
#include <poll.h>

#include <cmocka.h>
#include <libyang/libyang.h>

#include "common.h"
#include "tests/config.h"
#include "sysrepo.h"

struct state {
    sr_conn_ctx_t *conn;
    ATOMIC_T cb_called, cb_called2;
    pthread_barrier_t barrier, barrier2;
};

static int
setup(void **state)
{
    struct state *st;
    uint32_t conn_count;

    st = calloc(1, sizeof *st);
    *state = st;

    sr_connection_count(&conn_count);
    assert_int_equal(conn_count, 0);

    if (sr_connect(0, &(st->conn)) != SR_ERR_OK) {
        return 1;
    }

    if (sr_install_module(st->conn, TESTS_DIR "/files/test.yang", TESTS_DIR "/files", NULL) != SR_ERR_OK) {
        return 1;
    }
    if (sr_install_module(st->conn, TESTS_DIR "/files/ietf-interfaces.yang", TESTS_DIR "/files", NULL) != SR_ERR_OK) {
        return 1;
    }
    if (sr_install_module(st->conn, TESTS_DIR "/files/ietf-ip.yang", TESTS_DIR "/files", NULL) != SR_ERR_OK) {
        return 1;
    }
    if (sr_install_module(st->conn, TESTS_DIR "/files/iana-if-type.yang", TESTS_DIR "/files", NULL) != SR_ERR_OK) {
        return 1;
    }
    if (sr_install_module(st->conn, TESTS_DIR "/files/ietf-if-aug.yang", TESTS_DIR "/files", NULL) != SR_ERR_OK) {
        return 1;
    }
    if (sr_install_module(st->conn, TESTS_DIR "/files/when1.yang", TESTS_DIR "/files", NULL) != SR_ERR_OK) {
        return 1;
    }
    if (sr_install_module(st->conn, TESTS_DIR "/files/when2.yang", TESTS_DIR "/files", NULL) != SR_ERR_OK) {
        return 1;
    }
    if (sr_install_module(st->conn, TESTS_DIR "/files/defaults.yang", TESTS_DIR "/files", NULL) != SR_ERR_OK) {
        return 1;
    }
    sr_disconnect(st->conn);

    if (sr_connect(0, &(st->conn)) != SR_ERR_OK) {
        return 1;
    }

    return 0;
}

static int
teardown(void **state)
{
    struct state *st = (struct state *)*state;

    sr_remove_module(st->conn, "defaults");
    sr_remove_module(st->conn, "when2");
    sr_remove_module(st->conn, "when1");
    sr_remove_module(st->conn, "ietf-if-aug");
    sr_remove_module(st->conn, "iana-if-type");
    sr_remove_module(st->conn, "ietf-ip");
    sr_remove_module(st->conn, "ietf-interfaces");
    sr_remove_module(st->conn, "test");

    sr_disconnect(st->conn);
    free(st);
    return 0;
}

static int
setup_f(void **state)
{
    struct state *st = (struct state *)*state;

    ATOMIC_STORE_RELAXED(st->cb_called, 0);
    ATOMIC_STORE_RELAXED(st->cb_called2, 0);
    pthread_barrier_init(&st->barrier, NULL, 2);
    pthread_barrier_init(&st->barrier2, NULL, 2);
    return 0;
}

static int
teardown_f(void **state)
{
    struct state *st = (struct state *)*state;

    pthread_barrier_destroy(&st->barrier);
    pthread_barrier_destroy(&st->barrier2);
    return 0;
}

/* TEST */
static int
module_change_done_cb(sr_session_ctx_t *session, const char *module_name, const char *xpath, sr_event_t event,
        uint32_t request_id, void *private_data)
{
    struct state *st = (struct state *)private_data;
    sr_change_oper_t op;
    sr_change_iter_t *iter;
    struct lyd_node *subtree;
    const struct lyd_node *node;
    char *str1;
    const char *str2, *prev_val, *prev_list;
    bool prev_dflt;
    int ret;

    (void)request_id;

    assert_int_equal(sr_session_get_event_nc_id(session), 52);
    assert_string_equal(module_name, "ietf-interfaces");
    assert_null(xpath);

    switch (ATOMIC_LOAD_RELAXED(st->cb_called)) {
    case 0:
    case 1:
    case 2:
        if (ATOMIC_LOAD_RELAXED(st->cb_called) < 2) {
            assert_int_equal(event, SR_EV_CHANGE);
        } else {
            assert_int_equal(event, SR_EV_DONE);
        }

        /* get changes iter */
        ret = sr_get_changes_iter(session, "/ietf-interfaces:*//.", &iter);
        assert_int_equal(ret, SR_ERR_OK);

        /* 1st change */
        ret = sr_get_change_tree_next(session, iter, &op, &node, &prev_val, &prev_list, &prev_dflt);
        assert_int_equal(ret, SR_ERR_OK);

        assert_int_equal(op, SR_OP_CREATED);
        assert_null(prev_val);
        assert_string_equal(node->schema->name, "interface");

        /* 2nd change */
        ret = sr_get_change_tree_next(session, iter, &op, &node, &prev_val, &prev_list, &prev_dflt);
        assert_int_equal(ret, SR_ERR_OK);

        assert_int_equal(op, SR_OP_CREATED);
        assert_null(prev_val);
        assert_string_equal(node->schema->name, "name");
        assert_string_equal(LYD_CANON_VALUE(node), "eth52");

        /* 3rd change */
        ret = sr_get_change_tree_next(session, iter, &op, &node, &prev_val, &prev_list, &prev_dflt);
        assert_int_equal(ret, SR_ERR_OK);

        assert_int_equal(op, SR_OP_CREATED);
        assert_null(prev_val);
        assert_string_equal(node->schema->name, "type");
        assert_string_equal(LYD_CANON_VALUE(node), "iana-if-type:ethernetCsmacd");

        /* 4th change */
        ret = sr_get_change_tree_next(session, iter, &op, &node, &prev_val, &prev_list, &prev_dflt);
        assert_int_equal(ret, SR_ERR_OK);

        assert_int_equal(op, SR_OP_CREATED);
        assert_null(prev_val);
        assert_string_equal(node->schema->name, "enabled");
        assert_true(node->flags & LYD_DEFAULT);

        /* 5th change */
        ret = sr_get_change_tree_next(session, iter, &op, &node, &prev_val, &prev_list, &prev_dflt);
        assert_int_equal(ret, SR_ERR_OK);

        assert_int_equal(op, SR_OP_CREATED);
        assert_null(prev_val);
        assert_string_equal(node->schema->name, "ipv4");

        /* 6th change */
        ret = sr_get_change_tree_next(session, iter, &op, &node, &prev_val, &prev_list, &prev_dflt);
        assert_int_equal(ret, SR_ERR_OK);

        assert_int_equal(op, SR_OP_CREATED);
        assert_null(prev_val);
        assert_string_equal(node->schema->name, "enabled");
        assert_true(node->flags & LYD_DEFAULT);

        /* 7th change */
        ret = sr_get_change_tree_next(session, iter, &op, &node, &prev_val, &prev_list, &prev_dflt);
        assert_int_equal(ret, SR_ERR_OK);

        assert_int_equal(op, SR_OP_CREATED);
        assert_null(prev_val);
        assert_string_equal(node->schema->name, "forwarding");
        assert_true(node->flags & LYD_DEFAULT);

        /* 8th change */
        ret = sr_get_change_tree_next(session, iter, &op, &node, &prev_val, &prev_list, &prev_dflt);
        assert_int_equal(ret, SR_ERR_OK);

        assert_int_equal(op, SR_OP_CREATED);
        assert_null(prev_val);
        assert_string_equal(node->schema->name, "address");

        /* 9th change */
        ret = sr_get_change_tree_next(session, iter, &op, &node, &prev_val, &prev_list, &prev_dflt);
        assert_int_equal(ret, SR_ERR_OK);

        assert_int_equal(op, SR_OP_CREATED);
        assert_null(prev_val);
        assert_string_equal(node->schema->name, "ip");
        assert_string_equal(LYD_CANON_VALUE(node), "192.168.2.100");

        /* 10th change */
        ret = sr_get_change_tree_next(session, iter, &op, &node, &prev_val, &prev_list, &prev_dflt);
        assert_int_equal(ret, SR_ERR_OK);

        assert_int_equal(op, SR_OP_CREATED);
        assert_null(prev_val);
        assert_string_equal(node->schema->name, "prefix-length");
        assert_string_equal(LYD_CANON_VALUE(node), "24");

        /* no more changes */
        ret = sr_get_change_tree_next(session, iter, &op, &node, &prev_val, &prev_list, &prev_dflt);
        assert_int_equal(ret, SR_ERR_NOT_FOUND);

        sr_free_change_iter(iter);

        /* check current data tree */
        ret = sr_get_subtree(session, "/ietf-interfaces:interfaces", 0, &subtree);
        assert_int_equal(ret, SR_ERR_OK);

        ret = lyd_print_mem(&str1, subtree, LYD_XML, LYD_PRINT_WITHSIBLINGS | LYD_PRINT_WD_IMPL_TAG | LYD_PRINT_SHRINK);
        assert_int_equal(ret, 0);
        lyd_free_tree(subtree);

        str2 =
        "<interfaces xmlns=\"urn:ietf:params:xml:ns:yang:ietf-interfaces\">"
            "<interface>"
                "<name>eth52</name>"
                "<type xmlns:ianaift=\"urn:ietf:params:xml:ns:yang:iana-if-type\">ianaift:ethernetCsmacd</type>"
                "<enabled xmlns:ncwd=\"urn:ietf:params:xml:ns:yang:ietf-netconf-with-defaults\" "
                    "ncwd:default=\"true\">true</enabled>"
                "<ipv4 xmlns=\"urn:ietf:params:xml:ns:yang:ietf-ip\">"
                    "<enabled xmlns:ncwd=\"urn:ietf:params:xml:ns:yang:ietf-netconf-with-defaults\" "
                        "ncwd:default=\"true\">true</enabled>"
                    "<forwarding xmlns:ncwd=\"urn:ietf:params:xml:ns:yang:ietf-netconf-with-defaults\" "
                        "ncwd:default=\"true\">false</forwarding>"
                    "<address>"
                        "<ip>192.168.2.100</ip>"
                        "<prefix-length>24</prefix-length>"
                    "</address>"
                "</ipv4>"
            "</interface>"
        "</interfaces>";

        assert_string_equal(str1, str2);
        free(str1);
        break;
    case 3:
    case 4:
        if (ATOMIC_LOAD_RELAXED(st->cb_called) == 3) {
            assert_int_equal(event, SR_EV_CHANGE);
        } else {
            assert_int_equal(event, SR_EV_DONE);
        }

        /* get changes iter */
        ret = sr_get_changes_iter(session, "/ietf-interfaces:*//.", &iter);
        assert_int_equal(ret, SR_ERR_OK);

        /* 1st change */
        ret = sr_get_change_tree_next(session, iter, &op, &node, &prev_val, &prev_list, &prev_dflt);
        assert_int_equal(ret, SR_ERR_OK);

        assert_int_equal(op, SR_OP_DELETED);
        assert_null(prev_val);
        assert_string_equal(node->schema->name, "interface");

        /* 2nd change */
        ret = sr_get_change_tree_next(session, iter, &op, &node, &prev_val, &prev_list, &prev_dflt);
        assert_int_equal(ret, SR_ERR_OK);

        assert_int_equal(op, SR_OP_DELETED);
        assert_null(prev_val);
        assert_string_equal(node->schema->name, "name");
        assert_string_equal(LYD_CANON_VALUE(node), "eth52");

        /* 3rd change */
        ret = sr_get_change_tree_next(session, iter, &op, &node, &prev_val, &prev_list, &prev_dflt);
        assert_int_equal(ret, SR_ERR_OK);

        assert_int_equal(op, SR_OP_DELETED);
        assert_null(prev_val);
        assert_string_equal(node->schema->name, "type");
        assert_string_equal(LYD_CANON_VALUE(node), "iana-if-type:ethernetCsmacd");

        /* 4th change */
        ret = sr_get_change_tree_next(session, iter, &op, &node, &prev_val, &prev_list, &prev_dflt);
        assert_int_equal(ret, SR_ERR_OK);

        assert_int_equal(op, SR_OP_DELETED);
        assert_null(prev_val);
        assert_string_equal(node->schema->name, "enabled");
        assert_true(node->flags & LYD_DEFAULT);

        /* 5th change */
        ret = sr_get_change_tree_next(session, iter, &op, &node, &prev_val, &prev_list, &prev_dflt);
        assert_int_equal(ret, SR_ERR_OK);

        assert_int_equal(op, SR_OP_DELETED);
        assert_null(prev_val);
        assert_string_equal(node->schema->name, "ipv4");

        /* 6th change */
        ret = sr_get_change_tree_next(session, iter, &op, &node, &prev_val, &prev_list, &prev_dflt);
        assert_int_equal(ret, SR_ERR_OK);

        assert_int_equal(op, SR_OP_DELETED);
        assert_null(prev_val);
        assert_string_equal(node->schema->name, "enabled");
        assert_true(node->flags & LYD_DEFAULT);

        /* 7th change */
        ret = sr_get_change_tree_next(session, iter, &op, &node, &prev_val, &prev_list, &prev_dflt);
        assert_int_equal(ret, SR_ERR_OK);

        assert_int_equal(op, SR_OP_DELETED);
        assert_null(prev_val);
        assert_string_equal(node->schema->name, "forwarding");
        assert_true(node->flags & LYD_DEFAULT);

        /* 8th change */
        ret = sr_get_change_tree_next(session, iter, &op, &node, &prev_val, &prev_list, &prev_dflt);
        assert_int_equal(ret, SR_ERR_OK);

        assert_int_equal(op, SR_OP_DELETED);
        assert_null(prev_val);
        assert_string_equal(node->schema->name, "address");

        /* 9th change */
        ret = sr_get_change_tree_next(session, iter, &op, &node, &prev_val, &prev_list, &prev_dflt);
        assert_int_equal(ret, SR_ERR_OK);

        assert_int_equal(op, SR_OP_DELETED);
        assert_null(prev_val);
        assert_string_equal(node->schema->name, "ip");
        assert_string_equal(LYD_CANON_VALUE(node), "192.168.2.100");

        /* 10th change */
        ret = sr_get_change_tree_next(session, iter, &op, &node, &prev_val, &prev_list, &prev_dflt);
        assert_int_equal(ret, SR_ERR_OK);

        assert_int_equal(op, SR_OP_DELETED);
        assert_null(prev_val);
        assert_string_equal(node->schema->name, "prefix-length");
        assert_string_equal(LYD_CANON_VALUE(node), "24");

        /* no more changes */
        ret = sr_get_change_tree_next(session, iter, &op, &node, &prev_val, &prev_list, &prev_dflt);
        assert_int_equal(ret, SR_ERR_NOT_FOUND);

        sr_free_change_iter(iter);

        /* check current data tree */
        ret = sr_get_subtree(session, "/ietf-interfaces:interfaces", 0, &subtree);
        assert_int_equal(ret, SR_ERR_OK);

        ret = lyd_print_mem(&str1, subtree, LYD_XML, LYD_PRINT_WITHSIBLINGS);
        assert_int_equal(ret, 0);
        lyd_free_tree(subtree);

        assert_null(str1);
        break;
    default:
        fail();
    }

    ATOMIC_INC_RELAXED(st->cb_called);
    if (ATOMIC_LOAD_RELAXED(st->cb_called) == 1) {
        return SR_ERR_CALLBACK_SHELVE;
    }
    return SR_ERR_OK;
}

static void *
apply_change_done_thread(void *arg)
{
    struct state *st = (struct state *)arg;
    sr_session_ctx_t *sess;
    struct lyd_node *subtree;
    char *str1;
    const char *str2;
    int ret;

    ret = sr_session_start(st->conn, SR_DS_RUNNING, &sess);
    assert_int_equal(ret, SR_ERR_OK);

    /* set NC SID so we can read it in the callback */
    sr_session_set_nc_id(sess, 52);

    ret = sr_set_item_str(sess, "/ietf-interfaces:interfaces/interface[name='eth52']/type", "iana-if-type:ethernetCsmacd", NULL, 0);
    assert_int_equal(ret, SR_ERR_OK);
    ret = sr_set_item_str(sess, "/ietf-interfaces:interfaces/interface[name='eth52']/ietf-ip:ipv4/address[ip='192.168.2.100']"
            "/prefix-length", "24", NULL, 0);
    assert_int_equal(ret, SR_ERR_OK);

    /* wait for subscription before applying changes */
    pthread_barrier_wait(&st->barrier);

    /* perform 1st change */
    ret = sr_apply_changes(sess, 0, 1);
    assert_int_equal(ret, SR_ERR_OK);

    /* check current data tree */
    ret = sr_get_subtree(sess, "/ietf-interfaces:interfaces", 0, &subtree);
    assert_int_equal(ret, SR_ERR_OK);

    ret = lyd_print_mem(&str1, subtree, LYD_XML, LYD_PRINT_WITHSIBLINGS | LYD_PRINT_SHRINK);
    assert_int_equal(ret, 0);
    lyd_free_tree(subtree);

    str2 =
    "<interfaces xmlns=\"urn:ietf:params:xml:ns:yang:ietf-interfaces\">"
        "<interface>"
            "<name>eth52</name>"
            "<type xmlns:ianaift=\"urn:ietf:params:xml:ns:yang:iana-if-type\">ianaift:ethernetCsmacd</type>"
            "<ipv4 xmlns=\"urn:ietf:params:xml:ns:yang:ietf-ip\">"
                "<address>"
                    "<ip>192.168.2.100</ip>"
                    "<prefix-length>24</prefix-length>"
                "</address>"
            "</ipv4>"
        "</interface>"
    "</interfaces>";

    assert_string_equal(str1, str2);
    free(str1);

    /* perform 2nd change */
    ret = sr_delete_item(sess, "/ietf-interfaces:interfaces", 0);
    assert_int_equal(ret, SR_ERR_OK);
    ret = sr_apply_changes(sess, 0, 1);
    assert_int_equal(ret, SR_ERR_OK);

    /* check current data tree */
    ret = sr_get_subtree(sess, "/ietf-interfaces:interfaces", 0, &subtree);
    assert_int_equal(ret, SR_ERR_OK);

    ret = lyd_print_mem(&str1, subtree, LYD_XML, LYD_PRINT_WITHSIBLINGS | LYD_PRINT_SHRINK);
    assert_int_equal(ret, 0);

    assert_null(str1);
    lyd_free_tree(subtree);

    /* signal that we have finished applying changes */
    pthread_barrier_wait(&st->barrier);

    sr_session_stop(sess);
    return NULL;
}

static void *
subscribe_change_done_thread(void *arg)
{
    struct state *st = (struct state *)arg;
    sr_session_ctx_t *sess;
    sr_subscription_ctx_t *subscr;
    int count, ret;

    ret = sr_session_start(st->conn, SR_DS_RUNNING, &sess);
    assert_int_equal(ret, SR_ERR_OK);

    ret = sr_module_change_subscribe(sess, "ietf-interfaces", NULL, module_change_done_cb, st, 0, 0, &subscr);
    assert_int_equal(ret, SR_ERR_OK);

    /* signal that subscription was created */
    pthread_barrier_wait(&st->barrier);

    count = 0;
    while ((ATOMIC_LOAD_RELAXED(st->cb_called) < 1) && (count < 1500)) {
        usleep(10000);
        ++count;
    }
    assert_int_equal(ATOMIC_LOAD_RELAXED(st->cb_called), 1);

    /* callback was shelved, process it again */
    ret = sr_process_events(subscr, NULL, NULL);
    assert_int_equal(ret, SR_ERR_OK);

    count = 0;
    while ((ATOMIC_LOAD_RELAXED(st->cb_called) < 5) && (count < 1500)) {
        usleep(10000);
        ++count;
    }
    assert_int_equal(ATOMIC_LOAD_RELAXED(st->cb_called), 5);

    /* wait for the other thread to finish */
    pthread_barrier_wait(&st->barrier);

    sr_unsubscribe(subscr);
    sr_session_stop(sess);
    return NULL;
}

static void
test_change_done(void **state)
{
    pthread_t tid[2];

    pthread_create(&tid[0], NULL, apply_change_done_thread, *state);
    pthread_create(&tid[1], NULL, subscribe_change_done_thread, *state);

    pthread_join(tid[0], NULL);
    pthread_join(tid[1], NULL);
}

/* TEST */
static int
module_update_cb(sr_session_ctx_t *session, const char *module_name, const char *xpath, sr_event_t event,
        uint32_t request_id, void *private_data)
{
    struct state *st = (struct state *)private_data;
    sr_change_oper_t op;
    sr_change_iter_t *iter;
    sr_val_t *old_val, *new_val;
    struct lyd_node *subtree;
    char *str1;
    const char *str2;
    int ret;

    (void)request_id;

    assert_string_equal(module_name, "ietf-interfaces");
    assert_null(xpath);

    switch (ATOMIC_LOAD_RELAXED(st->cb_called)) {
    case 0:
        assert_int_equal(event, SR_EV_UPDATE);

        /* get changes iter */
        ret = sr_get_changes_iter(session, "/ietf-interfaces:*//.", &iter);
        assert_int_equal(ret, SR_ERR_OK);

        /* 1st change */
        ret = sr_get_change_next(session, iter, &op, &old_val, &new_val);
        assert_int_equal(ret, SR_ERR_OK);

        assert_int_equal(op, SR_OP_CREATED);
        assert_null(old_val);
        assert_non_null(new_val);
        assert_string_equal(new_val->xpath, "/ietf-interfaces:interfaces/interface[name='eth52']");

        sr_free_val(new_val);

        /* 2nd change */
        ret = sr_get_change_next(session, iter, &op, &old_val, &new_val);
        assert_int_equal(ret, SR_ERR_OK);

        assert_int_equal(op, SR_OP_CREATED);
        assert_null(old_val);
        assert_non_null(new_val);
        assert_string_equal(new_val->xpath, "/ietf-interfaces:interfaces/interface[name='eth52']/name");

        sr_free_val(new_val);

        /* 3rd change */
        ret = sr_get_change_next(session, iter, &op, &old_val, &new_val);
        assert_int_equal(ret, SR_ERR_OK);

        assert_int_equal(op, SR_OP_CREATED);
        assert_null(old_val);
        assert_non_null(new_val);
        assert_string_equal(new_val->xpath, "/ietf-interfaces:interfaces/interface[name='eth52']/type");

        sr_free_val(new_val);

        /* 4th change */
        ret = sr_get_change_next(session, iter, &op, &old_val, &new_val);
        assert_int_equal(ret, SR_ERR_OK);

        assert_int_equal(op, SR_OP_CREATED);
        assert_null(old_val);
        assert_non_null(new_val);
        assert_string_equal(new_val->xpath, "/ietf-interfaces:interfaces/interface[name='eth52']/enabled");

        sr_free_val(new_val);

        /* no more changes */
        ret = sr_get_change_next(session, iter, &op, &old_val, &new_val);
        assert_int_equal(ret, SR_ERR_NOT_FOUND);

        sr_free_change_iter(iter);

        /* let's create an interface and change existing interface type */
        ret = sr_set_item_str(session, "/ietf-interfaces:interfaces/interface[name='eth64']/type",
                "iana-if-type:ethernetCsmacd", NULL, 0);
        assert_int_equal(ret, SR_ERR_OK);
        ret = sr_set_item_str(session, "/ietf-interfaces:interfaces/interface[name='eth52']/type",
                "iana-if-type:l3ipvlan", NULL, 0);
        break;
    case 1:
        assert_int_equal(event, SR_EV_CHANGE);

        /* try getting data for change event */
        ret = sr_get_subtree(session, "/ietf-interfaces:interfaces", 0, &subtree);
        assert_int_equal(ret, SR_ERR_OK);

        ret = lyd_print_mem(&str1, subtree, LYD_XML, LYD_PRINT_WITHSIBLINGS | LYD_PRINT_SHRINK);
        assert_int_equal(ret, 0);
        lyd_free_tree(subtree);

        str2 =
        "<interfaces xmlns=\"urn:ietf:params:xml:ns:yang:ietf-interfaces\">"
            "<interface>"
                "<name>eth52</name>"
                "<type xmlns:ianaift=\"urn:ietf:params:xml:ns:yang:iana-if-type\">ianaift:l3ipvlan</type>"
            "</interface>"
            "<interface>"
                "<name>eth64</name>"
                "<type xmlns:ianaift=\"urn:ietf:params:xml:ns:yang:iana-if-type\">ianaift:ethernetCsmacd</type>"
            "</interface>"
        "</interfaces>";

        assert_string_equal(str1, str2);
        free(str1);
        break;
    case 4:
        /* not interested in other events */
        assert_int_equal(event, SR_EV_CHANGE);
        break;
    case 2:
    case 5:
        /* not interested in other events */
        assert_int_equal(event, SR_EV_DONE);
        break;
    case 3:
        assert_int_equal(event, SR_EV_UPDATE);

        /* get changes iter */
        ret = sr_get_changes_iter(session, "/ietf-interfaces:*//.", &iter);
        assert_int_equal(ret, SR_ERR_OK);

        /* 1st change */
        ret = sr_get_change_next(session, iter, &op, &old_val, &new_val);
        assert_int_equal(ret, SR_ERR_OK);

        assert_int_equal(op, SR_OP_DELETED);
        assert_non_null(old_val);
        assert_null(new_val);
        assert_string_equal(old_val->xpath, "/ietf-interfaces:interfaces/interface[name='eth52']");

        sr_free_val(old_val);

        /* 2nd change */
        ret = sr_get_change_next(session, iter, &op, &old_val, &new_val);
        assert_int_equal(ret, SR_ERR_OK);

        assert_int_equal(op, SR_OP_DELETED);
        assert_non_null(old_val);
        assert_null(new_val);
        assert_string_equal(old_val->xpath, "/ietf-interfaces:interfaces/interface[name='eth52']/name");

        sr_free_val(old_val);

        /* 3rd change */
        ret = sr_get_change_next(session, iter, &op, &old_val, &new_val);
        assert_int_equal(ret, SR_ERR_OK);

        assert_int_equal(op, SR_OP_DELETED);
        assert_non_null(old_val);
        assert_null(new_val);
        assert_string_equal(old_val->xpath, "/ietf-interfaces:interfaces/interface[name='eth52']/type");

        sr_free_val(old_val);

        /* 4th change */
        ret = sr_get_change_next(session, iter, &op, &old_val, &new_val);
        assert_int_equal(ret, SR_ERR_OK);

        assert_int_equal(op, SR_OP_DELETED);
        assert_non_null(old_val);
        assert_null(new_val);
        assert_string_equal(old_val->xpath, "/ietf-interfaces:interfaces/interface[name='eth52']/enabled");

        sr_free_val(old_val);

        /* no more changes */
        ret = sr_get_change_next(session, iter, &op, &old_val, &new_val);
        assert_int_equal(ret, SR_ERR_NOT_FOUND);

        sr_free_change_iter(iter);

        /* delete the other interface */
        ret = sr_delete_item(session, "/ietf-interfaces:interfaces/interface[name='eth64']", 0);
        assert_int_equal(ret, SR_ERR_OK);
        break;
    default:
        fail();
    }

    ATOMIC_INC_RELAXED(st->cb_called);
    return SR_ERR_OK;
}

static void *
apply_update_thread(void *arg)
{
    struct state *st = (struct state *)arg;
    sr_session_ctx_t *sess;
    sr_val_t sr_val;
    struct lyd_node *subtree;
    char *str1;
    const char *str2;
    int ret;

    ret = sr_session_start(st->conn, SR_DS_RUNNING, &sess);
    assert_int_equal(ret, SR_ERR_OK);

    sr_val.xpath = "/ietf-interfaces:interfaces/interface[name='eth52']/type";
    sr_val.type = SR_STRING_T;
    sr_val.dflt = false;
    sr_val.origin = NULL;
    sr_val.data.string_val = "iana-if-type:ethernetCsmacd";

    ret = sr_set_item(sess, NULL, &sr_val, 0);
    assert_int_equal(ret, SR_ERR_OK);

    /* wait for subscription before applying changes */
    pthread_barrier_wait(&st->barrier);

    /* perform 1st change */
    ret = sr_apply_changes(sess, 0, 1);
    assert_int_equal(ret, SR_ERR_OK);

    /* check current data tree */
    ret = sr_get_subtree(sess, "/ietf-interfaces:interfaces", 0, &subtree);
    assert_int_equal(ret, SR_ERR_OK);

    ret = lyd_print_mem(&str1, subtree, LYD_XML, LYD_PRINT_WITHSIBLINGS | LYD_PRINT_SHRINK);
    assert_int_equal(ret, 0);
    lyd_free_tree(subtree);

    str2 =
    "<interfaces xmlns=\"urn:ietf:params:xml:ns:yang:ietf-interfaces\">"
        "<interface>"
            "<name>eth52</name>"
            "<type xmlns:ianaift=\"urn:ietf:params:xml:ns:yang:iana-if-type\">ianaift:l3ipvlan</type>"
        "</interface>"
        "<interface>"
            "<name>eth64</name>"
            "<type xmlns:ianaift=\"urn:ietf:params:xml:ns:yang:iana-if-type\">ianaift:ethernetCsmacd</type>"
        "</interface>"
    "</interfaces>";

    assert_string_equal(str1, str2);
    free(str1);

    /* perform 2nd change */
    ret = sr_delete_item(sess, "/ietf-interfaces:interfaces/interface[name='eth52']", 0);
    assert_int_equal(ret, SR_ERR_OK);
    ret = sr_apply_changes(sess, 0, 1);
    assert_int_equal(ret, SR_ERR_OK);

    /* check current data tree */
    ret = sr_get_subtree(sess, "/ietf-interfaces:interfaces", 0, &subtree);
    assert_int_equal(ret, SR_ERR_OK);

    ret = lyd_print_mem(&str1, subtree, LYD_XML, LYD_PRINT_WITHSIBLINGS | LYD_PRINT_SHRINK);
    assert_int_equal(ret, 0);

    assert_null(str1);
    lyd_free_tree(subtree);

    /* signal that we have finished applying changes */
    pthread_barrier_wait(&st->barrier);

    sr_session_stop(sess);
    return NULL;
}

static void *
subscribe_update_thread(void *arg)
{
    struct state *st = (struct state *)arg;
    sr_session_ctx_t *sess;
    sr_subscription_ctx_t *subscr;
    int count, ret;

    ret = sr_session_start(st->conn, SR_DS_RUNNING, &sess);
    assert_int_equal(ret, SR_ERR_OK);

    ret = sr_module_change_subscribe(sess, "ietf-interfaces", NULL, module_update_cb, st, 0, SR_SUBSCR_UPDATE, &subscr);
    assert_int_equal(ret, SR_ERR_OK);

    /* test invalid subscription */
    ret = sr_module_change_subscribe(sess, "ietf-interfaces", NULL, module_update_cb, st, 0,
            SR_SUBSCR_UPDATE | SR_SUBSCR_CTX_REUSE, &subscr);
    assert_int_equal(ret, SR_ERR_INVAL_ARG);

    /* signal that subscription was created */
    pthread_barrier_wait(&st->barrier);

    count = 0;
    while ((ATOMIC_LOAD_RELAXED(st->cb_called) < 6) && (count < 1500)) {
        usleep(10000);
        ++count;
    }
    assert_int_equal(ATOMIC_LOAD_RELAXED(st->cb_called), 6);

    /* wait for the other thread to finish */
    pthread_barrier_wait(&st->barrier);

    sr_unsubscribe(subscr);
    sr_session_stop(sess);
    return NULL;
}

static void
test_update(void **state)
{
    pthread_t tid[2];

    pthread_create(&tid[0], NULL, apply_update_thread, *state);
    pthread_create(&tid[1], NULL, subscribe_update_thread, *state);

    pthread_join(tid[0], NULL);
    pthread_join(tid[1], NULL);
}

/* TEST */
static int
module_update2_l1_cb(sr_session_ctx_t *session, const char *module_name, const char *xpath, sr_event_t event,
        uint32_t request_id, void *private_data)
{
    struct state *st = (struct state *)private_data;
    sr_change_oper_t op;
    sr_change_iter_t *iter;
    sr_val_t *old_val, *new_val;
    struct lyd_node *subtree;
    int ret;

    (void)request_id;

    assert_string_equal(module_name, "when1");
    assert_string_equal(xpath, "/when1:l1");

    if (event != SR_EV_UPDATE) {
        /* we do not care */
        return SR_ERR_OK;
    }

    /* get changes iter */
    ret = sr_get_changes_iter(session, xpath, &iter);
    assert_int_equal(ret, SR_ERR_OK);

    while (sr_get_change_next(session, iter, &op, &old_val, &new_val) == SR_ERR_OK) {
        if (op == SR_OP_DELETED) {
            ret = sr_get_subtree(session, "/when1:l2", 0, &subtree);
            assert_int_equal(ret, SR_ERR_OK);
            if (subtree) {
                lyd_free_tree(subtree);

                /* remove also the other leaf */
                ret = sr_delete_item(session, "/when1:l2", 0);
                assert_int_equal(ret, SR_ERR_OK);
            }
        }

        sr_free_val(old_val);
        sr_free_val(new_val);
    }
    sr_free_change_iter(iter);

    ATOMIC_INC_RELAXED(st->cb_called);
    return SR_ERR_OK;
}

static int
module_update2_l2_cb(sr_session_ctx_t *session, const char *module_name, const char *xpath, sr_event_t event,
        uint32_t request_id, void *private_data)
{
    struct state *st = (struct state *)private_data;
    sr_change_oper_t op;
    sr_change_iter_t *iter;
    sr_val_t *old_val, *new_val;
    struct lyd_node *subtree;
    int ret;

    (void)request_id;

    assert_string_equal(module_name, "when1");
    assert_string_equal(xpath, "/when1:l2");

    if (event != SR_EV_UPDATE) {
        /* we do not care */
        return SR_ERR_OK;
    }

    /* get changes iter */
    ret = sr_get_changes_iter(session, xpath, &iter);
    assert_int_equal(ret, SR_ERR_OK);

    while (sr_get_change_next(session, iter, &op, &old_val, &new_val) == SR_ERR_OK) {
        if (op == SR_OP_DELETED) {
            ret = sr_get_subtree(session, "/when1:l1", 0, &subtree);
            assert_int_equal(ret, SR_ERR_OK);
            if (subtree) {
                lyd_free_tree(subtree);

                /* remove also the other leaf */
                ret = sr_delete_item(session, "/when1:l1", 0);
                assert_int_equal(ret, SR_ERR_OK);
            }
        }

        sr_free_val(old_val);
        sr_free_val(new_val);
    }
    sr_free_change_iter(iter);

    ATOMIC_INC_RELAXED(st->cb_called);
    return SR_ERR_OK;
}

static int
module_update2_cb(sr_session_ctx_t *session, const char *module_name, const char *xpath, sr_event_t event,
        uint32_t request_id, void *private_data)
{
    struct state *st = (struct state *)private_data;
    sr_change_oper_t op;
    sr_change_iter_t *iter;
    sr_val_t *old_val, *new_val;
    int ret;

    (void)request_id;

    assert_string_equal(module_name, "when1");
    assert_null(xpath);

    switch (ATOMIC_LOAD_RELAXED(st->cb_called)) {
    case 2:
    case 3:
        if (ATOMIC_LOAD_RELAXED(st->cb_called) == 2) {
            assert_int_equal(event, SR_EV_CHANGE);
        } else {
            assert_int_equal(event, SR_EV_DONE);
        }

        /* get changes iter */
        ret = sr_get_changes_iter(session, "/when1:*//.", &iter);
        assert_int_equal(ret, SR_ERR_OK);

        /* 1st change */
        ret = sr_get_change_next(session, iter, &op, &old_val, &new_val);
        assert_int_equal(ret, SR_ERR_OK);

        assert_int_equal(op, SR_OP_CREATED);
        assert_null(old_val);
        assert_non_null(new_val);
        assert_string_equal(new_val->xpath, "/when1:l1");

        sr_free_val(new_val);

        /* 2nd change */
        ret = sr_get_change_next(session, iter, &op, &old_val, &new_val);
        assert_int_equal(ret, SR_ERR_OK);

        assert_int_equal(op, SR_OP_CREATED);
        assert_null(old_val);
        assert_non_null(new_val);
        assert_string_equal(new_val->xpath, "/when1:l2");

        sr_free_val(new_val);

        /* no more changes */
        ret = sr_get_change_next(session, iter, &op, &old_val, &new_val);
        assert_int_equal(ret, SR_ERR_NOT_FOUND);

        sr_free_change_iter(iter);
        break;
    case 5:
    case 6:
        if (ATOMIC_LOAD_RELAXED(st->cb_called) == 5) {
            assert_int_equal(event, SR_EV_CHANGE);
        } else {
            assert_int_equal(event, SR_EV_DONE);
        }

        /* get changes iter */
        ret = sr_get_changes_iter(session, "/when1:*//.", &iter);
        assert_int_equal(ret, SR_ERR_OK);

        /* 1st change */
        ret = sr_get_change_next(session, iter, &op, &old_val, &new_val);
        assert_int_equal(ret, SR_ERR_OK);

        assert_int_equal(op, SR_OP_DELETED);
        assert_non_null(old_val);
        assert_null(new_val);
        assert_string_equal(old_val->xpath, "/when1:l1");

        sr_free_val(old_val);

        /* 2nd change */
        ret = sr_get_change_next(session, iter, &op, &old_val, &new_val);
        assert_int_equal(ret, SR_ERR_OK);

        assert_int_equal(op, SR_OP_DELETED);
        assert_non_null(old_val);
        assert_null(new_val);
        assert_string_equal(old_val->xpath, "/when1:l2");

        sr_free_val(old_val);

        /* no more changes */
        ret = sr_get_change_next(session, iter, &op, &old_val, &new_val);
        assert_int_equal(ret, SR_ERR_NOT_FOUND);

        sr_free_change_iter(iter);
        break;
    case 9:
    case 10:
        if (ATOMIC_LOAD_RELAXED(st->cb_called) == 9) {
            assert_int_equal(event, SR_EV_CHANGE);
        } else {
            assert_int_equal(event, SR_EV_DONE);
        }

        /* get changes iter */
        ret = sr_get_changes_iter(session, "/when1:*//.", &iter);
        assert_int_equal(ret, SR_ERR_OK);

        /* 1st change */
        ret = sr_get_change_next(session, iter, &op, &old_val, &new_val);
        assert_int_equal(ret, SR_ERR_OK);

        assert_int_equal(op, SR_OP_CREATED);
        assert_null(old_val);
        assert_non_null(new_val);
        assert_string_equal(new_val->xpath, "/when1:l1");

        sr_free_val(new_val);

        /* 2nd change */
        ret = sr_get_change_next(session, iter, &op, &old_val, &new_val);
        assert_int_equal(ret, SR_ERR_OK);

        assert_int_equal(op, SR_OP_CREATED);
        assert_null(old_val);
        assert_non_null(new_val);
        assert_string_equal(new_val->xpath, "/when1:l2");

        sr_free_val(new_val);

        /* no more changes */
        ret = sr_get_change_next(session, iter, &op, &old_val, &new_val);
        assert_int_equal(ret, SR_ERR_NOT_FOUND);

        sr_free_change_iter(iter);
        break;
    case 12:
    case 13:
        if (ATOMIC_LOAD_RELAXED(st->cb_called) == 12) {
            assert_int_equal(event, SR_EV_CHANGE);
        } else {
            assert_int_equal(event, SR_EV_DONE);
        }

        /* get changes iter */
        ret = sr_get_changes_iter(session, "/when1:*//.", &iter);
        assert_int_equal(ret, SR_ERR_OK);

        /* 1st change */
        ret = sr_get_change_next(session, iter, &op, &old_val, &new_val);
        assert_int_equal(ret, SR_ERR_OK);

        assert_int_equal(op, SR_OP_DELETED);
        assert_non_null(old_val);
        assert_null(new_val);
        assert_string_equal(old_val->xpath, "/when1:l1");

        sr_free_val(old_val);

        /* 2nd change */
        ret = sr_get_change_next(session, iter, &op, &old_val, &new_val);
        assert_int_equal(ret, SR_ERR_OK);

        assert_int_equal(op, SR_OP_DELETED);
        assert_non_null(old_val);
        assert_null(new_val);
        assert_string_equal(old_val->xpath, "/when1:l2");

        sr_free_val(old_val);

        /* no more changes */
        ret = sr_get_change_next(session, iter, &op, &old_val, &new_val);
        assert_int_equal(ret, SR_ERR_NOT_FOUND);

        sr_free_change_iter(iter);
        break;
    default:
        fail();
    }

    ATOMIC_INC_RELAXED(st->cb_called);
    return SR_ERR_OK;
}

static void *
apply_update2_thread(void *arg)
{
    struct state *st = (struct state *)arg;
    sr_session_ctx_t *sess;
    struct lyd_node *data;
    int ret;

    ret = sr_session_start(st->conn, SR_DS_RUNNING, &sess);
    assert_int_equal(ret, SR_ERR_OK);

    /* set both l1 and l2 */
    ret = sr_set_item_str(sess, "/when1:l1", "val", NULL, 0);
    assert_int_equal(ret, SR_ERR_OK);
    ret = sr_set_item_str(sess, "/when1:l2", "val2", NULL, 0);
    assert_int_equal(ret, SR_ERR_OK);

    /* wait for subscription before applying changes */
    pthread_barrier_wait(&st->barrier);

    ret = sr_apply_changes(sess, 0, 1);
    assert_int_equal(ret, SR_ERR_OK);
    assert_int_equal(ATOMIC_LOAD_RELAXED(st->cb_called), 4);

    /* delete only l1 */
    ret = sr_delete_item(sess, "/when1:l1", 0);
    assert_int_equal(ret, SR_ERR_OK);
    ret = sr_apply_changes(sess, 0, 1);
    assert_int_equal(ret, SR_ERR_OK);
    assert_int_equal(ATOMIC_LOAD_RELAXED(st->cb_called), 7);

    /* check current data tree */
    ret = sr_get_data(sess, "/when1:*", 0, 0, 0, &data);
    assert_int_equal(ret, SR_ERR_OK);
    assert_non_null(data);
    assert_true(data->flags & LYD_DEFAULT);
    assert_null(data->next);
    lyd_free_all(data);

    /* set both l1 and l2 again */
    ret = sr_set_item_str(sess, "/when1:l1", "val", NULL, 0);
    assert_int_equal(ret, SR_ERR_OK);
    ret = sr_set_item_str(sess, "/when1:l2", "val2", NULL, 0);
    assert_int_equal(ret, SR_ERR_OK);
    ret = sr_apply_changes(sess, 0, 1);
    assert_int_equal(ret, SR_ERR_OK);
    assert_int_equal(ATOMIC_LOAD_RELAXED(st->cb_called), 11);

    /* delete only l2 this time */
    ret = sr_delete_item(sess, "/when1:l2", 0);
    assert_int_equal(ret, SR_ERR_OK);
    ret = sr_apply_changes(sess, 0, 1);
    assert_int_equal(ret, SR_ERR_OK);
    assert_int_equal(ATOMIC_LOAD_RELAXED(st->cb_called), 14);

    /* check current data tree */
    ret = sr_get_data(sess, "/when1:*", 0, 0, 0, &data);
    assert_int_equal(ret, SR_ERR_OK);
    assert_non_null(data);
    assert_true(data->flags & LYD_DEFAULT);
    assert_null(data->next);
    lyd_free_all(data);

    /* signal that we have finished applying changes */
    pthread_barrier_wait(&st->barrier);

    sr_session_stop(sess);
    return NULL;
}

static void *
subscribe_update2_thread(void *arg)
{
    struct state *st = (struct state *)arg;
    sr_session_ctx_t *sess;
    sr_subscription_ctx_t *subscr;
    int ret;

    ret = sr_session_start(st->conn, SR_DS_RUNNING, &sess);
    assert_int_equal(ret, SR_ERR_OK);

    ret = sr_module_change_subscribe(sess, "when1", "/when1:l1", module_update2_l1_cb, st, 0, SR_SUBSCR_UPDATE, &subscr);
    assert_int_equal(ret, SR_ERR_OK);
    ret = sr_module_change_subscribe(sess, "when1", "/when1:l2", module_update2_l2_cb, st, 1,
            SR_SUBSCR_UPDATE | SR_SUBSCR_CTX_REUSE, &subscr);
    assert_int_equal(ret, SR_ERR_OK);
    ret = sr_module_change_subscribe(sess, "when1", NULL, module_update2_cb, st, 0, SR_SUBSCR_CTX_REUSE, &subscr);
    assert_int_equal(ret, SR_ERR_OK);

    /* signal that subscription was created */
    pthread_barrier_wait(&st->barrier);

    /* wait for the other thread to finish */
    pthread_barrier_wait(&st->barrier);
    assert_int_equal(ATOMIC_LOAD_RELAXED(st->cb_called), 14);

    sr_unsubscribe(subscr);
    sr_session_stop(sess);
    return NULL;
}

static void
test_update2(void **state)
{
    pthread_t tid[2];

    pthread_create(&tid[0], NULL, apply_update2_thread, *state);
    pthread_create(&tid[1], NULL, subscribe_update2_thread, *state);

    pthread_join(tid[0], NULL);
    pthread_join(tid[1], NULL);
}

/* TEST */
static int
module_update_fail_cb(sr_session_ctx_t *session, const char *module_name, const char *xpath, sr_event_t event,
        uint32_t request_id, void *private_data)
{
    struct state *st = (struct state *)private_data;
    int ret = SR_ERR_OK;

    (void)session;
    (void)request_id;

    assert_string_equal(module_name, "ietf-interfaces");
    assert_null(xpath);
    assert_int_equal(event, SR_EV_UPDATE);

    switch (ATOMIC_LOAD_RELAXED(st->cb_called)) {
    case 0:
        /* update fails */
        sr_set_error(session, "/path/to/a/node", "Custom user callback error.");
        ret = SR_ERR_UNSUPPORTED;
        break;
    default:
        fail();
    }

    ATOMIC_INC_RELAXED(st->cb_called);
    return ret;
}

static void *
apply_update_fail_thread(void *arg)
{
    struct state *st = (struct state *)arg;
    sr_session_ctx_t *sess;
    const sr_error_info_t *err_info;
    sr_val_t sr_val;
    struct lyd_node *subtree;
    char *str1;
    int ret;

    ret = sr_session_start(st->conn, SR_DS_RUNNING, &sess);
    assert_int_equal(ret, SR_ERR_OK);

    sr_val.xpath = "/ietf-interfaces:interfaces/interface[name='eth52']/type";
    sr_val.type = SR_STRING_T;
    sr_val.dflt = false;
    sr_val.origin = NULL;
    sr_val.data.string_val = "iana-if-type:ethernetCsmacd";

    ret = sr_set_item(sess, NULL, &sr_val, 0);
    assert_int_equal(ret, SR_ERR_OK);

    /* wait for subscription before applying changes */
    pthread_barrier_wait(&st->barrier);

    /* perform the change (it should fail) */
    ret = sr_apply_changes(sess, 0, 1);
    assert_int_equal(ret, SR_ERR_CALLBACK_FAILED);
    ret = sr_get_error(sess, &err_info);
    assert_int_equal(ret, SR_ERR_OK);
    assert_int_equal(err_info->err_count, 1);
    assert_string_equal(err_info->err[0].message, "Custom user callback error.");
    assert_string_equal(err_info->err[0].xpath, "/path/to/a/node");

    ret = sr_discard_changes(sess);
    assert_int_equal(ret, SR_ERR_OK);

    /* check current data tree */
    ret = sr_get_subtree(sess, "/ietf-interfaces:interfaces", 0, &subtree);
    assert_int_equal(ret, SR_ERR_OK);

    ret = lyd_print_mem(&str1, subtree, LYD_XML, LYD_PRINT_WITHSIBLINGS);
    assert_int_equal(ret, 0);

    assert_null(str1);
    lyd_free_tree(subtree);

    /* signal that we have finished applying changes */
    pthread_barrier_wait(&st->barrier);

    sr_session_stop(sess);
    return NULL;
}

static void *
subscribe_update_fail_thread(void *arg)
{
    struct state *st = (struct state *)arg;
    sr_session_ctx_t *sess;
    sr_subscription_ctx_t *subscr;
    int count, ret;

    ret = sr_session_start(st->conn, SR_DS_RUNNING, &sess);
    assert_int_equal(ret, SR_ERR_OK);

    ret = sr_module_change_subscribe(sess, "ietf-interfaces", NULL, module_update_fail_cb, st, 0, SR_SUBSCR_UPDATE, &subscr);
    assert_int_equal(ret, SR_ERR_OK);
    ret = sr_module_change_subscribe(sess, "ietf-interfaces", NULL, module_update_fail_cb, st, 0, SR_SUBSCR_CTX_REUSE, &subscr);
    assert_int_equal(ret, SR_ERR_OK);

    /* signal that subscription was created */
    pthread_barrier_wait(&st->barrier);

    count = 0;
    while ((ATOMIC_LOAD_RELAXED(st->cb_called) < 1) && (count < 1500)) {
        usleep(10000);
        ++count;
    }
    assert_int_equal(ATOMIC_LOAD_RELAXED(st->cb_called), 1);

    /* wait for the other thread to finish */
    pthread_barrier_wait(&st->barrier);

    sr_unsubscribe(subscr);
    sr_session_stop(sess);
    return NULL;
}

static void
test_update_fail(void **state)
{
    pthread_t tid[2];

    pthread_create(&tid[0], NULL, apply_update_fail_thread, *state);
    pthread_create(&tid[1], NULL, subscribe_update_fail_thread, *state);

    pthread_join(tid[0], NULL);
    pthread_join(tid[1], NULL);
}

/* TEST */
static int
module_test_change_fail_cb(sr_session_ctx_t *session, const char *module_name, const char *xpath, sr_event_t event,
        uint32_t request_id, void *private_data)
{
    struct state *st = (struct state *)private_data;
    sr_change_oper_t op;
    sr_change_iter_t *iter;
    sr_val_t *old_val, *new_val;
    int ret;

    (void)request_id;

    assert_string_equal(module_name, "test");
    assert_null(xpath);

<<<<<<< HEAD
    switch (st->cb_called) {
    case 1:
=======
    switch (ATOMIC_LOAD_RELAXED(st->cb_called)) {
    case 0:
>>>>>>> f7ede1aa
        assert_int_equal(event, SR_EV_CHANGE);

        /* get changes iter */
        ret = sr_get_changes_iter(session, "/test:*//.", &iter);
        assert_int_equal(ret, SR_ERR_OK);

        /* 1st change */
        ret = sr_get_change_next(session, iter, &op, &old_val, &new_val);
        assert_int_equal(ret, SR_ERR_OK);

        assert_int_equal(op, SR_OP_MOVED);
        assert_non_null(old_val);
        assert_string_equal(old_val->xpath, "/test:l1[k='key2']");
        assert_non_null(new_val);
        assert_string_equal(new_val->xpath, "/test:l1[k='key1']");

        sr_free_val(old_val);
        sr_free_val(new_val);

        /* no more changes */
        ret = sr_get_change_next(session, iter, &op, &old_val, &new_val);
        assert_int_equal(ret, SR_ERR_NOT_FOUND);

        sr_free_change_iter(iter);
        break;
    case 4:
        assert_int_equal(event, SR_EV_ABORT);

        /* get changes iter */
        ret = sr_get_changes_iter(session, "/test:*//.", &iter);
        assert_int_equal(ret, SR_ERR_OK);

        /* 1st change */
        ret = sr_get_change_next(session, iter, &op, &old_val, &new_val);
        assert_int_equal(ret, SR_ERR_OK);

        assert_int_equal(op, SR_OP_MOVED);
        assert_null(old_val);
        assert_non_null(new_val);
        assert_string_equal(new_val->xpath, "/test:l1[k='key1']");

        sr_free_val(new_val);

        /* no more changes */
        ret = sr_get_change_next(session, iter, &op, &old_val, &new_val);
        assert_int_equal(ret, SR_ERR_NOT_FOUND);

        sr_free_change_iter(iter);
        break;
    default:
        fail();
    }

    ATOMIC_INC_RELAXED(st->cb_called);
    return SR_ERR_OK;
}

static int
module_ifc_change_fail_cb(sr_session_ctx_t *session, const char *module_name, const char *xpath, sr_event_t event,
        uint32_t request_id, void *private_data)
{
    struct state *st = (struct state *)private_data;
    sr_change_oper_t op;
    sr_change_iter_t *iter;
    sr_val_t *old_val, *new_val;
    int ret, rc = SR_ERR_OK;

    (void)request_id;

    assert_string_equal(module_name, "ietf-interfaces");
    assert_null(xpath);

<<<<<<< HEAD
    switch (st->cb_called) {
    case 0:
=======
    switch (ATOMIC_LOAD_RELAXED(st->cb_called)) {
    case 1:
>>>>>>> f7ede1aa
        assert_int_equal(event, SR_EV_CHANGE);

        /* get changes iter */
        ret = sr_get_changes_iter(session, "/ietf-interfaces:*//.", &iter);
        assert_int_equal(ret, SR_ERR_OK);

        /* 1st change */
        ret = sr_get_change_next(session, iter, &op, &old_val, &new_val);
        assert_int_equal(ret, SR_ERR_OK);

        assert_int_equal(op, SR_OP_CREATED);
        assert_null(old_val);
        assert_non_null(new_val);
        assert_string_equal(new_val->xpath, "/ietf-interfaces:interfaces/interface[name='eth52']");

        sr_free_val(new_val);

        /* 2nd change */
        ret = sr_get_change_next(session, iter, &op, &old_val, &new_val);
        assert_int_equal(ret, SR_ERR_OK);

        assert_int_equal(op, SR_OP_CREATED);
        assert_null(old_val);
        assert_non_null(new_val);
        assert_string_equal(new_val->xpath, "/ietf-interfaces:interfaces/interface[name='eth52']/name");

        sr_free_val(new_val);

        /* 3rd change */
        ret = sr_get_change_next(session, iter, &op, &old_val, &new_val);
        assert_int_equal(ret, SR_ERR_OK);

        assert_int_equal(op, SR_OP_CREATED);
        assert_null(old_val);
        assert_non_null(new_val);
        assert_string_equal(new_val->xpath, "/ietf-interfaces:interfaces/interface[name='eth52']/type");

        sr_free_val(new_val);

        /* 4th change */
        ret = sr_get_change_next(session, iter, &op, &old_val, &new_val);
        assert_int_equal(ret, SR_ERR_OK);

        assert_int_equal(op, SR_OP_CREATED);
        assert_null(old_val);
        assert_non_null(new_val);
        assert_string_equal(new_val->xpath, "/ietf-interfaces:interfaces/interface[name='eth52']/enabled");

        sr_free_val(new_val);

        /* no more changes */
        ret = sr_get_change_next(session, iter, &op, &old_val, &new_val);
        assert_int_equal(ret, SR_ERR_NOT_FOUND);

        sr_free_change_iter(iter);
        break;
    case 3:
        assert_int_equal(event, SR_EV_ABORT);

        /* get changes iter */
        ret = sr_get_changes_iter(session, "/ietf-interfaces:*//.", &iter);
        assert_int_equal(ret, SR_ERR_OK);

        /* 1st change */
        ret = sr_get_change_next(session, iter, &op, &old_val, &new_val);
        assert_int_equal(ret, SR_ERR_OK);

        assert_int_equal(op, SR_OP_DELETED);
        assert_non_null(old_val);
        assert_null(new_val);
        assert_string_equal(old_val->xpath, "/ietf-interfaces:interfaces/interface[name='eth52']");

        sr_free_val(old_val);

        /* 2nd change */
        ret = sr_get_change_next(session, iter, &op, &old_val, &new_val);
        assert_int_equal(ret, SR_ERR_OK);

        assert_int_equal(op, SR_OP_DELETED);
        assert_non_null(old_val);
        assert_null(new_val);
        assert_string_equal(old_val->xpath, "/ietf-interfaces:interfaces/interface[name='eth52']/name");

        sr_free_val(old_val);

        /* 3rd change */
        ret = sr_get_change_next(session, iter, &op, &old_val, &new_val);
        assert_int_equal(ret, SR_ERR_OK);

        assert_int_equal(op, SR_OP_DELETED);
        assert_non_null(old_val);
        assert_null(new_val);
        assert_string_equal(old_val->xpath, "/ietf-interfaces:interfaces/interface[name='eth52']/type");

        sr_free_val(old_val);

        /* 4th change */
        ret = sr_get_change_next(session, iter, &op, &old_val, &new_val);
        assert_int_equal(ret, SR_ERR_OK);

        assert_int_equal(op, SR_OP_DELETED);
        assert_non_null(old_val);
        assert_null(new_val);
        assert_string_equal(old_val->xpath, "/ietf-interfaces:interfaces/interface[name='eth52']/enabled");

        sr_free_val(old_val);

        /* no more changes */
        ret = sr_get_change_next(session, iter, &op, &old_val, &new_val);
        assert_int_equal(ret, SR_ERR_NOT_FOUND);

        sr_free_change_iter(iter);
        break;
    case 5:
        assert_int_equal(event, SR_EV_CHANGE);

        /* get changes iter */
        ret = sr_get_changes_iter(session, "/ietf-interfaces:*//.", &iter);
        assert_int_equal(ret, SR_ERR_OK);

        /* 1st change */
        ret = sr_get_change_next(session, iter, &op, &old_val, &new_val);
        assert_int_equal(ret, SR_ERR_OK);

        assert_int_equal(op, SR_OP_CREATED);
        assert_null(old_val);
        assert_non_null(new_val);
        assert_string_equal(new_val->xpath, "/ietf-interfaces:interfaces/interface[name='eth52']");

        sr_free_val(new_val);

        /* 2nd change */
        ret = sr_get_change_next(session, iter, &op, &old_val, &new_val);
        assert_int_equal(ret, SR_ERR_OK);

        assert_int_equal(op, SR_OP_CREATED);
        assert_null(old_val);
        assert_non_null(new_val);
        assert_string_equal(new_val->xpath, "/ietf-interfaces:interfaces/interface[name='eth52']/name");

        sr_free_val(new_val);

        /* 3rd change */
        ret = sr_get_change_next(session, iter, &op, &old_val, &new_val);
        assert_int_equal(ret, SR_ERR_OK);

        assert_int_equal(op, SR_OP_CREATED);
        assert_null(old_val);
        assert_non_null(new_val);
        assert_string_equal(new_val->xpath, "/ietf-interfaces:interfaces/interface[name='eth52']/type");

        sr_free_val(new_val);

        /* 4th change */
        ret = sr_get_change_next(session, iter, &op, &old_val, &new_val);
        assert_int_equal(ret, SR_ERR_OK);

        assert_int_equal(op, SR_OP_CREATED);
        assert_null(old_val);
        assert_non_null(new_val);
        assert_string_equal(new_val->xpath, "/ietf-interfaces:interfaces/interface[name='eth52']/enabled");

        sr_free_val(new_val);

        /* no more changes */
        ret = sr_get_change_next(session, iter, &op, &old_val, &new_val);
        assert_int_equal(ret, SR_ERR_NOT_FOUND);

        sr_free_change_iter(iter);

        /* fail */
        rc = SR_ERR_NOT_FOUND;
        break;
    default:
        fail();
    }

<<<<<<< HEAD
    ++st->cb_called;
    return rc;
=======
    ATOMIC_INC_RELAXED(st->cb_called);
    return ret;
>>>>>>> f7ede1aa
}

static int
module_when1_change_fail_cb(sr_session_ctx_t *session, const char *module_name, const char *xpath, sr_event_t event,
        uint32_t request_id, void *private_data)
{
    struct state *st = (struct state *)private_data;
    int ret = SR_ERR_OK;

    (void)session;
    (void)request_id;

    assert_string_equal(module_name, "when1");
    assert_null(xpath);

    switch (st->cb_called) {
    case 2:
        assert_int_equal(event, SR_EV_CHANGE);

        /* fail */
        ret = SR_ERR_UNSUPPORTED;
        break;
    default:
        fail();
    }

    ++st->cb_called;
    return ret;
}

static void *
apply_change_fail_thread(void *arg)
{
    struct state *st = (struct state *)arg;
    sr_session_ctx_t *sess;
    const sr_error_info_t *err_info;
    struct lyd_node *subtree;
    char *str1;
    int ret;

    ret = sr_session_start(st->conn, SR_DS_RUNNING, &sess);
    assert_int_equal(ret, SR_ERR_OK);

    ret = sr_set_item_str(sess, "/when1:l1", "value1", NULL, 0);
    assert_int_equal(ret, SR_ERR_OK);
    ret = sr_move_item(sess, "/test:l1[k='key1']", SR_MOVE_AFTER, "[k='key2']", NULL, NULL, 0);
    assert_int_equal(ret, SR_ERR_OK);
    ret = sr_set_item_str(sess, "/ietf-interfaces:interfaces/interface[name='eth52']/type", "iana-if-type:ethernetCsmacd", NULL, 0);
    assert_int_equal(ret, SR_ERR_OK);

    /* wait for subscription before applying changes */
    pthread_barrier_wait(&st->barrier);

    /* perform the change (it should fail) */
    ret = sr_apply_changes(sess, 0, 1);
    assert_int_equal(ret, SR_ERR_CALLBACK_FAILED);

    /* no custom error message set */
    ret = sr_get_error(sess, &err_info);
    assert_int_equal(ret, SR_ERR_OK);
    assert_int_equal(err_info->err_count, 1);
    assert_string_equal(err_info->err[0].message, "Operation not supported");
    assert_null(err_info->err[0].xpath);

    ret = sr_discard_changes(sess);
    assert_int_equal(ret, SR_ERR_OK);

    /* check current data tree */
    ret = sr_get_subtree(sess, "/ietf-interfaces:interfaces", 0, &subtree);
    assert_int_equal(ret, SR_ERR_OK);

    ret = lyd_print_mem(&str1, subtree, LYD_XML, LYD_PRINT_WITHSIBLINGS);
    assert_int_equal(ret, 0);

    assert_null(str1);
    lyd_free_tree(subtree);

    /* signal that we have finished applying changes #1 */
    pthread_barrier_wait(&st->barrier);

    /* perform another change (it should fail) */
    ret = sr_set_item_str(sess, "/when1:l2", "value2", NULL, 0);
    assert_int_equal(ret, SR_ERR_OK);
    ret = sr_set_item_str(sess, "/ietf-interfaces:interfaces/interface[name='eth52']/type", "iana-if-type:ethernetCsmacd", NULL, 0);
    assert_int_equal(ret, SR_ERR_OK);
    ret = sr_apply_changes(sess, 0, 1);
    assert_int_equal(ret, SR_ERR_CALLBACK_FAILED);

    ret = sr_discard_changes(sess);
    assert_int_equal(ret, SR_ERR_OK);

    /* check current data tree */
    ret = sr_get_subtree(sess, "/ietf-interfaces:interfaces", 0, &subtree);
    assert_int_equal(ret, SR_ERR_OK);

    ret = lyd_print_mem(&str1, subtree, LYD_XML, LYD_PRINT_WITHSIBLINGS);
    assert_int_equal(ret, 0);

    assert_null(str1);
    lyd_free_tree(subtree);

    /* signal that we have finished applying changes #2 */
    pthread_barrier_wait(&st->barrier);

    sr_session_stop(sess);
    return NULL;
}

static void *
subscribe_change_fail_thread(void *arg)
{
    struct state *st = (struct state *)arg;
    sr_session_ctx_t *sess;
    sr_subscription_ctx_t *subscr;
    int count, ret;

    ret = sr_session_start(st->conn, SR_DS_RUNNING, &sess);
    assert_int_equal(ret, SR_ERR_OK);

    /* create testing user-ordered list data */
    ret = sr_set_item_str(sess, "/test:l1[k='key1']/v", "1", NULL, 0);
    assert_int_equal(ret, SR_ERR_OK);
    ret = sr_set_item_str(sess, "/test:l1[k='key2']/v", "2", NULL, 0);
    assert_int_equal(ret, SR_ERR_OK);
    ret = sr_apply_changes(sess, 0, 1);
    assert_int_equal(ret, SR_ERR_OK);

    ret = sr_module_change_subscribe(sess, "ietf-interfaces", NULL, module_ifc_change_fail_cb, st, 0, 0, &subscr);
    assert_int_equal(ret, SR_ERR_OK);
    ret = sr_module_change_subscribe(sess, "test", NULL, module_test_change_fail_cb, st, 0, SR_SUBSCR_CTX_REUSE, &subscr);
    assert_int_equal(ret, SR_ERR_OK);
    ret = sr_module_change_subscribe(sess, "when1", NULL, module_when1_change_fail_cb, st, 0, SR_SUBSCR_CTX_REUSE, &subscr);
    assert_int_equal(ret, SR_ERR_OK);

    /* signal that subscription was created */
    pthread_barrier_wait(&st->barrier);

    count = 0;
<<<<<<< HEAD
    while ((st->cb_called < 5) && (count < 1500)) {
        usleep(10000);
        ++count;
    }
    assert_int_equal(st->cb_called, 5);
=======
    while ((ATOMIC_LOAD_RELAXED(st->cb_called) < 3) && (count < 1500)) {
        usleep(10000);
        ++count;
    }
    assert_int_equal(ATOMIC_LOAD_RELAXED(st->cb_called), 3);
>>>>>>> f7ede1aa

    /* wait for the other thread to signal #1 */
    pthread_barrier_wait(&st->barrier);

    count = 0;
<<<<<<< HEAD
    while ((st->cb_called < 6) && (count < 1500)) {
        usleep(10000);
        ++count;
    }
    assert_int_equal(st->cb_called, 6);
=======
    while ((ATOMIC_LOAD_RELAXED(st->cb_called) < 4) && (count < 1500)) {
        usleep(10000);
        ++count;
    }
    assert_int_equal(ATOMIC_LOAD_RELAXED(st->cb_called), 4);
>>>>>>> f7ede1aa

    /* wait for the other thread to signal #2 */
    pthread_barrier_wait(&st->barrier);

    sr_unsubscribe(subscr);

    /* cleanup after ourselves */
    ret = sr_delete_item(sess, "/test:l1[k='key1']", SR_EDIT_STRICT);
    assert_int_equal(ret, SR_ERR_OK);
    ret = sr_delete_item(sess, "/test:l1[k='key2']", SR_EDIT_STRICT);
    assert_int_equal(ret, SR_ERR_OK);
    ret = sr_apply_changes(sess, 0, 1);
    assert_int_equal(ret, SR_ERR_OK);

    sr_session_stop(sess);
    return NULL;
}

static void
test_change_fail(void **state)
{
    pthread_t tid[2];

    pthread_create(&tid[0], NULL, apply_change_fail_thread, *state);
    pthread_create(&tid[1], NULL, subscribe_change_fail_thread, *state);

    pthread_join(tid[0], NULL);
    pthread_join(tid[1], NULL);
}

/* TEST */
static int
dummy_change_cb(sr_session_ctx_t *session, const char *module_name, const char *xpath, sr_event_t event,
        uint32_t request_id, void *private_data)
{
    (void)session;
    (void)module_name;
    (void)xpath;
    (void)event;
    (void)request_id;
    (void)private_data;

    return SR_ERR_OK;
}

static int
test_change_fail2_cb(sr_session_ctx_t *session, const char *module_name, const char *xpath, sr_event_t event,
        uint32_t request_id, void *private_data)
{
    int ret;
    sr_change_oper_t op;
    sr_change_iter_t* iter = NULL;
    sr_val_t *old_value = NULL;
    sr_val_t *new_value = NULL;

    (void)module_name;
    (void)event;
    (void)request_id;
    (void)private_data;

    ret = sr_get_changes_iter(session, xpath, &iter);
    assert_int_equal(ret, SR_ERR_OK);

    while (sr_get_change_next(session, iter, &op, &old_value, &new_value) == SR_ERR_OK) {
        sr_free_val(old_value);
        sr_free_val(new_value);

        if (op == SR_OP_MODIFIED) {
            sr_set_error(session, xpath, "Modifications are not supported for %s", xpath);
            ret = SR_ERR_OPERATION_FAILED;
            break;
        }
    }


    sr_free_change_iter(iter);
    return ret;
}

static void *
apply_change_fail2_thread(void *arg)
{
    struct state *st = (struct state *)arg;
    sr_session_ctx_t *sess;
    const sr_error_info_t *err_info;
    struct lyd_node *data;
    const char *str;
    int ret;

    ret = sr_session_start(st->conn, SR_DS_RUNNING, &sess);
    assert_int_equal(ret, SR_ERR_OK);

    str =
    "<interfaces xmlns=\"urn:ietf:params:xml:ns:yang:ietf-interfaces\">"
        "<interface>"
            "<name>sw0p1</name>"
            "<type xmlns:ianaift=\"urn:ietf:params:xml:ns:yang:iana-if-type\">ianaift:bridge</type>"
            "<enabled>true</enabled>"
            "<bridge-port xmlns=\"urn:ietf-if-aug\">"
                "<component-name>br0</component-name>"
                "<port-type>c-vlan-bridge-port</port-type>"
                "<pvid>2</pvid>"
                "<default-priority>0</default-priority>"
                "<priority-regeneration>"
                    "<priority0>0</priority0>"
                    "<priority1>1</priority1>"
                    "<priority2>2</priority2>"
                    "<priority3>3</priority3>"
                    "<priority4>4</priority4>"
                    "<priority5>5</priority5>"
                    "<priority6>6</priority6>"
                    "<priority7>7</priority7>"
                "</priority-regeneration>"
                "<service-access-priority>"
                    "<priority0>0</priority0>"
                    "<priority1>1</priority1>"
                    "<priority2>2</priority2>"
                    "<priority3>3</priority3>"
                    "<priority4>4</priority4>"
                    "<priority5>5</priority5>"
                    "<priority6>6</priority6>"
                    "<priority7>7</priority7>"
                "</service-access-priority>"
                "<traffic-class>"
                    "<priority0>1</priority0>"
                    "<priority1>0</priority1>"
                    "<priority2>2</priority2>"
                    "<priority3>3</priority3>"
                    "<priority4>4</priority4>"
                    "<priority5>5</priority5>"
                    "<priority6>6</priority6>"
                    "<priority7>7</priority7>"
                "</traffic-class>"
                "<acceptable-frame>admit-all-frames</acceptable-frame>"
                "<enable-ingress-filtering>true</enable-ingress-filtering>"
            "</bridge-port>"
        "</interface>"
    "</interfaces>";
    assert_int_equal(LY_SUCCESS, lyd_parse_data_mem(sr_get_context(st->conn), str, LYD_XML,
            LYD_PARSE_ONLY | LYD_PARSE_STRICT, 0, &data));

    ret = sr_edit_batch(sess, data, "merge");
    lyd_free_all(data);
    assert_int_equal(ret, SR_ERR_OK);

    /* wait for subscription before applying changes */
    pthread_barrier_wait(&st->barrier);

    /* perform the change (it should fail) */
    ret = sr_apply_changes(sess, 0, 1);
    assert_int_equal(ret, SR_ERR_CALLBACK_FAILED);

    /* no custom error message set */
    ret = sr_get_error(sess, &err_info);
    assert_int_equal(ret, SR_ERR_OK);
    assert_int_equal(err_info->err_count, 1);
    assert_string_equal(err_info->err[0].message, "Modifications are not supported for "
            "/ietf-interfaces:interfaces/interface/ietf-if-aug:bridge-port/enable-ingress-filtering");
    assert_non_null(err_info->err[0].xpath);

    ret = sr_discard_changes(sess);
    assert_int_equal(ret, SR_ERR_OK);

    /* signal that we have finished applying changes */
    pthread_barrier_wait(&st->barrier);

    sr_session_stop(sess);
    return NULL;
}

static void *
subscribe_change_fail2_thread(void *arg)
{
    struct state *st = (struct state *)arg;
    sr_session_ctx_t *sess;
    sr_subscription_ctx_t *subscr[13];
    struct lyd_node *data;
    int ret, i;
    const char *str;

    ret = sr_session_start(st->conn, SR_DS_RUNNING, &sess);
    assert_int_equal(ret, SR_ERR_OK);

    /* set some configuration */
    str =
    "<interfaces xmlns=\"urn:ietf:params:xml:ns:yang:ietf-interfaces\">"
        "<interface>"
            "<name>sw0p1</name>"
            "<type xmlns:ianaift=\"urn:ietf:params:xml:ns:yang:iana-if-type\">ianaift:bridge</type>"
            "<enabled>true</enabled>"
            "<bridge-port xmlns=\"urn:ietf-if-aug\">"
                "<component-name>br0</component-name>"
                "<port-type>c-vlan-bridge-port</port-type>"
                "<pvid>2</pvid>"
                "<default-priority>0</default-priority>"
                "<priority-regeneration>"
                    "<priority0>0</priority0>"
                    "<priority1>1</priority1>"
                    "<priority2>2</priority2>"
                    "<priority3>3</priority3>"
                    "<priority4>4</priority4>"
                    "<priority5>5</priority5>"
                    "<priority6>6</priority6>"
                    "<priority7>7</priority7>"
                "</priority-regeneration>"
                "<service-access-priority>"
                    "<priority0>0</priority0>"
                    "<priority1>1</priority1>"
                    "<priority2>2</priority2>"
                    "<priority3>3</priority3>"
                    "<priority4>4</priority4>"
                    "<priority5>5</priority5>"
                    "<priority6>6</priority6>"
                    "<priority7>7</priority7>"
                "</service-access-priority>"
                "<traffic-class>"
                    "<priority0>0</priority0>"
                    "<priority1>1</priority1>"
                    "<priority2>2</priority2>"
                    "<priority3>3</priority3>"
                    "<priority4>4</priority4>"
                    "<priority5>5</priority5>"
                    "<priority6>6</priority6>"
                    "<priority7>7</priority7>"
                "</traffic-class>"
                "<acceptable-frame>admit-all-frames</acceptable-frame>"
                "<enable-ingress-filtering>false</enable-ingress-filtering>"
            "</bridge-port>"
        "</interface>"
    "</interfaces>";
    assert_int_equal(LY_SUCCESS, lyd_parse_data_mem(sr_get_context(st->conn), str, LYD_XML,
            LYD_PARSE_ONLY | LYD_PARSE_STRICT, 0, &data));

    ret = sr_edit_batch(sess, data, "merge");
    lyd_free_all(data);
    assert_int_equal(ret, SR_ERR_OK);
    ret = sr_apply_changes(sess, 0, 1);
    assert_int_equal(ret, SR_ERR_OK);

    /* subscribe */
    ret = sr_module_change_subscribe(sess, "ietf-interfaces", NULL, dummy_change_cb, NULL, 1,
            SR_SUBSCR_ENABLED | SR_SUBSCR_DONE_ONLY, &subscr[0]);
    assert_int_equal(ret, SR_ERR_OK);
    ret = sr_module_change_subscribe(sess, "ietf-interfaces", "/ietf-interfaces:interfaces/interface/"
            "ietf-if-aug:bridge-port/port-type", test_change_fail2_cb, NULL, 2, 0, &subscr[1]);
    assert_int_equal(ret, SR_ERR_OK);
    ret = sr_module_change_subscribe(sess, "ietf-interfaces", "/ietf-interfaces:interfaces/interface/"
            "ietf-if-aug:bridge-port/pvid", dummy_change_cb, NULL, 2, 0, &subscr[2]);
    assert_int_equal(ret, SR_ERR_OK);
    ret = sr_module_change_subscribe(sess, "ietf-interfaces", "/ietf-interfaces:interfaces/interface/"
            "ietf-if-aug:bridge-port/acceptable-frame", test_change_fail2_cb, NULL, 2, 0, &subscr[3]);
    assert_int_equal(ret, SR_ERR_OK);
    ret = sr_module_change_subscribe(sess, "ietf-interfaces", "/ietf-interfaces:interfaces/interface/"
            "ietf-if-aug:bridge-port/enable-ingress-filtering", test_change_fail2_cb, NULL, 2, 0, &subscr[4]);
    assert_int_equal(ret, SR_ERR_OK);
    ret = sr_module_change_subscribe(sess, "ietf-interfaces", "/ietf-interfaces:interfaces/interface/"
            "ietf-if-aug:bridge-port/service-access-priority/priority0", test_change_fail2_cb, NULL, 2, 0, &subscr[5]);
    assert_int_equal(ret, SR_ERR_OK);
    ret = sr_module_change_subscribe(sess, "ietf-interfaces", "/ietf-interfaces:interfaces/interface/"
            "ietf-if-aug:bridge-port/service-access-priority/priority1", test_change_fail2_cb, NULL, 2, 0, &subscr[6]);
    assert_int_equal(ret, SR_ERR_OK);
    ret = sr_module_change_subscribe(sess, "ietf-interfaces", "/ietf-interfaces:interfaces/interface/"
            "ietf-if-aug:bridge-port/service-access-priority/priority2", test_change_fail2_cb, NULL, 2, 0, &subscr[7]);
    assert_int_equal(ret, SR_ERR_OK);
    ret = sr_module_change_subscribe(sess, "ietf-interfaces", "/ietf-interfaces:interfaces/interface/"
            "ietf-if-aug:bridge-port/service-access-priority/priority3", test_change_fail2_cb, NULL, 2, 0, &subscr[8]);
    assert_int_equal(ret, SR_ERR_OK);
    ret = sr_module_change_subscribe(sess, "ietf-interfaces", "/ietf-interfaces:interfaces/interface/"
            "ietf-if-aug:bridge-port/service-access-priority/priority4", test_change_fail2_cb, NULL, 2, 0, &subscr[9]);
    assert_int_equal(ret, SR_ERR_OK);
    ret = sr_module_change_subscribe(sess, "ietf-interfaces", "/ietf-interfaces:interfaces/interface/"
            "ietf-if-aug:bridge-port/service-access-priority/priority5", test_change_fail2_cb, NULL, 2, 0, &subscr[10]);
    assert_int_equal(ret, SR_ERR_OK);
    ret = sr_module_change_subscribe(sess, "ietf-interfaces", "/ietf-interfaces:interfaces/interface/"
            "ietf-if-aug:bridge-port/service-access-priority/priority6", test_change_fail2_cb, NULL, 2, 0, &subscr[11]);
    assert_int_equal(ret, SR_ERR_OK);
    ret = sr_module_change_subscribe(sess, "ietf-interfaces", "/ietf-interfaces:interfaces/interface/"
            "ietf-if-aug:bridge-port/service-access-priority/priority7", test_change_fail2_cb, NULL, 2, 0, &subscr[12]);
    assert_int_equal(ret, SR_ERR_OK);

    /* signal that subscriptions were created */
    pthread_barrier_wait(&st->barrier);

    /* wait for the other thread to signal */
    pthread_barrier_wait(&st->barrier);

    for (i = 0; i < 13; ++i) {
        sr_unsubscribe(subscr[i]);
    }

    /* cleanup after ourselves */
    ret = sr_delete_item(sess, "/ietf-interfaces:interfaces", SR_EDIT_STRICT);
    assert_int_equal(ret, SR_ERR_OK);
    ret = sr_apply_changes(sess, 0, 1);
    assert_int_equal(ret, SR_ERR_OK);

    sr_session_stop(sess);
    return NULL;
}

static void
test_change_fail2(void **state)
{
    pthread_t tid[2];

    pthread_create(&tid[0], NULL, apply_change_fail2_thread, *state);
    pthread_create(&tid[1], NULL, subscribe_change_fail2_thread, *state);

    pthread_join(tid[0], NULL);
    pthread_join(tid[1], NULL);
}

/* TEST */
static int
module_no_changes_cb(sr_session_ctx_t *session, const char *module_name, const char *xpath, sr_event_t event,
        uint32_t request_id, void *private_data)
{
    (void)session;
    (void)module_name;
    (void)xpath;
    (void)event;
    (void)request_id;
    (void)private_data;

    /* callback should not be called at all */
    fail();

    return SR_ERR_INTERNAL;
}

static void *
apply_no_changes_thread(void *arg)
{
    struct state *st = (struct state *)arg;
    sr_session_ctx_t *sess;
    struct lyd_node *data;
    char *str1;
    const char *str2;
    int ret;

    ret = sr_session_start(st->conn, SR_DS_RUNNING, &sess);
    assert_int_equal(ret, SR_ERR_OK);

    /* wait for subscription before applying changes */
    pthread_barrier_wait(&st->barrier);

    /*
     * perform 1st change
     *
     * (create container that already exists)
     */
    ret = sr_set_item_str(sess, "/defaults:cont", NULL, NULL, 0);
    assert_int_equal(ret, SR_ERR_OK);
    ret = sr_apply_changes(sess, 0, 1);
    assert_int_equal(ret, SR_ERR_OK);

    /* check current data tree */
    ret = sr_get_data(sess, "/defaults:*", 0, 0, 0, &data);
    assert_int_equal(ret, SR_ERR_OK);

    ret = lyd_print_mem(&str1, data, LYD_XML, LYD_PRINT_WITHSIBLINGS | LYD_PRINT_WD_IMPL_TAG | LYD_PRINT_SHRINK);
    assert_int_equal(ret, 0);

    lyd_free_all(data);

    str2 =
    "<cont xmlns=\"urn:defaults\">"
        "<interval xmlns:ncwd=\"urn:ietf:params:xml:ns:yang:ietf-netconf-with-defaults\" ncwd:default=\"true\">30</interval>"
    "</cont>"
    "<pcont xmlns=\"urn:defaults\">"
        "<ll xmlns:ncwd=\"urn:ietf:params:xml:ns:yang:ietf-netconf-with-defaults\" ncwd:default=\"true\">1</ll>"
        "<ll xmlns:ncwd=\"urn:ietf:params:xml:ns:yang:ietf-netconf-with-defaults\" ncwd:default=\"true\">2</ll>"
        "<ll xmlns:ncwd=\"urn:ietf:params:xml:ns:yang:ietf-netconf-with-defaults\" ncwd:default=\"true\">3</ll>"
        "<uni xmlns:ncwd=\"urn:ietf:params:xml:ns:yang:ietf-netconf-with-defaults\" ncwd:default=\"true\">some-ip</uni>"
        "<ll2 xmlns:ncwd=\"urn:ietf:params:xml:ns:yang:ietf-netconf-with-defaults\" ncwd:default=\"true\">4</ll2>"
        "<ll2 xmlns:ncwd=\"urn:ietf:params:xml:ns:yang:ietf-netconf-with-defaults\" ncwd:default=\"true\">5</ll2>"
        "<ll2 xmlns:ncwd=\"urn:ietf:params:xml:ns:yang:ietf-netconf-with-defaults\" ncwd:default=\"true\">6</ll2>"
    "</pcont>";

    assert_string_equal(str1, str2);
    free(str1);

    /*
     * perform 2nd change
     *
     * (change dflt flags on some leaves and leaf-lists)
     */
    ret = sr_set_item_str(sess, "/defaults:pcont/ll", "1", NULL, 0);
    assert_int_equal(ret, SR_ERR_OK);
    ret = sr_set_item_str(sess, "/defaults:pcont/ll", "2", NULL, 0);
    assert_int_equal(ret, SR_ERR_OK);
    ret = sr_set_item_str(sess, "/defaults:pcont/ll", "3", NULL, 0);
    assert_int_equal(ret, SR_ERR_OK);
    ret = sr_set_item_str(sess, "/defaults:pcont/uni", "some-ip", NULL, 0);
    assert_int_equal(ret, SR_ERR_OK);
    ret = sr_set_item_str(sess, "/defaults:pcont/ll2", "4", NULL, 0);
    assert_int_equal(ret, SR_ERR_OK);
    ret = sr_set_item_str(sess, "/defaults:pcont/ll2", "5", NULL, 0);
    assert_int_equal(ret, SR_ERR_OK);
    ret = sr_set_item_str(sess, "/defaults:pcont/ll2", "6", NULL, 0);
    assert_int_equal(ret, SR_ERR_OK);
    ret = sr_apply_changes(sess, 0, 1);
    assert_int_equal(ret, SR_ERR_OK);

    /* check current data tree */
    ret = sr_get_data(sess, "/defaults:*", 0, 0, 0, &data);
    assert_int_equal(ret, SR_ERR_OK);

    ret = lyd_print_mem(&str1, data, LYD_XML, LYD_PRINT_WITHSIBLINGS | LYD_PRINT_WD_IMPL_TAG | LYD_PRINT_SHRINK);
    assert_int_equal(ret, 0);

    lyd_free_all(data);

    str2 =
    "<cont xmlns=\"urn:defaults\">"
        "<interval xmlns:ncwd=\"urn:ietf:params:xml:ns:yang:ietf-netconf-with-defaults\" ncwd:default=\"true\">30</interval>"
    "</cont>"
    "<pcont xmlns=\"urn:defaults\">"
        "<ll>1</ll>"
        "<ll>2</ll>"
        "<ll>3</ll>"
        "<uni>some-ip</uni>"
        "<ll2>4</ll2>"
        "<ll2>5</ll2>"
        "<ll2>6</ll2>"
    "</pcont>";

    assert_string_equal(str1, str2);
    free(str1);

    /* we are done */
    pthread_barrier_wait(&st->barrier);

    sr_session_stop(sess);
    return NULL;
}

static void *
subscribe_no_changes_thread(void *arg)
{
    struct state *st = (struct state *)arg;
    sr_session_ctx_t *sess;
    sr_subscription_ctx_t *subscr;
    int ret;

    ret = sr_session_start(st->conn, SR_DS_RUNNING, &sess);
    assert_int_equal(ret, SR_ERR_OK);

    /* create a presence container */
    ret = sr_set_item_str(sess, "/defaults:pcont", NULL, NULL, 0);
    assert_int_equal(ret, SR_ERR_OK);
    ret = sr_apply_changes(sess, 0, 1);
    assert_int_equal(ret, SR_ERR_OK);

    ret = sr_module_change_subscribe(sess, "defaults", NULL, module_no_changes_cb, NULL, 0, 0, &subscr);
    assert_int_equal(ret, SR_ERR_OK);

    /* signal that subscription was created */
    pthread_barrier_wait(&st->barrier);

    /* wait until the other thread finishes */
    pthread_barrier_wait(&st->barrier);

    /* cleanup */
    sr_unsubscribe(subscr);
    sr_delete_item(sess, "/defaults:pcont", 0);
    sr_apply_changes(sess, 0, 1);
    sr_session_stop(sess);
    return NULL;
}

static void
test_no_changes(void **state)
{
    pthread_t tid[2];

    pthread_create(&tid[0], NULL, apply_no_changes_thread, *state);
    pthread_create(&tid[1], NULL, subscribe_no_changes_thread, *state);

    pthread_join(tid[0], NULL);
    pthread_join(tid[1], NULL);
}

/* TEST */
static int
module_change_any_cb(sr_session_ctx_t *session, const char *module_name, const char *xpath, sr_event_t event,
        uint32_t request_id, void *private_data)
{
    struct state *st = (struct state *)private_data;
    sr_change_oper_t op;
    sr_change_iter_t *iter;
    struct lyd_node *subtree;
    const struct lyd_node *node;
    char *str1;
    const char *str2, *prev_val, *prev_list;
    bool prev_dflt;
    int ret;

    (void)request_id;

    assert_string_equal(module_name, "test");
    assert_null(xpath);

    switch (ATOMIC_LOAD_RELAXED(st->cb_called)) {
    case 0:
    case 1:
        if (ATOMIC_LOAD_RELAXED(st->cb_called) == 0) {
            assert_int_equal(event, SR_EV_CHANGE);
        } else {
            assert_int_equal(event, SR_EV_DONE);
        }

        /* get changes iter */
        ret = sr_get_changes_iter(session, "/test:*//.", &iter);
        assert_int_equal(ret, SR_ERR_OK);

        /* 1st change */
        ret = sr_get_change_tree_next(session, iter, &op, &node, &prev_val, &prev_list, &prev_dflt);
        assert_int_equal(ret, SR_ERR_OK);

        assert_int_equal(op, SR_OP_CREATED);
        assert_null(prev_val);
        assert_string_equal(node->schema->name, "anyx");

        /* 2nd change */
        ret = sr_get_change_tree_next(session, iter, &op, &node, &prev_val, &prev_list, &prev_dflt);
        assert_int_equal(ret, SR_ERR_OK);

        assert_int_equal(op, SR_OP_CREATED);
        assert_null(prev_val);
        assert_string_equal(node->schema->name, "anyd");

        /* no more changes */
        ret = sr_get_change_tree_next(session, iter, &op, &node, &prev_val, &prev_list, &prev_dflt);
        assert_int_equal(ret, SR_ERR_NOT_FOUND);

        sr_free_change_iter(iter);

        /* check current data tree */
        ret = sr_get_subtree(session, "/test:cont", 0, &subtree);
        assert_int_equal(ret, SR_ERR_OK);

        ret = lyd_print_mem(&str1, subtree, LYD_XML, LYD_PRINT_SHRINK | LYD_PRINT_WITHSIBLINGS);
        assert_int_equal(ret, 0);
        lyd_free_tree(subtree);

        str2 =
        "<cont xmlns=\"urn:test\">"
            "<anyx>&lt;some-xml&gt;&lt;elem&gt;value&lt;/elem&gt;&lt;/some-xml&gt;</anyx>"
            "<anyd>{\"mod:some-data\": 24}</anyd>"
        "</cont>";

        assert_string_equal(str1, str2);
        free(str1);
        break;
    case 2:
    case 3:
        if (ATOMIC_LOAD_RELAXED(st->cb_called) == 2) {
            assert_int_equal(event, SR_EV_CHANGE);
        } else {
            assert_int_equal(event, SR_EV_DONE);
        }

        /* get changes iter */
        ret = sr_get_changes_iter(session, "/test:*//.", &iter);
        assert_int_equal(ret, SR_ERR_OK);

        /* 1st change */
        ret = sr_get_change_tree_next(session, iter, &op, &node, &prev_val, &prev_list, &prev_dflt);
        assert_int_equal(ret, SR_ERR_OK);

        assert_int_equal(op, SR_OP_MODIFIED);
        assert_string_equal(prev_val, "<some-xml><elem>value</elem></some-xml>");
        assert_string_equal(node->schema->name, "anyx");

        /* 2nd change */
        ret = sr_get_change_tree_next(session, iter, &op, &node, &prev_val, &prev_list, &prev_dflt);
        assert_int_equal(ret, SR_ERR_OK);

        assert_int_equal(op, SR_OP_MODIFIED);
        assert_string_equal(prev_val, "{\"mod:some-data\": 24}");
        assert_string_equal(node->schema->name, "anyd");

        /* no more changes */
        ret = sr_get_change_tree_next(session, iter, &op, &node, &prev_val, &prev_list, &prev_dflt);
        assert_int_equal(ret, SR_ERR_NOT_FOUND);

        sr_free_change_iter(iter);

        /* check current data tree */
        ret = sr_get_subtree(session, "/test:cont", 0, &subtree);
        assert_int_equal(ret, SR_ERR_OK);

        ret = lyd_print_mem(&str1, subtree, LYD_XML, LYD_PRINT_SHRINK | LYD_PRINT_WITHSIBLINGS);
        assert_int_equal(ret, 0);
        lyd_free_tree(subtree);

        str2 =
        "<cont xmlns=\"urn:test\">"
            "<anyx>&lt;other-xml&gt;&lt;elem2&gt;value2&lt;/elem2&gt;&lt;/other-xml&gt;</anyx>"
            "<anyd>{\"mod:new-data\": 48}</anyd>"
        "</cont>";

        assert_string_equal(str1, str2);
        free(str1);
        break;
    case 4:
    case 5:
        if (ATOMIC_LOAD_RELAXED(st->cb_called) == 4) {
            assert_int_equal(event, SR_EV_CHANGE);
        } else {
            assert_int_equal(event, SR_EV_DONE);
        }

        /* get changes iter */
        ret = sr_get_changes_iter(session, "/test:*//.", &iter);
        assert_int_equal(ret, SR_ERR_OK);

        /* 1st change */
        ret = sr_get_change_tree_next(session, iter, &op, &node, &prev_val, &prev_list, &prev_dflt);
        assert_int_equal(ret, SR_ERR_OK);

        assert_int_equal(op, SR_OP_DELETED);
        assert_null(prev_val);
        assert_string_equal(node->schema->name, "anyx");

        /* 2nd change */
        ret = sr_get_change_tree_next(session, iter, &op, &node, &prev_val, &prev_list, &prev_dflt);
        assert_int_equal(ret, SR_ERR_OK);

        assert_int_equal(op, SR_OP_DELETED);
        assert_null(prev_val);
        assert_string_equal(node->schema->name, "anyd");

        /* no more changes */
        ret = sr_get_change_tree_next(session, iter, &op, &node, &prev_val, &prev_list, &prev_dflt);
        assert_int_equal(ret, SR_ERR_NOT_FOUND);

        sr_free_change_iter(iter);

        /* check current data tree */
        ret = sr_get_subtree(session, "/test:cont", 0, &subtree);
        assert_int_equal(ret, SR_ERR_OK);
        assert_true(subtree->flags & LYD_DEFAULT);
        lyd_free_tree(subtree);
        break;
    default:
        fail();
    }

    ATOMIC_INC_RELAXED(st->cb_called);
    return SR_ERR_OK;
}

static void *
apply_change_any_thread(void *arg)
{
    struct state *st = (struct state *)arg;
    sr_session_ctx_t *sess;
    struct lyd_node *subtree;
    char *str1;
    const char *str2;
    int ret;

    ret = sr_session_start(st->conn, SR_DS_RUNNING, &sess);
    assert_int_equal(ret, SR_ERR_OK);

    ret = sr_set_item_str(sess, "/test:cont/anyx", "<some-xml><elem>value</elem></some-xml>", NULL, 0);
    assert_int_equal(ret, SR_ERR_OK);
    ret = sr_set_item_str(sess, "/test:cont/anyd", "{\"mod:some-data\": 24}", NULL, 0);
    assert_int_equal(ret, SR_ERR_OK);

    /* wait for subscription before applying changes */
    pthread_barrier_wait(&st->barrier);

    /* perform 1st change */
    ret = sr_apply_changes(sess, 0, 1);
    assert_int_equal(ret, SR_ERR_OK);

    /* check current data tree */
    ret = sr_get_subtree(sess, "/test:cont", 0, &subtree);
    assert_int_equal(ret, SR_ERR_OK);

    ret = lyd_print_mem(&str1, subtree, LYD_XML, LYD_PRINT_SHRINK | LYD_PRINT_WITHSIBLINGS);
    assert_int_equal(ret, 0);
    lyd_free_tree(subtree);

    str2 =
        "<cont xmlns=\"urn:test\">"
            "<anyx>&lt;some-xml&gt;&lt;elem&gt;value&lt;/elem&gt;&lt;/some-xml&gt;</anyx>"
            "<anyd>{\"mod:some-data\": 24}</anyd>"
        "</cont>";

    assert_string_equal(str1, str2);
    free(str1);

    /* perform 2nd change */
    ret = sr_set_item_str(sess, "/test:cont/anyx", "<other-xml><elem2>value2</elem2></other-xml>", NULL, 0);
    assert_int_equal(ret, SR_ERR_OK);
    ret = sr_set_item_str(sess, "/test:cont/anyd", "{\"mod:new-data\": 48}", NULL, 0);
    assert_int_equal(ret, SR_ERR_OK);
    ret = sr_apply_changes(sess, 0, 1);
    assert_int_equal(ret, SR_ERR_OK);

    /* check current data tree */
    ret = sr_get_subtree(sess, "/test:cont", 0, &subtree);
    assert_int_equal(ret, SR_ERR_OK);

    ret = lyd_print_mem(&str1, subtree, LYD_XML, LYD_PRINT_SHRINK | LYD_PRINT_WITHSIBLINGS);
    assert_int_equal(ret, 0);
    lyd_free_tree(subtree);

    str2 =
        "<cont xmlns=\"urn:test\">"
            "<anyx>&lt;other-xml&gt;&lt;elem2&gt;value2&lt;/elem2&gt;&lt;/other-xml&gt;</anyx>"
            "<anyd>{\"mod:new-data\": 48}</anyd>"
        "</cont>";

    assert_string_equal(str1, str2);
    free(str1);

    /* perform 3rd change */
    ret = sr_delete_item(sess, "/test:cont/anyx", 0);
    assert_int_equal(ret, SR_ERR_OK);
    ret = sr_delete_item(sess, "/test:cont/anyd", 0);
    assert_int_equal(ret, SR_ERR_OK);
    ret = sr_apply_changes(sess, 0, 1);
    assert_int_equal(ret, SR_ERR_OK);

    /* check current data tree */
    ret = sr_get_subtree(sess, "/test:cont", 0, &subtree);
    assert_int_equal(ret, SR_ERR_OK);
    assert_true(subtree->flags & LYD_DEFAULT);
    lyd_free_tree(subtree);

    /* signal that we have finished applying changes */
    pthread_barrier_wait(&st->barrier);

    sr_session_stop(sess);
    return NULL;
}

static void *
subscribe_change_any_thread(void *arg)
{
    struct state *st = (struct state *)arg;
    sr_session_ctx_t *sess;
    sr_subscription_ctx_t *subscr;
    int count, ret;

    ret = sr_session_start(st->conn, SR_DS_RUNNING, &sess);
    assert_int_equal(ret, SR_ERR_OK);

    ret = sr_module_change_subscribe(sess, "test", NULL, module_change_any_cb, st, 0, 0, &subscr);
    assert_int_equal(ret, SR_ERR_OK);

    /* signal that subscription was created */
    pthread_barrier_wait(&st->barrier);

    count = 0;
    while ((ATOMIC_LOAD_RELAXED(st->cb_called) < 6) && (count < 1500)) {
        usleep(10000);
        ++count;
    }
    assert_int_equal(ATOMIC_LOAD_RELAXED(st->cb_called), 6);

    /* wait for the other thread to finish */
    pthread_barrier_wait(&st->barrier);

    sr_unsubscribe(subscr);
    sr_session_stop(sess);
    return NULL;
}

static void
test_change_any(void **state)
{
    pthread_t tid[2];

    pthread_create(&tid[0], NULL, apply_change_any_thread, *state);
    pthread_create(&tid[1], NULL, subscribe_change_any_thread, *state);

    pthread_join(tid[0], NULL);
    pthread_join(tid[1], NULL);
}

/* TEST */
static int
module_change_dflt_leaf_cb(sr_session_ctx_t *session, const char *module_name, const char *xpath, sr_event_t event,
        uint32_t request_id, void *private_data)
{
    struct state *st = (struct state *)private_data;
    sr_change_oper_t op;
    sr_change_iter_t *iter;
    sr_val_t *old_val, *new_val;
    struct lyd_node *data;
    int ret;

    (void)request_id;

    assert_string_equal(module_name, "defaults");
    assert_null(xpath);

    switch (ATOMIC_LOAD_RELAXED(st->cb_called)) {
    case 0:
    case 1:
        if (ATOMIC_LOAD_RELAXED(st->cb_called) == 0) {
            assert_int_equal(event, SR_EV_CHANGE);
        } else {
            assert_int_equal(event, SR_EV_DONE);
        }

        /* get changes iter */
        ret = sr_get_changes_iter(session, "//*", &iter);
        assert_int_equal(ret, SR_ERR_OK);

        /* 1st change */
        ret = sr_get_change_next(session, iter, &op, &old_val, &new_val);
        assert_int_equal(ret, SR_ERR_OK);

        assert_int_equal(op, SR_OP_CREATED);
        assert_null(old_val);
        assert_non_null(new_val);
        assert_int_equal(new_val->dflt, 0);
        assert_string_equal(new_val->xpath, "/defaults:l1[k='when-true']");

        sr_free_val(new_val);

        /* 2nd change */
        ret = sr_get_change_next(session, iter, &op, &old_val, &new_val);
        assert_int_equal(ret, SR_ERR_OK);

        assert_int_equal(op, SR_OP_CREATED);
        assert_null(old_val);
        assert_non_null(new_val);
        assert_int_equal(new_val->dflt, 0);
        assert_string_equal(new_val->xpath, "/defaults:l1[k='when-true']/k");

        sr_free_val(new_val);

        /* 3rd change */
        ret = sr_get_change_next(session, iter, &op, &old_val, &new_val);
        assert_int_equal(ret, SR_ERR_OK);

        assert_int_equal(op, SR_OP_CREATED);
        assert_null(old_val);
        assert_non_null(new_val);
        assert_int_equal(new_val->dflt, 0);
        assert_string_equal(new_val->xpath, "/defaults:l1[k='when-true']/cont1");

        sr_free_val(new_val);

        /* 4th change */
        ret = sr_get_change_next(session, iter, &op, &old_val, &new_val);
        assert_int_equal(ret, SR_ERR_OK);

        assert_int_equal(op, SR_OP_CREATED);
        assert_null(old_val);
        assert_non_null(new_val);
        assert_int_equal(new_val->dflt, 1);
        assert_string_equal(new_val->xpath, "/defaults:l1[k='when-true']/cont1/cont2");

        sr_free_val(new_val);

        /* 5th change */
        ret = sr_get_change_next(session, iter, &op, &old_val, &new_val);
        assert_int_equal(ret, SR_ERR_OK);

        assert_int_equal(op, SR_OP_CREATED);
        assert_null(old_val);
        assert_non_null(new_val);
        assert_int_equal(new_val->dflt, 1);
        assert_string_equal(new_val->xpath, "/defaults:l1[k='when-true']/cont1/cont2/dflt1");

        sr_free_val(new_val);

        /* 6th change */
        ret = sr_get_change_next(session, iter, &op, &old_val, &new_val);
        assert_int_equal(ret, SR_ERR_OK);

        assert_int_equal(op, SR_OP_CREATED);
        assert_null(old_val);
        assert_non_null(new_val);
        assert_int_equal(new_val->dflt, 0);
        assert_string_equal(new_val->xpath, "/defaults:l1[k='when-true']/cont1/ll");

        sr_free_val(new_val);

        /* 7th change */
        ret = sr_get_change_next(session, iter, &op, &old_val, &new_val);
        assert_int_equal(ret, SR_ERR_OK);

        assert_int_equal(op, SR_OP_CREATED);
        assert_null(old_val);
        assert_non_null(new_val);
        assert_int_equal(new_val->dflt, 1);
        assert_string_equal(new_val->xpath, "/defaults:dflt2");

        sr_free_val(new_val);

        /* no more changes */
        ret = sr_get_change_next(session, iter, &op, &old_val, &new_val);
        assert_int_equal(ret, SR_ERR_NOT_FOUND);

        sr_free_change_iter(iter);
        break;
    case 2:
    case 3:
        if (ATOMIC_LOAD_RELAXED(st->cb_called) == 2) {
            assert_int_equal(event, SR_EV_CHANGE);
        } else {
            assert_int_equal(event, SR_EV_DONE);
        }

        /* get changes iter */
        ret = sr_get_changes_iter(session, "/defaults:*//.", &iter);
        assert_int_equal(ret, SR_ERR_OK);

        /* 1st change */
        ret = sr_get_change_next(session, iter, &op, &old_val, &new_val);
        assert_int_equal(ret, SR_ERR_OK);

        assert_int_equal(op, SR_OP_DELETED);
        assert_non_null(old_val);
        assert_null(new_val);
        assert_string_equal(old_val->xpath, "/defaults:l1[k='when-true']/cont1/ll");

        sr_free_val(old_val);

        /* 2nd change */
        ret = sr_get_change_next(session, iter, &op, &old_val, &new_val);
        assert_int_equal(ret, SR_ERR_OK);

        assert_int_equal(op, SR_OP_MODIFIED);
        assert_non_null(old_val);
        assert_int_equal(old_val->dflt, 1);
        assert_string_equal(old_val->xpath, "/defaults:dflt2");
        assert_string_equal(old_val->data.string_val, "I exist!");
        assert_non_null(new_val);
        assert_int_equal(new_val->dflt, 0);
        assert_string_equal(new_val->xpath, "/defaults:dflt2");
        assert_string_equal(new_val->data.string_val, "explicit");

        sr_free_val(old_val);
        sr_free_val(new_val);

        /* no more changes */
        ret = sr_get_change_next(session, iter, &op, &old_val, &new_val);
        assert_int_equal(ret, SR_ERR_NOT_FOUND);

        sr_free_change_iter(iter);
        break;
    case 4:
    case 5:
        if (ATOMIC_LOAD_RELAXED(st->cb_called) == 4) {
            assert_int_equal(event, SR_EV_CHANGE);
        } else {
            assert_int_equal(event, SR_EV_DONE);
        }

        /* get changes iter */
        ret = sr_get_changes_iter(session, "/defaults:*//.", &iter);
        assert_int_equal(ret, SR_ERR_OK);

        /* 1st change */
        ret = sr_get_change_next(session, iter, &op, &old_val, &new_val);
        assert_int_equal(ret, SR_ERR_OK);

        assert_int_equal(op, SR_OP_MODIFIED);
        assert_non_null(old_val);
        assert_int_equal(old_val->dflt, 1);
        assert_string_equal(old_val->xpath, "/defaults:l1[k='when-true']/cont1/cont2/dflt1");
        assert_int_equal(old_val->data.uint8_val, 10);
        assert_non_null(new_val);
        assert_int_equal(new_val->dflt, 0);
        assert_string_equal(new_val->xpath, "/defaults:l1[k='when-true']/cont1/cont2/dflt1");
        assert_int_equal(new_val->data.uint8_val, 5);

        sr_free_val(old_val);
        sr_free_val(new_val);

        /* 2nd change */
        ret = sr_get_change_next(session, iter, &op, &old_val, &new_val);
        assert_int_equal(ret, SR_ERR_OK);

        assert_int_equal(op, SR_OP_MODIFIED);
        assert_non_null(old_val);
        assert_int_equal(old_val->dflt, 0);
        assert_string_equal(old_val->xpath, "/defaults:dflt2");
        assert_string_equal(old_val->data.string_val, "explicit");
        assert_non_null(new_val);
        assert_int_equal(new_val->dflt, 1);
        assert_string_equal(new_val->xpath, "/defaults:dflt2");
        assert_string_equal(new_val->data.string_val, "I exist!");

        sr_free_val(old_val);
        sr_free_val(new_val);

        /* no more changes */
        ret = sr_get_change_next(session, iter, &op, &old_val, &new_val);
        assert_int_equal(ret, SR_ERR_NOT_FOUND);

        sr_free_change_iter(iter);
        break;
    case 6:
    case 7:
        if (ATOMIC_LOAD_RELAXED(st->cb_called) == 6) {
            assert_int_equal(event, SR_EV_CHANGE);
        } else {
            assert_int_equal(event, SR_EV_DONE);
        }

        /* get changes iter */
        ret = sr_get_changes_iter(session, "/defaults:*//.", &iter);
        assert_int_equal(ret, SR_ERR_OK);

        /* 1st change */
        ret = sr_get_change_next(session, iter, &op, &old_val, &new_val);
        assert_int_equal(ret, SR_ERR_OK);

        assert_int_equal(op, SR_OP_MODIFIED);
        assert_non_null(old_val);
        assert_int_equal(old_val->dflt, 0);
        assert_string_equal(old_val->xpath, "/defaults:l1[k='when-true']/cont1/cont2/dflt1");
        assert_int_equal(old_val->data.uint8_val, 5);
        assert_non_null(new_val);
        assert_int_equal(new_val->dflt, 0);
        assert_string_equal(new_val->xpath, "/defaults:l1[k='when-true']/cont1/cont2/dflt1");
        assert_int_equal(new_val->data.uint8_val, 10);

        sr_free_val(old_val);
        sr_free_val(new_val);

        /* no more changes */
        ret = sr_get_change_next(session, iter, &op, &old_val, &new_val);
        assert_int_equal(ret, SR_ERR_NOT_FOUND);

        sr_free_change_iter(iter);
        break;
    case 8:
    case 9:
        if (ATOMIC_LOAD_RELAXED(st->cb_called) == 8) {
            assert_int_equal(event, SR_EV_CHANGE);
        } else {
            assert_int_equal(event, SR_EV_DONE);
        }

        /* get changes iter */
        ret = sr_get_changes_iter(session, "/defaults:*//.", &iter);
        assert_int_equal(ret, SR_ERR_OK);

        /* 1st change */
        ret = sr_get_change_next(session, iter, &op, &old_val, &new_val);
        assert_int_equal(ret, SR_ERR_OK);

        assert_int_equal(op, SR_OP_DELETED);
        assert_non_null(old_val);
        assert_null(new_val);
        assert_int_equal(old_val->dflt, 0);
        assert_string_equal(old_val->xpath, "/defaults:l1[k='when-true']");

        sr_free_val(old_val);

        /* 2nd change */
        ret = sr_get_change_next(session, iter, &op, &old_val, &new_val);
        assert_int_equal(ret, SR_ERR_OK);

        assert_int_equal(op, SR_OP_DELETED);
        assert_non_null(old_val);
        assert_null(new_val);
        assert_int_equal(old_val->dflt, 0);
        assert_string_equal(old_val->xpath, "/defaults:l1[k='when-true']/k");

        sr_free_val(old_val);

        /* 3rd change */
        ret = sr_get_change_next(session, iter, &op, &old_val, &new_val);
        assert_int_equal(ret, SR_ERR_OK);

        assert_int_equal(op, SR_OP_DELETED);
        assert_non_null(old_val);
        assert_null(new_val);
        assert_int_equal(old_val->dflt, 1);
        assert_string_equal(old_val->xpath, "/defaults:l1[k='when-true']/cont1");

        sr_free_val(old_val);

        /* 4th change */
        ret = sr_get_change_next(session, iter, &op, &old_val, &new_val);
        assert_int_equal(ret, SR_ERR_OK);

        assert_int_equal(op, SR_OP_DELETED);
        assert_non_null(old_val);
        assert_null(new_val);
        assert_int_equal(old_val->dflt, 1);
        assert_string_equal(old_val->xpath, "/defaults:l1[k='when-true']/cont1/cont2");

        sr_free_val(old_val);

        /* 5th change */
        ret = sr_get_change_next(session, iter, &op, &old_val, &new_val);
        assert_int_equal(ret, SR_ERR_OK);

        assert_int_equal(op, SR_OP_DELETED);
        assert_non_null(old_val);
        assert_null(new_val);
        assert_int_equal(old_val->dflt, 1);
        assert_string_equal(old_val->xpath, "/defaults:l1[k='when-true']/cont1/cont2/dflt1");

        sr_free_val(old_val);

        /* 6th change */
        ret = sr_get_change_next(session, iter, &op, &old_val, &new_val);
        assert_int_equal(ret, SR_ERR_OK);

        assert_int_equal(op, SR_OP_DELETED);
        assert_non_null(old_val);
        assert_null(new_val);
        assert_int_equal(old_val->dflt, 1);
        assert_string_equal(old_val->xpath, "/defaults:dflt2");

        sr_free_val(old_val);

        /* no more changes */
        ret = sr_get_change_next(session, iter, &op, &old_val, &new_val);
        assert_int_equal(ret, SR_ERR_NOT_FOUND);

        sr_free_change_iter(iter);
        break;
    default:
        fail();
    }

    if (event == SR_EV_CHANGE) {
        /* try to get data just to check the diff is applied correctly */
        ret = sr_get_data(session, "/defaults:*", 0, 0, 0, &data);
        assert_int_equal(ret, SR_ERR_OK);
        lyd_free_all(data);
    }

    ATOMIC_INC_RELAXED(st->cb_called);
    return SR_ERR_OK;
}

static void *
apply_change_dflt_leaf_thread(void *arg)
{
    struct state *st = (struct state *)arg;
    sr_session_ctx_t *sess;
    struct lyd_node *data;
    char *str1;
    const char *str2;
    int ret;

    ret = sr_session_start(st->conn, SR_DS_RUNNING, &sess);
    assert_int_equal(ret, SR_ERR_OK);

    /* wait for subscription before applying changes */
    pthread_barrier_wait(&st->barrier);

    /*
     * perform 1st change
     *
     * (create list that will cause another container with a default value and another default value to be created)
     */
    ret = sr_set_item_str(sess, "/defaults:l1[k='when-true']/cont1/ll", "val", NULL, 0);
    assert_int_equal(ret, SR_ERR_OK);
    ret = sr_apply_changes(sess, 0, 1);
    assert_int_equal(ret, SR_ERR_OK);

    /* check current data tree */
    ret = sr_get_data(sess, "/defaults:*", 0, 0, 0, &data);
    assert_int_equal(ret, SR_ERR_OK);

    ret = lyd_print_mem(&str1, data, LYD_XML, LYD_PRINT_WITHSIBLINGS | LYD_PRINT_WD_IMPL_TAG | LYD_PRINT_SHRINK);
    assert_int_equal(ret, 0);

    lyd_free_all(data);

    str2 =
    "<l1 xmlns=\"urn:defaults\">"
        "<k>when-true</k>"
        "<cont1>"
            "<cont2>"
                "<dflt1 xmlns:ncwd=\"urn:ietf:params:xml:ns:yang:ietf-netconf-with-defaults\" ncwd:default=\"true\">10</dflt1>"
            "</cont2>"
            "<ll>val</ll>"
        "</cont1>"
    "</l1>"
    "<dflt2 xmlns=\"urn:defaults\" xmlns:ncwd=\"urn:ietf:params:xml:ns:yang:ietf-netconf-with-defaults\" ncwd:default=\"true\">"
        "I exist!"
    "</dflt2>"
    "<cont xmlns=\"urn:defaults\">"
        "<interval xmlns:ncwd=\"urn:ietf:params:xml:ns:yang:ietf-netconf-with-defaults\" ncwd:default=\"true\">30</interval>"
    "</cont>";

    assert_string_equal(str1, str2);
    free(str1);

    /*
     * perform 2nd change
     *
     * (remove explicit container with a default container and default value, also set a leaf explicitly)
     */
    ret = sr_delete_item(sess, "/defaults:l1[k='when-true']/cont1", 0);
    assert_int_equal(ret, SR_ERR_OK);
    ret = sr_set_item_str(sess, "/defaults:dflt2", "explicit", NULL, 0);
    assert_int_equal(ret, SR_ERR_OK);
    ret = sr_apply_changes(sess, 0, 1);
    assert_int_equal(ret, SR_ERR_OK);

    /* check current data tree */
    ret = sr_get_data(sess, "/defaults:*", 0, 0, 0, &data);
    assert_int_equal(ret, SR_ERR_OK);

    ret = lyd_print_mem(&str1, data, LYD_XML, LYD_PRINT_WITHSIBLINGS | LYD_PRINT_WD_IMPL_TAG | LYD_PRINT_SHRINK);
    assert_int_equal(ret, 0);

    lyd_free_all(data);

    str2 =
    "<l1 xmlns=\"urn:defaults\">"
        "<k>when-true</k>"
        "<cont1>"
            "<cont2>"
                "<dflt1 xmlns:ncwd=\"urn:ietf:params:xml:ns:yang:ietf-netconf-with-defaults\" ncwd:default=\"true\">10</dflt1>"
            "</cont2>"
        "</cont1>"
    "</l1>"
    "<dflt2 xmlns=\"urn:defaults\">"
        "explicit"
    "</dflt2>"
    "<cont xmlns=\"urn:defaults\">"
        "<interval xmlns:ncwd=\"urn:ietf:params:xml:ns:yang:ietf-netconf-with-defaults\" ncwd:default=\"true\">30</interval>"
    "</cont>";

    assert_string_equal(str1, str2);
    free(str1);

    /*
     * perform 3rd change
     *
     * (change default leaf from default to explicitly set with different value, also remove leaf changing it to default)
     */
    ret = sr_set_item_str(sess, "/defaults:l1[k='when-true']/cont1/cont2/dflt1", "5", NULL, 0);
    assert_int_equal(ret, SR_ERR_OK);
    ret = sr_delete_item(sess, "/defaults:dflt2", 0);
    assert_int_equal(ret, SR_ERR_OK);
    ret = sr_apply_changes(sess, 0, 1);
    assert_int_equal(ret, SR_ERR_OK);

    /* check current data tree */
    ret = sr_get_data(sess, "/defaults:*", 0, 0, 0, &data);
    assert_int_equal(ret, SR_ERR_OK);

    ret = lyd_print_mem(&str1, data, LYD_XML, LYD_PRINT_WITHSIBLINGS | LYD_PRINT_WD_IMPL_TAG | LYD_PRINT_SHRINK);
    assert_int_equal(ret, 0);

    lyd_free_all(data);

    str2 =
    "<l1 xmlns=\"urn:defaults\">"
        "<k>when-true</k>"
        "<cont1>"
            "<cont2>"
                "<dflt1>5</dflt1>"
            "</cont2>"
        "</cont1>"
    "</l1>"
    "<dflt2 xmlns=\"urn:defaults\" xmlns:ncwd=\"urn:ietf:params:xml:ns:yang:ietf-netconf-with-defaults\" ncwd:default=\"true\">"
        "I exist!"
    "</dflt2>"
    "<cont xmlns=\"urn:defaults\">"
        "<interval xmlns:ncwd=\"urn:ietf:params:xml:ns:yang:ietf-netconf-with-defaults\" ncwd:default=\"true\">30</interval>"
    "</cont>";

    assert_string_equal(str1, str2);
    free(str1);

    /*
     * perform 4th change
     *
     * (change leaf value to be equal to the default but should not behave as default)
     */
    ret = sr_set_item_str(sess, "/defaults:l1[k='when-true']/cont1/cont2/dflt1", "10", NULL, 0);
    assert_int_equal(ret, SR_ERR_OK);
    ret = sr_apply_changes(sess, 0, 1);
    assert_int_equal(ret, SR_ERR_OK);

    /* check current data tree */
    ret = sr_get_data(sess, "/defaults:*", 0, 0, 0, &data);
    assert_int_equal(ret, SR_ERR_OK);

    ret = lyd_print_mem(&str1, data, LYD_XML, LYD_PRINT_WITHSIBLINGS | LYD_PRINT_WD_IMPL_TAG | LYD_PRINT_SHRINK);
    assert_int_equal(ret, 0);

    lyd_free_all(data);

    str2 =
    "<l1 xmlns=\"urn:defaults\">"
        "<k>when-true</k>"
        "<cont1>"
            "<cont2>"
                "<dflt1>10</dflt1>"
            "</cont2>"
        "</cont1>"
    "</l1>"
    "<dflt2 xmlns=\"urn:defaults\" xmlns:ncwd=\"urn:ietf:params:xml:ns:yang:ietf-netconf-with-defaults\" ncwd:default=\"true\">"
        "I exist!"
    "</dflt2>"
    "<cont xmlns=\"urn:defaults\">"
        "<interval xmlns:ncwd=\"urn:ietf:params:xml:ns:yang:ietf-netconf-with-defaults\" ncwd:default=\"true\">30</interval>"
    "</cont>";

    assert_string_equal(str1, str2);
    free(str1);

    /*
     * perform 5th change (empty diff, no callbacks called)
     *
     * (remove the explicitly set leaf so that it is default but with the same value)
     */
    ret = sr_delete_item(sess, "/defaults:l1[k='when-true']/cont1/cont2/dflt1", 0);
    assert_int_equal(ret, SR_ERR_OK);
    ret = sr_apply_changes(sess, 0, 1);
    assert_int_equal(ret, SR_ERR_OK);

    /* check current data tree */
    ret = sr_get_data(sess, "/defaults:*", 0, 0, 0, &data);
    assert_int_equal(ret, SR_ERR_OK);

    /* check only second node */
    assert_string_equal(data->schema->name, "l1");
    assert_true(lyd_child(lyd_child(lyd_child(data)->next))->flags & LYD_DEFAULT);
    assert_string_equal(LYD_CANON_VALUE(lyd_child(lyd_child(lyd_child(data)->next))), "10");

    lyd_free_all(data);

    /*
     * perform 6th change
     *
     * (remove the list instance and so also the top-level default leaf should be automatically removed)
     */
    ret = sr_delete_item(sess, "/defaults:l1[k='when-true']", 0);
    assert_int_equal(ret, SR_ERR_OK);

    ret = sr_apply_changes(sess, 0, 1);
    assert_int_equal(ret, SR_ERR_OK);

    /* check current data tree */
    ret = sr_get_data(sess, "/defaults:*", 0, 0, 0, &data);
    assert_int_equal(ret, SR_ERR_OK);

    assert_string_equal(data->schema->name, "cont");
    assert_true(data->flags & LYD_DEFAULT);

    lyd_free_all(data);

    /* cleanup */
    sr_session_stop(sess);
    return NULL;
}

static void *
subscribe_change_dflt_leaf_thread(void *arg)
{
    struct state *st = (struct state *)arg;
    sr_session_ctx_t *sess;
    sr_subscription_ctx_t *subscr;
    int count, ret;

    ret = sr_session_start(st->conn, SR_DS_RUNNING, &sess);
    assert_int_equal(ret, SR_ERR_OK);

    ret = sr_module_change_subscribe(sess, "defaults", NULL, module_change_dflt_leaf_cb, st, 0, 0, &subscr);
    assert_int_equal(ret, SR_ERR_OK);

    /* signal that subscription was created */
    pthread_barrier_wait(&st->barrier);

    count = 0;
    while ((ATOMIC_LOAD_RELAXED(st->cb_called) < 10) && (count < 1500)) {
        usleep(10000);
        ++count;
    }
    assert_int_equal(ATOMIC_LOAD_RELAXED(st->cb_called), 10);

    sr_unsubscribe(subscr);
    sr_session_stop(sess);
    return NULL;
}

static void
test_change_dflt_leaf(void **state)
{
    pthread_t tid[2];

    pthread_create(&tid[0], NULL, apply_change_dflt_leaf_thread, *state);
    pthread_create(&tid[1], NULL, subscribe_change_dflt_leaf_thread, *state);

    pthread_join(tid[0], NULL);
    pthread_join(tid[1], NULL);
}

/* TEST */
static int
module_change_dflt_leaflist_cb(sr_session_ctx_t *session, const char *module_name, const char *xpath, sr_event_t event,
        uint32_t request_id, void *private_data)
{
    struct state *st = (struct state *)private_data;
    sr_change_oper_t op;
    sr_change_iter_t *iter;
    sr_val_t *old_val, *new_val;
    struct lyd_node *data;
    int ret;

    (void)request_id;

    assert_string_equal(module_name, "defaults");
    assert_null(xpath);

    switch (ATOMIC_LOAD_RELAXED(st->cb_called)) {
    case 0:
    case 1:
        if (ATOMIC_LOAD_RELAXED(st->cb_called) == 0) {
            assert_int_equal(event, SR_EV_CHANGE);
        } else {
            assert_int_equal(event, SR_EV_DONE);
        }

        /* get changes iter */
        ret = sr_get_changes_iter(session, "/defaults:*//.", &iter);
        assert_int_equal(ret, SR_ERR_OK);

        /* 1st change */
        ret = sr_get_change_next(session, iter, &op, &old_val, &new_val);
        assert_int_equal(ret, SR_ERR_OK);

        assert_int_equal(op, SR_OP_CREATED);
        assert_null(old_val);
        assert_non_null(new_val);
        assert_int_equal(new_val->dflt, 0);
        assert_string_equal(new_val->xpath, "/defaults:l2[k='key']");

        sr_free_val(new_val);

        /* 2nd change */
        ret = sr_get_change_next(session, iter, &op, &old_val, &new_val);
        assert_int_equal(ret, SR_ERR_OK);

        assert_int_equal(op, SR_OP_CREATED);
        assert_null(old_val);
        assert_non_null(new_val);
        assert_int_equal(new_val->dflt, 0);
        assert_string_equal(new_val->xpath, "/defaults:l2[k='key']/k");

        sr_free_val(new_val);

        /* 3rd change */
        ret = sr_get_change_next(session, iter, &op, &old_val, &new_val);
        assert_int_equal(ret, SR_ERR_OK);

        assert_int_equal(op, SR_OP_CREATED);
        assert_null(old_val);
        assert_non_null(new_val);
        assert_int_equal(new_val->dflt, 1);
        assert_string_equal(new_val->xpath, "/defaults:l2[k='key']/c1");

        sr_free_val(new_val);

        /* 4th change */
        ret = sr_get_change_next(session, iter, &op, &old_val, &new_val);
        assert_int_equal(ret, SR_ERR_OK);

        assert_int_equal(op, SR_OP_CREATED);
        assert_null(old_val);
        assert_non_null(new_val);
        assert_int_equal(new_val->dflt, 1);
        assert_string_equal(new_val->xpath, "/defaults:l2[k='key']/c1/lf1");

        sr_free_val(new_val);

        /* 5th change */
        ret = sr_get_change_next(session, iter, &op, &old_val, &new_val);
        assert_int_equal(ret, SR_ERR_OK);

        assert_int_equal(op, SR_OP_CREATED);
        assert_null(old_val);
        assert_non_null(new_val);
        assert_int_equal(new_val->dflt, 1);
        assert_string_equal(new_val->xpath, "/defaults:l2[k='key']/c1/lf2");

        sr_free_val(new_val);

        /* 6th change */
        ret = sr_get_change_next(session, iter, &op, &old_val, &new_val);
        assert_int_equal(ret, SR_ERR_OK);

        assert_int_equal(op, SR_OP_CREATED);
        assert_null(old_val);
        assert_non_null(new_val);
        assert_int_equal(new_val->dflt, 1);
        assert_string_equal(new_val->xpath, "/defaults:l2[k='key']/c1/lf3");

        sr_free_val(new_val);

        /* 7th change */
        ret = sr_get_change_next(session, iter, &op, &old_val, &new_val);
        assert_int_equal(ret, SR_ERR_OK);

        assert_int_equal(op, SR_OP_CREATED);
        assert_null(old_val);
        assert_non_null(new_val);
        assert_int_equal(new_val->dflt, 1);
        assert_string_equal(new_val->xpath, "/defaults:l2[k='key']/c1/lf4");

        sr_free_val(new_val);

        /* no more changes */
        ret = sr_get_change_next(session, iter, &op, &old_val, &new_val);
        assert_int_equal(ret, SR_ERR_NOT_FOUND);

        sr_free_change_iter(iter);
        break;
    case 2:
    case 3:
        if (ATOMIC_LOAD_RELAXED(st->cb_called) == 2) {
            assert_int_equal(event, SR_EV_CHANGE);
        } else {
            assert_int_equal(event, SR_EV_DONE);
        }

        /* get changes iter */
        ret = sr_get_changes_iter(session, "/defaults:*//.", &iter);
        assert_int_equal(ret, SR_ERR_OK);

        /* 1st change */
        ret = sr_get_change_next(session, iter, &op, &old_val, &new_val);
        assert_int_equal(ret, SR_ERR_OK);

        assert_int_equal(op, SR_OP_CREATED);
        assert_null(old_val);
        assert_non_null(new_val);
        assert_int_equal(new_val->dflt, 0);
        assert_string_equal(new_val->xpath, "/defaults:pcont");

        sr_free_val(new_val);

        /* 2nd change */
        ret = sr_get_change_next(session, iter, &op, &old_val, &new_val);
        assert_int_equal(ret, SR_ERR_OK);

        assert_int_equal(op, SR_OP_CREATED);
        assert_null(old_val);
        assert_non_null(new_val);
        assert_int_equal(new_val->dflt, 1);
        assert_string_equal(new_val->xpath, "/defaults:pcont/ll");

        sr_free_val(new_val);

        /* 3rd change */
        ret = sr_get_change_next(session, iter, &op, &old_val, &new_val);
        assert_int_equal(ret, SR_ERR_OK);

        assert_int_equal(op, SR_OP_CREATED);
        assert_null(old_val);
        assert_non_null(new_val);
        assert_int_equal(new_val->dflt, 1);
        assert_string_equal(new_val->xpath, "/defaults:pcont/ll");

        sr_free_val(new_val);

        /* 4th change */
        ret = sr_get_change_next(session, iter, &op, &old_val, &new_val);
        assert_int_equal(ret, SR_ERR_OK);

        assert_int_equal(op, SR_OP_CREATED);
        assert_null(old_val);
        assert_non_null(new_val);
        assert_int_equal(new_val->dflt, 1);
        assert_string_equal(new_val->xpath, "/defaults:pcont/ll");

        sr_free_val(new_val);

        /* 5th change */
        ret = sr_get_change_next(session, iter, &op, &old_val, &new_val);
        assert_int_equal(ret, SR_ERR_OK);

        assert_int_equal(op, SR_OP_CREATED);
        assert_null(old_val);
        assert_non_null(new_val);
        assert_int_equal(new_val->dflt, 1);
        assert_string_equal(new_val->xpath, "/defaults:pcont/uni");

        sr_free_val(new_val);

        /* 6th change */
        ret = sr_get_change_next(session, iter, &op, &old_val, &new_val);
        assert_int_equal(ret, SR_ERR_OK);

        assert_int_equal(op, SR_OP_CREATED);
        assert_null(old_val);
        assert_non_null(new_val);
        assert_int_equal(new_val->dflt, 1);
        assert_string_equal(new_val->xpath, "/defaults:pcont/ll2");
        assert_int_equal(new_val->data.uint16_val, 4);

        sr_free_val(new_val);

        /* 7th change */
        ret = sr_get_change_next(session, iter, &op, &old_val, &new_val);
        assert_int_equal(ret, SR_ERR_OK);

        assert_int_equal(op, SR_OP_CREATED);
        assert_non_null(old_val);
        assert_int_equal(old_val->dflt, 1);
        assert_string_equal(old_val->xpath, "/defaults:pcont/ll2");
        assert_int_equal(old_val->data.uint16_val, 4);
        assert_non_null(new_val);
        assert_int_equal(new_val->dflt, 1);
        assert_string_equal(new_val->xpath, "/defaults:pcont/ll2");
        assert_int_equal(new_val->data.uint16_val, 5);

        sr_free_val(old_val);
        sr_free_val(new_val);

        /* 8th change */
        ret = sr_get_change_next(session, iter, &op, &old_val, &new_val);
        assert_int_equal(ret, SR_ERR_OK);

        assert_int_equal(op, SR_OP_CREATED);
        assert_non_null(old_val);
        assert_int_equal(old_val->dflt, 1);
        assert_string_equal(old_val->xpath, "/defaults:pcont/ll2");
        assert_int_equal(old_val->data.uint16_val, 5);
        assert_non_null(new_val);
        assert_int_equal(new_val->dflt, 1);
        assert_string_equal(new_val->xpath, "/defaults:pcont/ll2");
        assert_int_equal(new_val->data.uint16_val, 6);

        sr_free_val(old_val);
        sr_free_val(new_val);

        /* no more changes */
        ret = sr_get_change_next(session, iter, &op, &old_val, &new_val);
        assert_int_equal(ret, SR_ERR_NOT_FOUND);

        sr_free_change_iter(iter);
        break;
    case 4:
    case 5:
        if (ATOMIC_LOAD_RELAXED(st->cb_called) == 4) {
            assert_int_equal(event, SR_EV_CHANGE);
        } else {
            assert_int_equal(event, SR_EV_DONE);
        }

        /* get changes iter */
        ret = sr_get_changes_iter(session, "/defaults:*//.", &iter);
        assert_int_equal(ret, SR_ERR_OK);

        /* 1st change */
        ret = sr_get_change_next(session, iter, &op, &old_val, &new_val);
        assert_int_equal(ret, SR_ERR_OK);

        assert_int_equal(op, SR_OP_CREATED);
        assert_null(old_val);
        assert_non_null(new_val);
        assert_int_equal(new_val->dflt, 0);
        assert_int_equal(new_val->data.uint16_val, 4);
        assert_string_equal(new_val->xpath, "/defaults:pcont/ll");

        sr_free_val(new_val);

        /* 2nd change */
        ret = sr_get_change_next(session, iter, &op, &old_val, &new_val);
        assert_int_equal(ret, SR_ERR_OK);

        assert_int_equal(op, SR_OP_DELETED);
        assert_non_null(old_val);
        assert_null(new_val);
        assert_int_equal(old_val->dflt, 1);
        assert_int_equal(old_val->data.uint16_val, 1);
        assert_string_equal(old_val->xpath, "/defaults:pcont/ll");

        sr_free_val(old_val);

        /* 3rd change */
        ret = sr_get_change_next(session, iter, &op, &old_val, &new_val);
        assert_int_equal(ret, SR_ERR_OK);

        assert_int_equal(op, SR_OP_DELETED);
        assert_non_null(old_val);
        assert_null(new_val);
        assert_int_equal(old_val->dflt, 1);
        assert_int_equal(old_val->data.uint16_val, 3);
        assert_string_equal(old_val->xpath, "/defaults:pcont/ll");

        sr_free_val(old_val);

        /* 4th change */
        ret = sr_get_change_next(session, iter, &op, &old_val, &new_val);
        assert_int_equal(ret, SR_ERR_OK);

        assert_int_equal(op, SR_OP_MODIFIED);
        assert_non_null(old_val);
        assert_int_equal(old_val->dflt, 1);
        assert_string_equal(old_val->data.string_val, "some-ip");
        assert_non_null(new_val);
        assert_int_equal(new_val->dflt, 0);
        assert_int_equal(new_val->data.uint8_val, 20);
        assert_string_equal(new_val->xpath, "/defaults:pcont/uni");

        sr_free_val(old_val);
        sr_free_val(new_val);

        /* 5th change */
        ret = sr_get_change_next(session, iter, &op, &old_val, &new_val);
        assert_int_equal(ret, SR_ERR_OK);

        assert_int_equal(op, SR_OP_CREATED);
        assert_non_null(old_val);
        assert_int_equal(old_val->dflt, 0);
        assert_int_equal(old_val->data.uint16_val, 4);
        assert_string_equal(old_val->xpath, "/defaults:pcont/ll2");
        assert_non_null(new_val);
        assert_int_equal(new_val->dflt, 0);
        assert_int_equal(new_val->data.uint16_val, 8);
        assert_string_equal(new_val->xpath, "/defaults:pcont/ll2");

        sr_free_val(old_val);
        sr_free_val(new_val);

        /* 6th change */
        ret = sr_get_change_next(session, iter, &op, &old_val, &new_val);
        assert_int_equal(ret, SR_ERR_OK);

        assert_int_equal(op, SR_OP_DELETED);
        assert_non_null(old_val);
        assert_null(new_val);
        assert_int_equal(old_val->dflt, 1);
        assert_int_equal(old_val->data.uint16_val, 5);
        assert_string_equal(old_val->xpath, "/defaults:pcont/ll2");

        sr_free_val(old_val);

        /* 7th change */
        ret = sr_get_change_next(session, iter, &op, &old_val, &new_val);
        assert_int_equal(ret, SR_ERR_OK);

        assert_int_equal(op, SR_OP_DELETED);
        assert_non_null(old_val);
        assert_null(new_val);
        assert_int_equal(old_val->dflt, 1);
        assert_int_equal(old_val->data.uint16_val, 6);
        assert_string_equal(old_val->xpath, "/defaults:pcont/ll2");

        sr_free_val(old_val);

        /* no more changes */
        ret = sr_get_change_next(session, iter, &op, &old_val, &new_val);
        assert_int_equal(ret, SR_ERR_NOT_FOUND);

        sr_free_change_iter(iter);
        break;
    case 6:
    case 7:
        if (ATOMIC_LOAD_RELAXED(st->cb_called) == 6) {
            assert_int_equal(event, SR_EV_CHANGE);
        } else {
            assert_int_equal(event, SR_EV_DONE);
        }

        /* get changes iter */
        ret = sr_get_changes_iter(session, "/defaults:*//.", &iter);
        assert_int_equal(ret, SR_ERR_OK);

        /* 1st change */
        ret = sr_get_change_next(session, iter, &op, &old_val, &new_val);
        assert_int_equal(ret, SR_ERR_OK);

        assert_int_equal(op, SR_OP_DELETED);
        assert_non_null(old_val);
        assert_null(new_val);
        assert_int_equal(old_val->data.uint16_val, 4);
        assert_string_equal(old_val->xpath, "/defaults:pcont/ll");

        sr_free_val(old_val);

        /* 2nd change */
        ret = sr_get_change_next(session, iter, &op, &old_val, &new_val);
        assert_int_equal(ret, SR_ERR_OK);

        assert_int_equal(op, SR_OP_CREATED);
        assert_null(old_val);
        assert_non_null(new_val);
        assert_int_equal(new_val->dflt, 1);
        assert_int_equal(new_val->data.uint16_val, 1);
        assert_string_equal(new_val->xpath, "/defaults:pcont/ll");

        sr_free_val(new_val);

        /* 3rd change */
        ret = sr_get_change_next(session, iter, &op, &old_val, &new_val);
        assert_int_equal(ret, SR_ERR_OK);

        assert_int_equal(op, SR_OP_CREATED);
        assert_null(old_val);
        assert_non_null(new_val);
        assert_int_equal(new_val->dflt, 1);
        assert_int_equal(new_val->data.uint16_val, 3);
        assert_string_equal(new_val->xpath, "/defaults:pcont/ll");

        sr_free_val(new_val);

        /* 4th change */
        ret = sr_get_change_next(session, iter, &op, &old_val, &new_val);
        assert_int_equal(ret, SR_ERR_OK);

        assert_int_equal(op, SR_OP_DELETED);
        assert_non_null(old_val);
        assert_null(new_val);
        assert_int_equal(old_val->data.uint16_val, 8);
        assert_string_equal(old_val->xpath, "/defaults:pcont/ll2");

        sr_free_val(old_val);

        /* 5th change */
        ret = sr_get_change_next(session, iter, &op, &old_val, &new_val);
        assert_int_equal(ret, SR_ERR_OK);

        assert_int_equal(op, SR_OP_CREATED);
        assert_non_null(old_val);
        assert_int_equal(old_val->dflt, 1);
        assert_int_equal(old_val->data.uint16_val, 4);
        assert_string_equal(old_val->xpath, "/defaults:pcont/ll2");
        assert_non_null(new_val);
        assert_int_equal(new_val->dflt, 1);
        assert_int_equal(new_val->data.uint16_val, 5);
        assert_string_equal(new_val->xpath, "/defaults:pcont/ll2");

        sr_free_val(old_val);
        sr_free_val(new_val);

        /* 6th change */
        ret = sr_get_change_next(session, iter, &op, &old_val, &new_val);
        assert_int_equal(ret, SR_ERR_OK);

        assert_int_equal(op, SR_OP_CREATED);
        assert_non_null(old_val);
        assert_int_equal(old_val->dflt, 1);
        assert_int_equal(old_val->data.uint16_val, 5);
        assert_string_equal(old_val->xpath, "/defaults:pcont/ll2");
        assert_non_null(new_val);
        assert_int_equal(new_val->dflt, 1);
        assert_int_equal(new_val->data.uint16_val, 6);
        assert_string_equal(new_val->xpath, "/defaults:pcont/ll2");

        sr_free_val(old_val);
        sr_free_val(new_val);

        /* no more changes */
        ret = sr_get_change_next(session, iter, &op, &old_val, &new_val);
        assert_int_equal(ret, SR_ERR_NOT_FOUND);

        sr_free_change_iter(iter);
        break;
    case 8:
    case 9:
        /* cleanup */
        if (ATOMIC_LOAD_RELAXED(st->cb_called) == 8) {
            assert_int_equal(event, SR_EV_CHANGE);
        } else {
            assert_int_equal(event, SR_EV_DONE);
        }
        break;
    default:
        fail();
    }

    if (event == SR_EV_CHANGE) {
        /* try to get data just to check the diff is applied correctly */
        ret = sr_get_data(session, "/defaults:*", 0, 0, 0, &data);
        assert_int_equal(ret, SR_ERR_OK);
        lyd_free_all(data);
    }

    ATOMIC_INC_RELAXED(st->cb_called);
    return SR_ERR_OK;
}

static void *
apply_change_dflt_leaflist_thread(void *arg)
{
    struct state *st = (struct state *)arg;
    sr_session_ctx_t *sess;
    struct lyd_node *data, *node;
    int ret;

    ret = sr_session_start(st->conn, SR_DS_RUNNING, &sess);
    assert_int_equal(ret, SR_ERR_OK);

    /* wait for subscription before applying changes */
    pthread_barrier_wait(&st->barrier);

    /*
     * perform 1st change
     *
     * (add another list instance and get children, all default)
     */
    ret = sr_set_item_str(sess, "/defaults:l2[k='key']", NULL, NULL, 0);
    assert_int_equal(ret, SR_ERR_OK);

    ret = sr_apply_changes(sess, 0, 1);
    assert_int_equal(ret, SR_ERR_OK);

    /* check current data tree */
    ret = sr_get_data(sess, "/defaults:l2[k='key']/c1/*", 0, 0, 0, &data);
    assert_int_equal(ret, SR_ERR_OK);

    assert_string_equal(data->schema->name, "l2");
    assert_string_equal(lyd_child(data)->schema->name, "k");
    assert_string_equal(lyd_child(data)->next->schema->name, "c1");
    assert_string_equal(lyd_child(lyd_child(data)->next)->schema->name, "lf1");
    assert_string_equal(lyd_child(lyd_child(data)->next)->next->schema->name, "lf2");
    assert_string_equal(lyd_child(lyd_child(data)->next)->next->next->schema->name, "lf3");
    assert_string_equal(lyd_child(lyd_child(data)->next)->next->next->next->schema->name, "lf4");

    lyd_free_all(data);

    /*
     * perform 2nd change
     *
     * (create presence container with default leaf-lists)
     */
    ret = sr_set_item_str(sess, "/defaults:pcont", NULL, NULL, 0);
    assert_int_equal(ret, SR_ERR_OK);

    ret = sr_apply_changes(sess, 100000, 1);
    assert_int_equal(ret, SR_ERR_OK);

    /* check current data tree */
    ret = sr_get_data(sess, "/defaults:pcont", 0, 0, 0, &data);
    assert_int_equal(ret, SR_ERR_OK);

    node = data;
    assert_string_equal(node->schema->name, "pcont");
    node = lyd_child(node);
    assert_string_equal(node->schema->name, "ll");
    assert_true(node->flags & LYD_DEFAULT);
    node = node->next;
    assert_string_equal(node->schema->name, "ll");
    assert_true(node->flags & LYD_DEFAULT);
    node = node->next;
    assert_string_equal(node->schema->name, "ll");
    assert_true(node->flags & LYD_DEFAULT);
    node = node->next;
    assert_string_equal(node->schema->name, "uni");
    assert_true(node->flags & LYD_DEFAULT);
    node = node->next;
    assert_string_equal(node->schema->name, "ll2");
    assert_true(node->flags & LYD_DEFAULT);
    node = node->next;
    assert_string_equal(node->schema->name, "ll2");
    assert_true(node->flags & LYD_DEFAULT);
    node = node->next;
    assert_string_equal(node->schema->name, "ll2");
    assert_true(node->flags & LYD_DEFAULT);
    assert_null(node->next);

    lyd_free_all(data);

    /*
     * perform 3rd change
     *
     * (create explicit leaf-lists to delete the implicit ones and change union type)
     */
    ret = sr_set_item_str(sess, "/defaults:pcont/ll", "2", NULL, 0);
    assert_int_equal(ret, SR_ERR_OK);
    ret = sr_set_item_str(sess, "/defaults:pcont/ll", "4", NULL, 0);
    assert_int_equal(ret, SR_ERR_OK);
    ret = sr_set_item_str(sess, "/defaults:pcont/uni", "20", NULL, 0);
    assert_int_equal(ret, SR_ERR_OK);
    ret = sr_set_item_str(sess, "/defaults:pcont/ll2", "4", NULL, 0);
    assert_int_equal(ret, SR_ERR_OK);
    ret = sr_set_item_str(sess, "/defaults:pcont/ll2", "8", NULL, 0);
    assert_int_equal(ret, SR_ERR_OK);

    ret = sr_apply_changes(sess, 0, 1);
    assert_int_equal(ret, SR_ERR_OK);

    /* check current data tree */
    ret = sr_get_data(sess, "/defaults:pcont", 0, 0, 0, &data);
    assert_int_equal(ret, SR_ERR_OK);

    node = data;
    assert_string_equal(node->schema->name, "pcont");
    node = lyd_child(node);
    assert_string_equal(node->schema->name, "ll");
    assert_false(node->flags & LYD_DEFAULT);
    node = node->next;
    assert_string_equal(node->schema->name, "ll");
    assert_false(node->flags & LYD_DEFAULT);
    node = node->next;
    assert_string_equal(node->schema->name, "uni");
    assert_false(node->flags & LYD_DEFAULT);
    node = node->next;
    assert_string_equal(node->schema->name, "ll2");
    assert_false(node->flags & LYD_DEFAULT);
    node = node->next;
    assert_string_equal(node->schema->name, "ll2");
    assert_false(node->flags & LYD_DEFAULT);
    assert_null(node->next);

    lyd_free_all(data);

    /*
     * perform 4th change
     *
     * (remove explicit leaf-lists to create the default ones)
     */
    ret = sr_delete_item(sess, "/defaults:pcont/ll", 0);
    assert_int_equal(ret, SR_ERR_OK);
    ret = sr_delete_item(sess, "/defaults:pcont/ll2", 0);
    assert_int_equal(ret, SR_ERR_OK);

    ret = sr_apply_changes(sess, 0, 1);
    assert_int_equal(ret, SR_ERR_OK);

    /* check current data tree */
    ret = sr_get_data(sess, "/defaults:pcont", 0, 0, 0, &data);
    assert_int_equal(ret, SR_ERR_OK);

    node = data;
    assert_string_equal(node->schema->name, "pcont");
    node = lyd_child(node);
    assert_string_equal(node->schema->name, "ll");
    assert_true(node->flags & LYD_DEFAULT);
    node = node->next;
    assert_string_equal(node->schema->name, "ll");
    assert_true(node->flags & LYD_DEFAULT);
    node = node->next;
    assert_string_equal(node->schema->name, "ll");
    assert_true(node->flags & LYD_DEFAULT);
    node = node->next;
    assert_string_equal(node->schema->name, "uni");
    assert_false(node->flags & LYD_DEFAULT);
    node = node->next;
    assert_string_equal(node->schema->name, "ll2");
    assert_true(node->flags & LYD_DEFAULT);
    node = node->next;
    assert_string_equal(node->schema->name, "ll2");
    assert_true(node->flags & LYD_DEFAULT);
    node = node->next;
    assert_string_equal(node->schema->name, "ll2");
    assert_true(node->flags & LYD_DEFAULT);
    assert_null(node->next);

    lyd_free_all(data);

    /* cleanup */
    ret = sr_delete_item(sess, "/defaults:pcont", 0);
    assert_int_equal(ret, SR_ERR_OK);
    ret = sr_delete_item(sess, "/defaults:l2[k='key']", 0);
    assert_int_equal(ret, SR_ERR_OK);

    ret = sr_apply_changes(sess, 0, 1);
    assert_int_equal(ret, SR_ERR_OK);

    sr_session_stop(sess);
    return NULL;
}

static void *
subscribe_change_dflt_leaflist_thread(void *arg)
{
    struct state *st = (struct state *)arg;
    sr_session_ctx_t *sess;
    sr_subscription_ctx_t *subscr;
    int count, ret;

    ret = sr_session_start(st->conn, SR_DS_RUNNING, &sess);
    assert_int_equal(ret, SR_ERR_OK);

    ret = sr_module_change_subscribe(sess, "defaults", NULL, module_change_dflt_leaflist_cb, st, 0, 0, &subscr);
    assert_int_equal(ret, SR_ERR_OK);

    /* signal that subscription was created */
    pthread_barrier_wait(&st->barrier);

    count = 0;
    while ((ATOMIC_LOAD_RELAXED(st->cb_called) < 10) && (count < 1500)) {
        usleep(10000);
        ++count;
    }
    assert_int_equal(ATOMIC_LOAD_RELAXED(st->cb_called), 10);

    sr_unsubscribe(subscr);
    sr_session_stop(sess);
    return NULL;
}

static void
test_change_dflt_leaflist(void **state)
{
    pthread_t tid[2];

    pthread_create(&tid[0], NULL, apply_change_dflt_leaflist_thread, *state);
    pthread_create(&tid[1], NULL, subscribe_change_dflt_leaflist_thread, *state);

    pthread_join(tid[0], NULL);
    pthread_join(tid[1], NULL);
}

/* TEST */
static int
module_change_dflt_choice_cb(sr_session_ctx_t *session, const char *module_name, const char *xpath, sr_event_t event,
        uint32_t request_id, void *private_data)
{
    struct state *st = (struct state *)private_data;
    sr_change_oper_t op;
    sr_change_iter_t *iter;
    sr_val_t *old_val, *new_val;
    struct lyd_node *data;
    int ret;

    (void)request_id;

    assert_string_equal(module_name, "defaults");
    assert_null(xpath);

    switch (ATOMIC_LOAD_RELAXED(st->cb_called)) {
    case 0:
    case 1:
        if (ATOMIC_LOAD_RELAXED(st->cb_called) == 0) {
            assert_int_equal(event, SR_EV_CHANGE);
        } else {
            assert_int_equal(event, SR_EV_DONE);
        }

        /* get changes iter */
        ret = sr_get_changes_iter(session, "/defaults:*//.", &iter);
        assert_int_equal(ret, SR_ERR_OK);

        /* 1st change */
        ret = sr_get_change_next(session, iter, &op, &old_val, &new_val);
        assert_int_equal(ret, SR_ERR_OK);

        assert_int_equal(op, SR_OP_DELETED);
        assert_non_null(old_val);
        assert_null(new_val);
        assert_int_equal(old_val->dflt, 1);
        assert_string_equal(old_val->xpath, "/defaults:cont/interval");

        sr_free_val(old_val);

        /* 2nd change */
        ret = sr_get_change_next(session, iter, &op, &old_val, &new_val);
        assert_int_equal(ret, SR_ERR_OK);

        assert_int_equal(op, SR_OP_CREATED);
        assert_null(old_val);
        assert_non_null(new_val);
        assert_int_equal(new_val->dflt, 0);
        assert_string_equal(new_val->xpath, "/defaults:cont/daily");

        sr_free_val(new_val);

        /* 3rd change */
        ret = sr_get_change_next(session, iter, &op, &old_val, &new_val);
        assert_int_equal(ret, SR_ERR_OK);

        assert_int_equal(op, SR_OP_CREATED);
        assert_null(old_val);
        assert_non_null(new_val);
        assert_int_equal(new_val->dflt, 1);
        assert_string_equal(new_val->xpath, "/defaults:cont/time-of-day");

        sr_free_val(new_val);

        /* no more changes */
        ret = sr_get_change_next(session, iter, &op, &old_val, &new_val);
        assert_int_equal(ret, SR_ERR_NOT_FOUND);

        sr_free_change_iter(iter);
        break;
    case 2:
    case 3:
        if (ATOMIC_LOAD_RELAXED(st->cb_called) == 2) {
            assert_int_equal(event, SR_EV_CHANGE);
        } else {
            assert_int_equal(event, SR_EV_DONE);
        }

        /* get changes iter */
        ret = sr_get_changes_iter(session, "/defaults:*//.", &iter);
        assert_int_equal(ret, SR_ERR_OK);

        /* 1st change */
        ret = sr_get_change_next(session, iter, &op, &old_val, &new_val);
        assert_int_equal(ret, SR_ERR_OK);

        assert_int_equal(op, SR_OP_CREATED);
        assert_null(old_val);
        assert_non_null(new_val);
        assert_int_equal(new_val->dflt, 1);
        assert_string_equal(new_val->xpath, "/defaults:cont/interval");

        sr_free_val(new_val);

        /* 2nd change */
        ret = sr_get_change_next(session, iter, &op, &old_val, &new_val);
        assert_int_equal(ret, SR_ERR_OK);

        assert_int_equal(op, SR_OP_DELETED);
        assert_non_null(old_val);
        assert_null(new_val);
        assert_int_equal(old_val->dflt, 0);
        assert_string_equal(old_val->xpath, "/defaults:cont/daily");

        sr_free_val(old_val);

        /* 3rd change */
        ret = sr_get_change_next(session, iter, &op, &old_val, &new_val);
        assert_int_equal(ret, SR_ERR_OK);

        assert_int_equal(op, SR_OP_DELETED);
        assert_non_null(old_val);
        assert_null(new_val);
        assert_int_equal(old_val->dflt, 1);
        assert_string_equal(old_val->xpath, "/defaults:cont/time-of-day");

        sr_free_val(old_val);

        /* no more changes */
        ret = sr_get_change_next(session, iter, &op, &old_val, &new_val);
        assert_int_equal(ret, SR_ERR_NOT_FOUND);

        sr_free_change_iter(iter);
        break;
    default:
        fail();
    }

    if (event == SR_EV_CHANGE) {
        /* try to get data just to check the diff is applied correctly */
        ret = sr_get_data(session, "/defaults:*", 0, 0, 0, &data);
        assert_int_equal(ret, SR_ERR_OK);
        lyd_free_all(data);
    }

    ATOMIC_INC_RELAXED(st->cb_called);
    return SR_ERR_OK;
}

static void *
apply_change_dflt_choice_thread(void *arg)
{
    struct state *st = (struct state *)arg;
    sr_session_ctx_t *sess;
    struct lyd_node *data;
    int ret;

    ret = sr_session_start(st->conn, SR_DS_RUNNING, &sess);
    assert_int_equal(ret, SR_ERR_OK);

    /* wait for subscription before applying changes */
    pthread_barrier_wait(&st->barrier);

    /*
     * perform 1st change
     *
     * (add another case data, the default should be removed)
     */
    ret = sr_set_item_str(sess, "/defaults:cont/daily", NULL, NULL, 0);
    assert_int_equal(ret, SR_ERR_OK);

    ret = sr_apply_changes(sess, 0, 1);
    assert_int_equal(ret, SR_ERR_OK);

    /* check current data tree */
    ret = sr_get_data(sess, "/defaults:cont", 0, 0, 0, &data);
    assert_int_equal(ret, SR_ERR_OK);

    assert_string_equal(data->schema->name, "cont");
    assert_string_equal(lyd_child(data)->schema->name, "daily");
    assert_string_equal(lyd_child(data)->next->schema->name, "time-of-day");
    assert_true(lyd_child(data)->next->flags & LYD_DEFAULT);

    lyd_free_all(data);

    /*
     * perform 2nd change
     *
     * (remove explicit case node, the default one should also be removed and the default case created back)
     */
    ret = sr_delete_item(sess, "/defaults:cont/daily", 0);
    assert_int_equal(ret, SR_ERR_OK);

    ret = sr_apply_changes(sess, 0, 1);
    assert_int_equal(ret, SR_ERR_OK);

    /* check current data tree */
    ret = sr_get_data(sess, "/defaults:cont", 0, 0, 0, &data);
    assert_int_equal(ret, SR_ERR_OK);

    assert_string_equal(data->schema->name, "cont");
    assert_true(data->flags & LYD_DEFAULT);
    assert_string_equal(lyd_child(data)->schema->name, "interval");
    assert_true(lyd_child(data)->flags & LYD_DEFAULT);
    assert_null(lyd_child(data)->next);

    lyd_free_all(data);

    /* cleanup */
    sr_session_stop(sess);
    return NULL;
}

static void *
subscribe_change_dflt_choice_thread(void *arg)
{
    struct state *st = (struct state *)arg;
    sr_session_ctx_t *sess;
    sr_subscription_ctx_t *subscr;
    int count, ret;

    ret = sr_session_start(st->conn, SR_DS_RUNNING, &sess);
    assert_int_equal(ret, SR_ERR_OK);

    ret = sr_module_change_subscribe(sess, "defaults", NULL, module_change_dflt_choice_cb, st, 0, 0, &subscr);
    assert_int_equal(ret, SR_ERR_OK);

    /* signal that subscription was created */
    pthread_barrier_wait(&st->barrier);

    count = 0;
    while ((ATOMIC_LOAD_RELAXED(st->cb_called) < 4) && (count < 1500)) {
        usleep(10000);
        ++count;
    }
    assert_int_equal(ATOMIC_LOAD_RELAXED(st->cb_called), 4);

    sr_unsubscribe(subscr);
    sr_session_stop(sess);
    return NULL;
}

static void
test_change_dflt_choice(void **state)
{
    pthread_t tid[2];

    pthread_create(&tid[0], NULL, apply_change_dflt_choice_thread, *state);
    pthread_create(&tid[1], NULL, subscribe_change_dflt_choice_thread, *state);

    pthread_join(tid[0], NULL);
    pthread_join(tid[1], NULL);
}

/* TEST */
static int
module_change_done_when_cb(sr_session_ctx_t *session, const char *module_name, const char *xpath, sr_event_t event,
        uint32_t request_id, void *private_data)
{
    struct state *st = (struct state *)private_data;
    sr_change_oper_t op;
    sr_change_iter_t *iter;
    sr_val_t *old_val, *new_val;
    int ret;

    (void)request_id;

    assert_null(xpath);

    if (!strcmp(module_name, "when1")) {
        switch (ATOMIC_LOAD_RELAXED(st->cb_called)) {
        case 0:
        case 1:
            if (ATOMIC_LOAD_RELAXED(st->cb_called) == 0) {
                assert_int_equal(event, SR_EV_CHANGE);
            } else {
                assert_int_equal(event, SR_EV_DONE);
            }

            /* get changes iter */
            ret = sr_get_changes_iter(session, "/when1:*//.", &iter);
            assert_int_equal(ret, SR_ERR_OK);

            /* 1st change */
            ret = sr_get_change_next(session, iter, &op, &old_val, &new_val);
            assert_int_equal(ret, SR_ERR_OK);

            assert_int_equal(op, SR_OP_CREATED);
            assert_null(old_val);
            assert_non_null(new_val);
            assert_string_equal(new_val->xpath, "/when1:l1");

            sr_free_val(new_val);

            /* no more changes */
            ret = sr_get_change_next(session, iter, &op, &old_val, &new_val);
            assert_int_equal(ret, SR_ERR_NOT_FOUND);

            sr_free_change_iter(iter);
            break;
        case 2:
        case 3:
            if (ATOMIC_LOAD_RELAXED(st->cb_called) == 2) {
                assert_int_equal(event, SR_EV_CHANGE);
            } else {
                assert_int_equal(event, SR_EV_DONE);
            }

            /* get changes iter */
            ret = sr_get_changes_iter(session, "/when1:*//.", &iter);
            assert_int_equal(ret, SR_ERR_OK);

            /* 1st change */
            ret = sr_get_change_next(session, iter, &op, &old_val, &new_val);
            assert_int_equal(ret, SR_ERR_OK);

            assert_int_equal(op, SR_OP_DELETED);
            assert_non_null(old_val);
            assert_null(new_val);
            assert_string_equal(old_val->xpath, "/when1:l1");

            sr_free_val(old_val);

            /* 2nd change */
            ret = sr_get_change_next(session, iter, &op, &old_val, &new_val);
            assert_int_equal(ret, SR_ERR_OK);

            assert_int_equal(op, SR_OP_CREATED);
            assert_null(old_val);
            assert_non_null(new_val);
            assert_string_equal(new_val->xpath, "/when1:l2");

            sr_free_val(new_val);

            /* no more changes */
            ret = sr_get_change_next(session, iter, &op, &old_val, &new_val);
            assert_int_equal(ret, SR_ERR_NOT_FOUND);

            sr_free_change_iter(iter);
            break;
        case 4:
        case 5:
            if (ATOMIC_LOAD_RELAXED(st->cb_called) == 4) {
                assert_int_equal(event, SR_EV_CHANGE);
            } else {
                assert_int_equal(event, SR_EV_DONE);
            }

            /* get changes iter */
            ret = sr_get_changes_iter(session, "/when1:*//.", &iter);
            assert_int_equal(ret, SR_ERR_OK);

            /* 1st change */
            ret = sr_get_change_next(session, iter, &op, &old_val, &new_val);
            assert_int_equal(ret, SR_ERR_OK);

            assert_int_equal(op, SR_OP_DELETED);
            assert_non_null(old_val);
            assert_null(new_val);
            assert_string_equal(old_val->xpath, "/when1:l2");

            sr_free_val(old_val);

            /* no more changes */
            ret = sr_get_change_next(session, iter, &op, &old_val, &new_val);
            assert_int_equal(ret, SR_ERR_NOT_FOUND);

            sr_free_change_iter(iter);
            break;
        default:
            fail();
        }

        ATOMIC_INC_RELAXED(st->cb_called);
    } else if (!strcmp(module_name, "when2")) {
        switch (ATOMIC_LOAD_RELAXED(st->cb_called2)) {
        case 0:
        case 1:
            if (ATOMIC_LOAD_RELAXED(st->cb_called2) == 0) {
                assert_int_equal(event, SR_EV_CHANGE);
            } else {
                assert_int_equal(event, SR_EV_DONE);
            }

            /* get changes iter */
            ret = sr_get_changes_iter(session, "/when2:*//.", &iter);
            assert_int_equal(ret, SR_ERR_OK);

            /* 1st change */
            ret = sr_get_change_next(session, iter, &op, &old_val, &new_val);
            assert_int_equal(ret, SR_ERR_OK);

            assert_int_equal(op, SR_OP_CREATED);
            assert_null(old_val);
            assert_non_null(new_val);
            assert_string_equal(new_val->xpath, "/when2:cont");

            sr_free_val(new_val);

            /* 2nd change */
            ret = sr_get_change_next(session, iter, &op, &old_val, &new_val);
            assert_int_equal(ret, SR_ERR_OK);

            assert_int_equal(op, SR_OP_CREATED);
            assert_null(old_val);
            assert_non_null(new_val);
            assert_string_equal(new_val->xpath, "/when2:cont/l");

            sr_free_val(new_val);

            /* no more changes */
            ret = sr_get_change_next(session, iter, &op, &old_val, &new_val);
            assert_int_equal(ret, SR_ERR_NOT_FOUND);

            sr_free_change_iter(iter);
            break;
        case 2:
        case 3:
            if (ATOMIC_LOAD_RELAXED(st->cb_called2) == 2) {
                assert_int_equal(event, SR_EV_CHANGE);
            } else {
                assert_int_equal(event, SR_EV_DONE);
            }

            /* get changes iter */
            ret = sr_get_changes_iter(session, "/when2:*//.", &iter);
            assert_int_equal(ret, SR_ERR_OK);

            /* 1st change */
            ret = sr_get_change_next(session, iter, &op, &old_val, &new_val);
            assert_int_equal(ret, SR_ERR_OK);

            assert_int_equal(op, SR_OP_DELETED);
            assert_non_null(old_val);
            assert_null(new_val);
            assert_string_equal(old_val->xpath, "/when2:cont");

            sr_free_val(old_val);

            /* 2nd change */
            ret = sr_get_change_next(session, iter, &op, &old_val, &new_val);
            assert_int_equal(ret, SR_ERR_OK);

            assert_int_equal(op, SR_OP_DELETED);
            assert_non_null(old_val);
            assert_null(new_val);
            assert_string_equal(old_val->xpath, "/when2:cont/l");

            sr_free_val(old_val);

            /* 3rd change */
            ret = sr_get_change_next(session, iter, &op, &old_val, &new_val);
            assert_int_equal(ret, SR_ERR_OK);

            assert_int_equal(op, SR_OP_CREATED);
            assert_null(old_val);
            assert_non_null(new_val);
            assert_int_equal(new_val->dflt, 1);
            assert_string_equal(new_val->xpath, "/when2:ll");

            sr_free_val(new_val);

            /* no more changes */
            ret = sr_get_change_next(session, iter, &op, &old_val, &new_val);
            assert_int_equal(ret, SR_ERR_NOT_FOUND);

            sr_free_change_iter(iter);
            break;
        case 4:
        case 5:
            if (ATOMIC_LOAD_RELAXED(st->cb_called2) == 4) {
                assert_int_equal(event, SR_EV_CHANGE);
            } else {
                assert_int_equal(event, SR_EV_DONE);
            }

            /* get changes iter */
            ret = sr_get_changes_iter(session, "/when2:*//.", &iter);
            assert_int_equal(ret, SR_ERR_OK);

            /* 1st change */
            ret = sr_get_change_next(session, iter, &op, &old_val, &new_val);
            assert_int_equal(ret, SR_ERR_OK);

            assert_int_equal(op, SR_OP_DELETED);
            assert_non_null(old_val);
            assert_null(new_val);
            assert_int_equal(old_val->dflt, 1);
            assert_string_equal(old_val->xpath, "/when2:ll");

            sr_free_val(old_val);

            /* no more changes */
            ret = sr_get_change_next(session, iter, &op, &old_val, &new_val);
            assert_int_equal(ret, SR_ERR_NOT_FOUND);

            sr_free_change_iter(iter);
            break;
        default:
            fail();
        }

        ATOMIC_INC_RELAXED(st->cb_called2);
    } else {
        fail();
    }

    return SR_ERR_OK;
}

static void *
apply_change_done_when_thread(void *arg)
{
    struct state *st = (struct state *)arg;
    sr_session_ctx_t *sess;
    struct lyd_node *data;
    int ret;

    ret = sr_session_start(st->conn, SR_DS_RUNNING, &sess);
    assert_int_equal(ret, SR_ERR_OK);

    ret = sr_set_item_str(sess, "/when2:cont/l", "bye", NULL, 0);
    assert_int_equal(ret, SR_ERR_OK);

    /* wait for subscription before applying changes */
    pthread_barrier_wait(&st->barrier);

    /*
     * perform 1st change (validation will fail, no callbacks called)
     *
     * (create container with a leaf and false when)
     */
    ret = sr_apply_changes(sess, 0, 1);
    assert_int_equal(ret, SR_ERR_VALIDATION_FAILED);
    ret = sr_discard_changes(sess);
    assert_int_equal(ret, SR_ERR_OK);

    /* check current data tree */
    ret = sr_get_data(sess, "/when2:*", 0, 0, 0, &data);
    assert_int_equal(ret, SR_ERR_OK);

    assert_null(data);

    /*
     * perform 2nd change
     *
     * (create the same container with leaf but also foreign leaf so that when is true)
     */
    ret = sr_set_item_str(sess, "/when2:cont/l", "bye", NULL, 0);
    assert_int_equal(ret, SR_ERR_OK);
    ret = sr_set_item_str(sess, "/when1:l1", "good", NULL, 0);
    assert_int_equal(ret, SR_ERR_OK);

    ret = sr_apply_changes(sess, 0, 1);
    assert_int_equal(ret, SR_ERR_OK);

    /* check current data tree */
    ret = sr_get_data(sess, "/when1:* | /when2:*", 0, 0, 0, &data);
    assert_int_equal(ret, SR_ERR_OK);

    assert_string_equal(data->schema->name, "l1");
    assert_string_equal(data->next->schema->name, "cont");
    assert_true(data->next->flags & LYD_DEFAULT);
    assert_string_equal(data->next->next->schema->name, "cont");
    assert_string_equal(LYD_CANON_VALUE(lyd_child(data->next->next)), "bye");

    lyd_free_all(data);

    /*
     * perform 3rd change
     *
     * (make the container be removed and a new default leaf be created)
     */
    ret = sr_delete_item(sess, "/when1:l1", 0);
    assert_int_equal(ret, SR_ERR_OK);
    ret = sr_set_item_str(sess, "/when1:l2", "night", NULL, 0);
    assert_int_equal(ret, SR_ERR_OK);

    ret = sr_apply_changes(sess, 0, 1);
    assert_int_equal(ret, SR_ERR_OK);

    /* check current data tree */
    ret = sr_get_data(sess, "/when1:* | /when2:*", 0, 0, 0, &data);
    assert_int_equal(ret, SR_ERR_OK);

    assert_string_equal(data->schema->name, "l2");
    assert_string_equal(data->next->schema->name, "cont");
    assert_true(data->next->flags & LYD_DEFAULT);
    assert_string_equal(data->next->next->schema->name, "ll");
    assert_true(data->next->next->flags & LYD_DEFAULT);
    assert_string_equal(LYD_CANON_VALUE(data->next->next), "zzZZzz");

    lyd_free_all(data);

    /*
     * perform 4th change
     *
     * (remove leaf so that no when is true and no data present)
     */
    ret = sr_delete_item(sess, "/when1:l2", 0);
    assert_int_equal(ret, SR_ERR_OK);
    ret = sr_apply_changes(sess, 0, 1);
    assert_int_equal(ret, SR_ERR_OK);

    /* check current data tree */
    ret = sr_get_data(sess, "/when1:* | /when2:*", 0, 0, 0, &data);
    assert_int_equal(ret, SR_ERR_OK);
    assert_string_equal(data->schema->name, "cont");
    assert_true(data->flags & LYD_DEFAULT);
    assert_null(data->next);

    lyd_free_all(data);

    /* signal that we have finished applying changes */
    pthread_barrier_wait(&st->barrier);

    sr_session_stop(sess);
    return NULL;
}

static void *
subscribe_change_done_when_thread(void *arg)
{
    struct state *st = (struct state *)arg;
    sr_session_ctx_t *sess;
    sr_subscription_ctx_t *subscr;
    int count, ret;

    ret = sr_session_start(st->conn, SR_DS_RUNNING, &sess);
    assert_int_equal(ret, SR_ERR_OK);

    ret = sr_module_change_subscribe(sess, "when1", NULL, module_change_done_when_cb, st, 0, 0, &subscr);
    assert_int_equal(ret, SR_ERR_OK);
    ret = sr_module_change_subscribe(sess, "when2", NULL, module_change_done_when_cb, st, 0, SR_SUBSCR_CTX_REUSE, &subscr);
    assert_int_equal(ret, SR_ERR_OK);

    /* signal that subscription was created */
    pthread_barrier_wait(&st->barrier);

    count = 0;
    while (((ATOMIC_LOAD_RELAXED(st->cb_called) < 6) || (ATOMIC_LOAD_RELAXED(st->cb_called2) < 6)) && (count < 1500)) {
        usleep(10000);
        ++count;
    }
    assert_int_equal(ATOMIC_LOAD_RELAXED(st->cb_called), 6);
    assert_int_equal(ATOMIC_LOAD_RELAXED(st->cb_called2), 6);

    /* wait for the other thread to finish */
    pthread_barrier_wait(&st->barrier);

    sr_unsubscribe(subscr);
    sr_session_stop(sess);
    return NULL;
}

static void
test_change_done_when(void **state)
{
    pthread_t tid[2];

    pthread_create(&tid[0], NULL, apply_change_done_when_thread, *state);
    pthread_create(&tid[1], NULL, subscribe_change_done_when_thread, *state);

    pthread_join(tid[0], NULL);
    pthread_join(tid[1], NULL);
}

/* TEST */
static int
module_change_done_xpath_cb(sr_session_ctx_t *session, const char *module_name, const char *xpath, sr_event_t event,
        uint32_t request_id, void *private_data)
{
    struct state *st = (struct state *)private_data;
    sr_change_oper_t op;
    sr_change_iter_t *iter;
    sr_val_t *old_val, *new_val;
    int ret;

    (void)request_id;

    assert_string_equal(module_name, "test");

    switch (ATOMIC_LOAD_RELAXED(st->cb_called)) {
    case 0:
    case 2:
        assert_string_equal(xpath, "/test:l1[k='subscr']");
        if (ATOMIC_LOAD_RELAXED(st->cb_called) == 0) {
            assert_int_equal(event, SR_EV_CHANGE);
        } else {
            assert_int_equal(event, SR_EV_DONE);
        }

        /* get changes iter */
        ret = sr_get_changes_iter(session, "/test:l1[k='subscr']//.", &iter);
        assert_int_equal(ret, SR_ERR_OK);

        /* 1st change */
        ret = sr_get_change_next(session, iter, &op, &old_val, &new_val);
        assert_int_equal(ret, SR_ERR_OK);

        assert_int_equal(op, SR_OP_CREATED);
        assert_null(old_val);
        assert_non_null(new_val);
        assert_string_equal(new_val->xpath, "/test:l1[k='subscr']");

        sr_free_val(new_val);

        /* 2nd change */
        ret = sr_get_change_next(session, iter, &op, &old_val, &new_val);
        assert_int_equal(ret, SR_ERR_OK);

        assert_int_equal(op, SR_OP_CREATED);
        assert_null(old_val);
        assert_non_null(new_val);
        assert_string_equal(new_val->xpath, "/test:l1[k='subscr']/k");

        sr_free_val(new_val);

        /* 3rd change */
        ret = sr_get_change_next(session, iter, &op, &old_val, &new_val);
        assert_int_equal(ret, SR_ERR_OK);

        assert_int_equal(op, SR_OP_CREATED);
        assert_null(old_val);
        assert_non_null(new_val);
        assert_string_equal(new_val->xpath, "/test:l1[k='subscr']/v");

        sr_free_val(new_val);

        /* no more changes */
        ret = sr_get_change_next(session, iter, &op, &old_val, &new_val);
        assert_int_equal(ret, SR_ERR_NOT_FOUND);

        sr_free_change_iter(iter);
        break;
    case 1:
    case 3:
        assert_string_equal(xpath, "/test:cont");
        if (ATOMIC_LOAD_RELAXED(st->cb_called) == 1) {
            assert_int_equal(event, SR_EV_CHANGE);
        } else {
            assert_int_equal(event, SR_EV_DONE);
        }

        /* get changes iter */
        ret = sr_get_changes_iter(session, "/test:cont//.", &iter);
        assert_int_equal(ret, SR_ERR_OK);

        /* 1st change */
        ret = sr_get_change_next(session, iter, &op, &old_val, &new_val);
        assert_int_equal(ret, SR_ERR_OK);

        assert_int_equal(op, SR_OP_CREATED);
        assert_null(old_val);
        assert_non_null(new_val);
        assert_string_equal(new_val->xpath, "/test:cont/l2[k='subscr']");

        sr_free_val(new_val);

        /* 2nd change */
        ret = sr_get_change_next(session, iter, &op, &old_val, &new_val);
        assert_int_equal(ret, SR_ERR_OK);

        assert_int_equal(op, SR_OP_CREATED);
        assert_null(old_val);
        assert_non_null(new_val);
        assert_string_equal(new_val->xpath, "/test:cont/l2[k='subscr']/k");

        sr_free_val(new_val);

        /* 3rd change */
        ret = sr_get_change_next(session, iter, &op, &old_val, &new_val);
        assert_int_equal(ret, SR_ERR_OK);

        assert_int_equal(op, SR_OP_CREATED);
        assert_non_null(old_val);
        assert_string_equal(old_val->xpath, "/test:cont/l2[k='subscr']");
        assert_non_null(new_val);
        assert_string_equal(new_val->xpath, "/test:cont/l2[k='subscr2']");

        sr_free_val(old_val);
        sr_free_val(new_val);

        /* 4th change */
        ret = sr_get_change_next(session, iter, &op, &old_val, &new_val);
        assert_int_equal(ret, SR_ERR_OK);

        assert_int_equal(op, SR_OP_CREATED);
        assert_null(old_val);
        assert_non_null(new_val);
        assert_string_equal(new_val->xpath, "/test:cont/l2[k='subscr2']/k");

        sr_free_val(new_val);

        /* 5th change */
        ret = sr_get_change_next(session, iter, &op, &old_val, &new_val);
        assert_int_equal(ret, SR_ERR_OK);

        assert_int_equal(op, SR_OP_CREATED);
        assert_null(old_val);
        assert_non_null(new_val);
        assert_string_equal(new_val->xpath, "/test:cont/l2[k='subscr2']/v");

        sr_free_val(new_val);

        /* 6th change */
        ret = sr_get_change_next(session, iter, &op, &old_val, &new_val);
        assert_int_equal(ret, SR_ERR_OK);

        assert_int_equal(op, SR_OP_CREATED);
        assert_null(old_val);
        assert_non_null(new_val);
        assert_string_equal(new_val->xpath, "/test:cont/ll2");

        sr_free_val(new_val);

        /* no more changes */
        ret = sr_get_change_next(session, iter, &op, &old_val, &new_val);
        assert_int_equal(ret, SR_ERR_NOT_FOUND);

        sr_free_change_iter(iter);
        break;
    case 4:
    case 6:
        assert_string_equal(xpath, "/test:l1[k='subscr']");
        if (ATOMIC_LOAD_RELAXED(st->cb_called) == 4) {
            assert_int_equal(event, SR_EV_CHANGE);
        } else {
            assert_int_equal(event, SR_EV_DONE);
        }

        /* get changes iter */
        ret = sr_get_changes_iter(session, "/test:l1[k='subscr']//.", &iter);
        assert_int_equal(ret, SR_ERR_OK);

        /* 1st change */
        ret = sr_get_change_next(session, iter, &op, &old_val, &new_val);
        assert_int_equal(ret, SR_ERR_OK);

        assert_int_equal(op, SR_OP_DELETED);
        assert_non_null(old_val);
        assert_null(new_val);
        assert_string_equal(old_val->xpath, "/test:l1[k='subscr']");

        sr_free_val(old_val);

        /* 2nd change */
        ret = sr_get_change_next(session, iter, &op, &old_val, &new_val);
        assert_int_equal(ret, SR_ERR_OK);

        assert_int_equal(op, SR_OP_DELETED);
        assert_non_null(old_val);
        assert_null(new_val);
        assert_string_equal(old_val->xpath, "/test:l1[k='subscr']/k");

        sr_free_val(old_val);

        /* 3rd change */
        ret = sr_get_change_next(session, iter, &op, &old_val, &new_val);
        assert_int_equal(ret, SR_ERR_OK);

        assert_int_equal(op, SR_OP_DELETED);
        assert_non_null(old_val);
        assert_null(new_val);
        assert_string_equal(old_val->xpath, "/test:l1[k='subscr']/v");

        sr_free_val(old_val);

        /* no more changes */
        ret = sr_get_change_next(session, iter, &op, &old_val, &new_val);
        assert_int_equal(ret, SR_ERR_NOT_FOUND);

        sr_free_change_iter(iter);
        break;
    case 5:
    case 7:
        assert_string_equal(xpath, "/test:cont");
        if (ATOMIC_LOAD_RELAXED(st->cb_called) == 5) {
            assert_int_equal(event, SR_EV_CHANGE);
        } else {
            assert_int_equal(event, SR_EV_DONE);
        }

        /* get changes iter */
        ret = sr_get_changes_iter(session, "/test:cont//.", &iter);
        assert_int_equal(ret, SR_ERR_OK);

        /* 1st change */
        ret = sr_get_change_next(session, iter, &op, &old_val, &new_val);
        assert_int_equal(ret, SR_ERR_OK);

        assert_int_equal(op, SR_OP_DELETED);
        assert_non_null(old_val);
        assert_null(new_val);
        assert_string_equal(old_val->xpath, "/test:cont/l2[k='subscr']");

        sr_free_val(old_val);

        /* 2nd change */
        ret = sr_get_change_next(session, iter, &op, &old_val, &new_val);
        assert_int_equal(ret, SR_ERR_OK);

        assert_int_equal(op, SR_OP_DELETED);
        assert_non_null(old_val);
        assert_null(new_val);
        assert_string_equal(old_val->xpath, "/test:cont/l2[k='subscr']/k");

        sr_free_val(old_val);

        /* 3rd change */
        ret = sr_get_change_next(session, iter, &op, &old_val, &new_val);
        assert_int_equal(ret, SR_ERR_OK);

        assert_int_equal(op, SR_OP_DELETED);
        assert_non_null(old_val);
        assert_null(new_val);
        assert_string_equal(old_val->xpath, "/test:cont/l2[k='subscr2']");

        sr_free_val(old_val);

        /* 4th change */
        ret = sr_get_change_next(session, iter, &op, &old_val, &new_val);
        assert_int_equal(ret, SR_ERR_OK);

        assert_int_equal(op, SR_OP_DELETED);
        assert_non_null(old_val);
        assert_null(new_val);
        assert_string_equal(old_val->xpath, "/test:cont/l2[k='subscr2']/k");

        sr_free_val(old_val);

        /* 5th change */
        ret = sr_get_change_next(session, iter, &op, &old_val, &new_val);
        assert_int_equal(ret, SR_ERR_OK);

        assert_int_equal(op, SR_OP_DELETED);
        assert_non_null(old_val);
        assert_null(new_val);
        assert_string_equal(old_val->xpath, "/test:cont/l2[k='subscr2']/v");

        sr_free_val(old_val);

        /* 6th change */
        ret = sr_get_change_next(session, iter, &op, &old_val, &new_val);
        assert_int_equal(ret, SR_ERR_OK);

        assert_int_equal(op, SR_OP_DELETED);
        assert_non_null(old_val);
        assert_null(new_val);
        assert_string_equal(old_val->xpath, "/test:cont/ll2");

        sr_free_val(old_val);

        /* no more changes */
        ret = sr_get_change_next(session, iter, &op, &old_val, &new_val);
        assert_int_equal(ret, SR_ERR_NOT_FOUND);

        sr_free_change_iter(iter);
        break;
    default:
        fail();
    }

    ATOMIC_INC_RELAXED(st->cb_called);
    return SR_ERR_OK;
}

static void *
apply_change_done_xpath_thread(void *arg)
{
    struct state *st = (struct state *)arg;
    sr_session_ctx_t *sess;
    int ret;

    ret = sr_session_start(st->conn, SR_DS_RUNNING, &sess);
    assert_int_equal(ret, SR_ERR_OK);

    ret = sr_set_item_str(sess, "/test:l1[k='subscr']/v", "25", NULL, 0);
    assert_int_equal(ret, SR_ERR_OK);
    ret = sr_set_item_str(sess, "/test:l1[k='no-subscr']/v", "52", NULL, 0);
    assert_int_equal(ret, SR_ERR_OK);
    ret = sr_set_item_str(sess, "/test:ll1[.='30052']", NULL, NULL, 0);
    assert_int_equal(ret, SR_ERR_OK);
    ret = sr_set_item_str(sess, "/test:cont/l2[k='subscr']", NULL, NULL, 0);
    assert_int_equal(ret, SR_ERR_OK);
    ret = sr_set_item_str(sess, "/test:cont/l2[k='subscr2']/v", "35", NULL, 0);
    assert_int_equal(ret, SR_ERR_OK);
    ret = sr_set_item_str(sess, "/test:cont/ll2[.='3210']", NULL, NULL, 0);
    assert_int_equal(ret, SR_ERR_OK);

    /* wait for subscription before applying changes */
    pthread_barrier_wait(&st->barrier);

    /* perform 1st change */
    ret = sr_apply_changes(sess, 0, 1);
    assert_int_equal(ret, SR_ERR_OK);

    /* perform 2nd change */
    ret = sr_delete_item(sess, "/test:l1[k='subscr']", 0);
    assert_int_equal(ret, SR_ERR_OK);
    ret = sr_delete_item(sess, "/test:l1[k='no-subscr']", 0);
    assert_int_equal(ret, SR_ERR_OK);
    ret = sr_delete_item(sess, "/test:ll1[.='30052']", 0);
    assert_int_equal(ret, SR_ERR_OK);
    ret = sr_delete_item(sess, "/test:cont", 0);
    assert_int_equal(ret, SR_ERR_OK);
    ret = sr_apply_changes(sess, 0, 1);
    assert_int_equal(ret, SR_ERR_OK);

    /* signal that we have finished applying changes */
    pthread_barrier_wait(&st->barrier);

    sr_session_stop(sess);
    return NULL;
}

static void *
subscribe_change_done_xpath_thread(void *arg)
{
    struct state *st = (struct state *)arg;
    sr_session_ctx_t *sess;
    sr_subscription_ctx_t *subscr;
    int count, ret;

    ret = sr_session_start(st->conn, SR_DS_RUNNING, &sess);
    assert_int_equal(ret, SR_ERR_OK);

    ret = sr_module_change_subscribe(sess, "test", "/test:l1[k='subscr']", module_change_done_xpath_cb, st, 0, 0, &subscr);
    assert_int_equal(ret, SR_ERR_OK);
    ret = sr_module_change_subscribe(sess, "test", "/test:cont", module_change_done_xpath_cb, st, 0,
            SR_SUBSCR_CTX_REUSE, &subscr);
    assert_int_equal(ret, SR_ERR_OK);
    ret = sr_module_change_subscribe(sess, "test", "/test:test-leaf", module_change_done_xpath_cb, st, 0,
            SR_SUBSCR_CTX_REUSE, &subscr);
    assert_int_equal(ret, SR_ERR_OK);

    /* signal that subscription was created */
    pthread_barrier_wait(&st->barrier);

    count = 0;
    while ((ATOMIC_LOAD_RELAXED(st->cb_called) < 8) && (count < 1500)) {
        usleep(10000);
        ++count;
    }
    assert_int_equal(ATOMIC_LOAD_RELAXED(st->cb_called), 8);

    /* wait for the other thread to finish */
    pthread_barrier_wait(&st->barrier);

    sr_unsubscribe(subscr);
    sr_session_stop(sess);
    return NULL;
}

static void
test_change_done_xpath(void **state)
{
    pthread_t tid[2];

    pthread_create(&tid[0], NULL, apply_change_done_xpath_thread, *state);
    pthread_create(&tid[1], NULL, subscribe_change_done_xpath_thread, *state);

    pthread_join(tid[0], NULL);
    pthread_join(tid[1], NULL);
}

/* TEST */
static int
module_change_unlocked_cb(sr_session_ctx_t *session, const char *module_name, const char *xpath, sr_event_t event,
        uint32_t request_id, void *private_data)
{
    struct state *st = (struct state *)private_data;
    sr_session_ctx_t *sess;
    sr_subscription_ctx_t *tmp;
    int ret;

    (void)session;
    (void)request_id;

    assert_string_equal(module_name, "test");

    switch (ATOMIC_LOAD_RELAXED(st->cb_called)) {
    case 0:
    case 1:
        assert_string_equal(xpath, "/test:l1[k='subscr']");
        if (ATOMIC_LOAD_RELAXED(st->cb_called) == 0) {
            assert_int_equal(event, SR_EV_CHANGE);
        } else {
            assert_int_equal(event, SR_EV_DONE);
        }

        /* subscribe to something and then unsubscribe */
        ret = sr_session_start(st->conn, SR_DS_STARTUP, &sess);
        assert_int_equal(ret, SR_ERR_OK);
        ret = sr_module_change_subscribe(sess, "test", "/test:cont", module_change_unlocked_cb, st, 0, 0, &tmp);
        assert_int_equal(ret, SR_ERR_OK);
        sr_session_stop(sess);
        sr_unsubscribe(tmp);
        break;
    default:
        fail();
    }

    ATOMIC_INC_RELAXED(st->cb_called);
    return SR_ERR_OK;
}

static void *
apply_change_unlocked_thread(void *arg)
{
    struct state *st = (struct state *)arg;
    sr_session_ctx_t *sess;
    int ret;

    ret = sr_session_start(st->conn, SR_DS_RUNNING, &sess);
    assert_int_equal(ret, SR_ERR_OK);

    ret = sr_set_item_str(sess, "/test:l1[k='subscr']/v", "25", NULL, 0);
    assert_int_equal(ret, SR_ERR_OK);

    /* wait for subscription before applying changes */
    pthread_barrier_wait(&st->barrier);

    /* perform 1st change */
    ret = sr_apply_changes(sess, 0, 1);
    assert_int_equal(ret, SR_ERR_OK);

    /* signal that we have finished applying changes */
    pthread_barrier_wait(&st->barrier);

    sr_session_stop(sess);
    return NULL;
}

static void *
subscribe_change_unlocked_thread(void *arg)
{
    struct state *st = (struct state *)arg;
    sr_session_ctx_t *sess;
    sr_subscription_ctx_t *subscr;
    int count, ret;

    ret = sr_session_start(st->conn, SR_DS_RUNNING, &sess);
    assert_int_equal(ret, SR_ERR_OK);

    ret = sr_module_change_subscribe(sess, "test", "/test:l1[k='subscr']", module_change_unlocked_cb, st, 0,
            SR_SUBSCR_UNLOCKED, &subscr);
    assert_int_equal(ret, SR_ERR_OK);

    /* signal that subscription was created */
    pthread_barrier_wait(&st->barrier);

    count = 0;
    while ((ATOMIC_LOAD_RELAXED(st->cb_called) < 2) && (count < 1500)) {
        usleep(10000);
        ++count;
    }
    assert_int_equal(ATOMIC_LOAD_RELAXED(st->cb_called), 2);

    /* wait for the other thread to finish */
    pthread_barrier_wait(&st->barrier);

    sr_unsubscribe(subscr);
    sr_session_stop(sess);
    return NULL;
}

static void
test_change_unlocked(void **state)
{
    pthread_t tid[2];

    pthread_create(&tid[0], NULL, apply_change_unlocked_thread, *state);
    pthread_create(&tid[1], NULL, subscribe_change_unlocked_thread, *state);

    pthread_join(tid[0], NULL);
    pthread_join(tid[1], NULL);
}

/* TEST */
static int
module_change_timeout_cb(sr_session_ctx_t *session, const char *module_name, const char *xpath, sr_event_t event,
        uint32_t request_id, void *private_data)
{
    struct state *st = (struct state *)private_data;

    (void)session;
    (void)xpath;
    (void)request_id;

    assert_string_equal(module_name, "test");

    switch (ATOMIC_LOAD_RELAXED(st->cb_called)) {
    case 0:
        assert_int_equal(event, SR_EV_CHANGE);

        /* time out, twice */
        pthread_barrier_wait(&st->barrier2);
        pthread_barrier_wait(&st->barrier2);
        break;
    case 1:
        /* we timeouted before, but returned success so now we get abort */
        assert_int_equal(event, SR_EV_ABORT);

        pthread_barrier_wait(&st->barrier2);
        break;
    case 2:
        assert_int_equal(event, SR_EV_CHANGE);
        break;
    case 3:
        assert_int_equal(event, SR_EV_DONE);
        break;
    default:
        fail();
    }

    ATOMIC_INC_RELAXED(st->cb_called);
    return SR_ERR_OK;
}

static void *
apply_change_timeout_thread(void *arg)
{
    struct state *st = (struct state *)arg;
    sr_session_ctx_t *sess;
    int ret;

    ret = sr_session_start(st->conn, SR_DS_RUNNING, &sess);
    assert_int_equal(ret, SR_ERR_OK);

    ret = sr_set_item_str(sess, "/test:l1[k='subscr']/v", "30", NULL, 0);
    assert_int_equal(ret, SR_ERR_OK);

    /* wait for subscription before applying changes */
    pthread_barrier_wait(&st->barrier);

    /* perform the change, time out but give it some time so that the callback is at least called) */
    ret = sr_apply_changes(sess, 10, 1);
    assert_int_equal(ret, SR_ERR_CALLBACK_FAILED);
    pthread_barrier_wait(&st->barrier2);

    /* try again while the first callback is still executing (waiting) */
    ret = sr_apply_changes(sess, 10, 1);
    assert_int_equal(ret, SR_ERR_CALLBACK_FAILED);
    pthread_barrier_wait(&st->barrier2);

    /* process abort */
    pthread_barrier_wait(&st->barrier2);

    /* signal that the commit is finished (by timeout) */
    pthread_barrier_wait(&st->barrier);

    /* finally apply changes successfully */
    ret = sr_apply_changes(sess, 0, 1);
    assert_int_equal(ret, SR_ERR_OK);

    /* signal that we have finished applying the changes */
    pthread_barrier_wait(&st->barrier);

    /* wait until unsubscribe */
    pthread_barrier_wait(&st->barrier);

    /* cleanup */
    ret = sr_delete_item(sess, "/test:l1[k='subscr']", 0);
    assert_int_equal(ret, SR_ERR_OK);
    ret = sr_apply_changes(sess, 0, 0);
    assert_int_equal(ret, SR_ERR_OK);

    sr_session_stop(sess);
    return NULL;
}

static void *
subscribe_change_timeout_thread(void *arg)
{
    struct state *st = (struct state *)arg;
    sr_session_ctx_t *sess;
    sr_subscription_ctx_t *subscr;
    int count, ret;

    ret = sr_session_start(st->conn, SR_DS_RUNNING, &sess);
    assert_int_equal(ret, SR_ERR_OK);

    ret = sr_module_change_subscribe(sess, "test", "/test:l1[k='subscr']", module_change_timeout_cb, st, 0, 0, &subscr);
    assert_int_equal(ret, SR_ERR_OK);

    /* signal that subscription was created */
    pthread_barrier_wait(&st->barrier);

    count = 0;
    while ((ATOMIC_LOAD_RELAXED(st->cb_called) < 2) && (count < 1500)) {
        usleep(10000);
        ++count;
    }
    assert_int_equal(ATOMIC_LOAD_RELAXED(st->cb_called), 2);

    /* wait for the other thread to report timeout */
    pthread_barrier_wait(&st->barrier);

    count = 0;
    while ((ATOMIC_LOAD_RELAXED(st->cb_called) < 4) && (count < 1500)) {
        usleep(10000);
        ++count;
    }
    assert_int_equal(ATOMIC_LOAD_RELAXED(st->cb_called), 4);

    /* wait for the other thread to finish */
    pthread_barrier_wait(&st->barrier);

    sr_unsubscribe(subscr);

    /* signal unsubscribe */
    pthread_barrier_wait(&st->barrier);

    sr_session_stop(sess);
    return NULL;
}

static void
test_change_timeout(void **state)
{
    pthread_t tid[2];

    pthread_create(&tid[0], NULL, apply_change_timeout_thread, *state);
    pthread_create(&tid[1], NULL, subscribe_change_timeout_thread, *state);

    pthread_join(tid[0], NULL);
    pthread_join(tid[1], NULL);
}

/* TEST */
static int
module_change_order_cb(sr_session_ctx_t *session, const char *module_name, const char *xpath, sr_event_t event,
        uint32_t request_id, void *private_data)
{
    struct state *st = (struct state *)private_data;

    (void)session;
    (void)xpath;
    (void)request_id;

    switch (ATOMIC_LOAD_RELAXED(st->cb_called)) {
    case 0:
    case 5:
    case 9:
        assert_string_equal(module_name, "test");
        assert_int_equal(event, SR_EV_CHANGE);
        break;
    case 1:
    case 4:
    case 8:
        assert_string_equal(module_name, "ietf-interfaces");
        assert_int_equal(event, SR_EV_CHANGE);
        break;
    case 2:
    case 3:
    case 6:
    case 7:
    case 10:
    case 11:
        /* we cannot rely on any order for DONE event */
        assert_int_equal(event, SR_EV_DONE);
        break;
    default:
        fail();
    }

    ATOMIC_INC_RELAXED(st->cb_called);
    return SR_ERR_OK;
}

static void *
apply_change_order_thread(void *arg)
{
    struct state *st = (struct state *)arg;
    sr_session_ctx_t *sess;
    int ret;

    ret = sr_session_start(st->conn, SR_DS_RUNNING, &sess);
    assert_int_equal(ret, SR_ERR_OK);

    /* edit will be created in this order */
    ret = sr_set_item_str(sess, "/test:l1[k='one']/v", "30", NULL, 0);
    assert_int_equal(ret, SR_ERR_OK);
    ret = sr_set_item_str(sess, "/ietf-interfaces:interfaces/interface[name='eth0']/type", "iana-if-type:ethernetCsmacd", NULL, 0);
    assert_int_equal(ret, SR_ERR_OK);

    /* wait for subscription before applying changes */
    pthread_barrier_wait(&st->barrier);

    /* perform the change */
    ret = sr_apply_changes(sess, 0, 1);
    assert_int_equal(ret, SR_ERR_OK);

    pthread_barrier_wait(&st->barrier);

    /* create edit in different order */
    ret = sr_set_item_str(sess, "/ietf-interfaces:interfaces/interface[name='eth1']/type", "iana-if-type:ethernetCsmacd", NULL, 0);
    assert_int_equal(ret, SR_ERR_OK);
    ret = sr_set_item_str(sess, "/test:l1[k='two']/v", "30", NULL, 0);
    assert_int_equal(ret, SR_ERR_OK);

    /* perform the second change */
    ret = sr_apply_changes(sess, 0, 1);
    assert_int_equal(ret, SR_ERR_OK);

    pthread_barrier_wait(&st->barrier);

    /* cleanup edit */
    ret = sr_delete_item(sess, "/ietf-interfaces:interfaces", 0);
    assert_int_equal(ret, SR_ERR_OK);
    ret = sr_delete_item(sess, "/test:l1", 0);
    assert_int_equal(ret, SR_ERR_OK);

    /* perform the third change */
    ret = sr_apply_changes(sess, 0, 1);
    assert_int_equal(ret, SR_ERR_OK);

    /* signal that we have finished applying changes */
    pthread_barrier_wait(&st->barrier);

    sr_session_stop(sess);
    return NULL;
}

static void *
subscribe_change_order_thread(void *arg)
{
    struct state *st = (struct state *)arg;
    sr_session_ctx_t *sess;
    sr_subscription_ctx_t *subscr;
    int count, ret;

    ret = sr_session_start(st->conn, SR_DS_RUNNING, &sess);
    assert_int_equal(ret, SR_ERR_OK);

    /* make subscription to 2 different modules */
    ret = sr_module_change_subscribe(sess, "test", NULL, module_change_order_cb, st, 0, 0, &subscr);
    assert_int_equal(ret, SR_ERR_OK);
    ret = sr_module_change_subscribe(sess, "ietf-interfaces", NULL, module_change_order_cb, st, 0, SR_SUBSCR_CTX_REUSE, &subscr);
    assert_int_equal(ret, SR_ERR_OK);

    /* signal that subscription was created */
    pthread_barrier_wait(&st->barrier);

    count = 0;
    while ((ATOMIC_LOAD_RELAXED(st->cb_called) < 4) && (count < 1500)) {
        usleep(10000);
        ++count;
    }
    assert_int_equal(ATOMIC_LOAD_RELAXED(st->cb_called), 4);

    pthread_barrier_wait(&st->barrier);

    count = 0;
    while ((ATOMIC_LOAD_RELAXED(st->cb_called) < 8) && (count < 1500)) {
        usleep(10000);
        ++count;
    }
    assert_int_equal(ATOMIC_LOAD_RELAXED(st->cb_called), 8);

    pthread_barrier_wait(&st->barrier);

    count = 0;
    while ((ATOMIC_LOAD_RELAXED(st->cb_called) < 12) && (count < 1500)) {
        usleep(10000);
        ++count;
    }
    assert_int_equal(ATOMIC_LOAD_RELAXED(st->cb_called), 12);

    /* wait for the other thread to finish */
    pthread_barrier_wait(&st->barrier);

    sr_unsubscribe(subscr);
    sr_session_stop(sess);
    return NULL;
}

static void
test_change_order(void **state)
{
    pthread_t tid[2];

    pthread_create(&tid[0], NULL, apply_change_order_thread, *state);
    pthread_create(&tid[1], NULL, subscribe_change_order_thread, *state);

    pthread_join(tid[0], NULL);
    pthread_join(tid[1], NULL);
}

/* TEST */
static int
module_change_userord_cb(sr_session_ctx_t *session, const char *module_name, const char *xpath, sr_event_t event,
        uint32_t request_id, void *private_data)
{
    struct state *st = (struct state *)private_data;
    sr_change_oper_t op;
    sr_change_iter_t *iter;
    sr_val_t *old_val, *new_val;
    size_t val_count;
    int ret;

    (void)request_id;
    (void)xpath;

    assert_string_equal(module_name, "test");

    switch (ATOMIC_LOAD_RELAXED(st->cb_called)) {
    case 0:
    case 1:
        if (ATOMIC_LOAD_RELAXED(st->cb_called) == 0) {
            assert_int_equal(event, SR_EV_CHANGE);
        } else {
            assert_int_equal(event, SR_EV_DONE);
        }

        /* get changes iter */
        ret = sr_get_changes_iter(session, "/test:*//.", &iter);
        assert_int_equal(ret, SR_ERR_OK);

        /* 1st change */
        ret = sr_get_change_next(session, iter, &op, &old_val, &new_val);
        assert_int_equal(ret, SR_ERR_OK);

        assert_int_equal(op, SR_OP_CREATED);
        assert_null(old_val);
        assert_non_null(new_val);
        assert_string_equal(new_val->xpath, "/test:l1[k='k1']");

        sr_free_val(new_val);

        /* 2nd change */
        ret = sr_get_change_next(session, iter, &op, &old_val, &new_val);
        assert_int_equal(ret, SR_ERR_OK);

        assert_int_equal(op, SR_OP_CREATED);
        assert_null(old_val);
        assert_non_null(new_val);
        assert_string_equal(new_val->xpath, "/test:l1[k='k1']/k");

        sr_free_val(new_val);

        /* 3rd change */
        ret = sr_get_change_next(session, iter, &op, &old_val, &new_val);
        assert_int_equal(ret, SR_ERR_OK);

        assert_int_equal(op, SR_OP_CREATED);
        assert_null(old_val);
        assert_non_null(new_val);
        assert_string_equal(new_val->xpath, "/test:l1[k='k1']/v");

        sr_free_val(new_val);

        /* 4th change */
        ret = sr_get_change_next(session, iter, &op, &old_val, &new_val);
        assert_int_equal(ret, SR_ERR_OK);

        assert_int_equal(op, SR_OP_CREATED);
        assert_null(old_val);
        assert_non_null(new_val);
        assert_string_equal(new_val->xpath, "/test:l1[k='k1']/ll12");

        sr_free_val(new_val);

        /* 5th change */
        ret = sr_get_change_next(session, iter, &op, &old_val, &new_val);
        assert_int_equal(ret, SR_ERR_OK);

        assert_int_equal(op, SR_OP_CREATED);
        assert_non_null(old_val);
        assert_string_equal(old_val->xpath, "/test:l1[k='k1']");
        assert_non_null(new_val);
        assert_string_equal(new_val->xpath, "/test:l1[k='k2']");

        sr_free_val(old_val);
        sr_free_val(new_val);

        /* 6th change */
        ret = sr_get_change_next(session, iter, &op, &old_val, &new_val);
        assert_int_equal(ret, SR_ERR_OK);

        assert_int_equal(op, SR_OP_CREATED);
        assert_null(old_val);
        assert_non_null(new_val);
        assert_string_equal(new_val->xpath, "/test:l1[k='k2']/k");

        sr_free_val(new_val);

        /* 7th change */
        ret = sr_get_change_next(session, iter, &op, &old_val, &new_val);
        assert_int_equal(ret, SR_ERR_OK);

        assert_int_equal(op, SR_OP_CREATED);
        assert_null(old_val);
        assert_non_null(new_val);
        assert_string_equal(new_val->xpath, "/test:l1[k='k2']/v");

        sr_free_val(new_val);

        /* 8th change */
        ret = sr_get_change_next(session, iter, &op, &old_val, &new_val);
        assert_int_equal(ret, SR_ERR_OK);

        assert_int_equal(op, SR_OP_CREATED);
        assert_null(old_val);
        assert_non_null(new_val);
        assert_string_equal(new_val->xpath, "/test:l1[k='k2']/ll12");

        sr_free_val(new_val);

        /* 9th change */
        ret = sr_get_change_next(session, iter, &op, &old_val, &new_val);
        assert_int_equal(ret, SR_ERR_OK);

        assert_int_equal(op, SR_OP_CREATED);
        assert_non_null(old_val);
        assert_string_equal(old_val->xpath, "/test:l1[k='k2']");
        assert_non_null(new_val);
        assert_string_equal(new_val->xpath, "/test:l1[k='k3']");

        sr_free_val(old_val);
        sr_free_val(new_val);

        /* 10th change */
        ret = sr_get_change_next(session, iter, &op, &old_val, &new_val);
        assert_int_equal(ret, SR_ERR_OK);

        assert_int_equal(op, SR_OP_CREATED);
        assert_null(old_val);
        assert_non_null(new_val);
        assert_string_equal(new_val->xpath, "/test:l1[k='k3']/k");

        sr_free_val(new_val);

        /* 11th change */
        ret = sr_get_change_next(session, iter, &op, &old_val, &new_val);
        assert_int_equal(ret, SR_ERR_OK);

        assert_int_equal(op, SR_OP_CREATED);
        assert_null(old_val);
        assert_non_null(new_val);
        assert_string_equal(new_val->xpath, "/test:l1[k='k3']/v");

        sr_free_val(new_val);

        /* no more changes */
        ret = sr_get_change_next(session, iter, &op, &old_val, &new_val);
        assert_int_equal(ret, SR_ERR_NOT_FOUND);

        sr_free_change_iter(iter);

        /* check data */
        ret = sr_get_items(session, "/test:l1//.", 0, 0, &new_val, &val_count);
        assert_int_equal(ret, SR_ERR_OK);
        assert_int_equal(val_count, 11);

        sr_free_values(new_val, val_count);
        break;
    default:
        fail();
    }

    ATOMIC_INC_RELAXED(st->cb_called);
    return SR_ERR_OK;
}

static void *
apply_change_userord_thread(void *arg)
{
    struct state *st = (struct state *)arg;
    sr_session_ctx_t *sess;
    int ret;

    ret = sr_session_start(st->conn, SR_DS_RUNNING, &sess);
    assert_int_equal(ret, SR_ERR_OK);

    ret = sr_set_item_str(sess, "/test:l1[k='k1']/v", "25", NULL, 0);
    assert_int_equal(ret, SR_ERR_OK);
    ret = sr_set_item_str(sess, "/test:l1[k='k1']/ll12", "ahoy", NULL, 0);
    assert_int_equal(ret, SR_ERR_OK);
    ret = sr_set_item_str(sess, "/test:l1[k='k2']/v", "52", NULL, 0);
    assert_int_equal(ret, SR_ERR_OK);
    ret = sr_set_item_str(sess, "/test:l1[k='k2']/ll12", "mate", NULL, 0);
    assert_int_equal(ret, SR_ERR_OK);
    ret = sr_set_item_str(sess, "/test:l1[k='k3']/v", "52", NULL, 0);
    assert_int_equal(ret, SR_ERR_OK);

    /* wait for subscription before applying changes */
    pthread_barrier_wait(&st->barrier);

    /* perform 1st change */
    ret = sr_apply_changes(sess, 0, 1);
    assert_int_equal(ret, SR_ERR_OK);

    /* signal that we have finished applying changes */
    pthread_barrier_wait(&st->barrier);

<<<<<<< HEAD
    /* wait until unsubscribe */
    pthread_barrier_wait(&st->barrier);

    ret = sr_delete_item(sess, "/test:l1", 0);
    assert_int_equal(ret, SR_ERR_OK);
    ret = sr_apply_changes(sess, 0, 0);
=======
    /* wait for unsubscribe */
    pthread_barrier_wait(&st->barrier);

    /* cleanup */
    ret = sr_delete_item(sess, "/test:l1", 0);
    assert_int_equal(ret, SR_ERR_OK);
    ret = sr_apply_changes(sess, 0, 1);
>>>>>>> f7ede1aa
    assert_int_equal(ret, SR_ERR_OK);

    sr_session_stop(sess);
    return NULL;
}

static void *
subscribe_change_userord_thread(void *arg)
{
    struct state *st = (struct state *)arg;
    sr_session_ctx_t *sess;
    sr_subscription_ctx_t *subscr;
    int count, ret;

    ret = sr_session_start(st->conn, SR_DS_RUNNING, &sess);
    assert_int_equal(ret, SR_ERR_OK);

    ret = sr_module_change_subscribe(sess, "test", NULL, module_change_userord_cb, st, 0, 0, &subscr);
    assert_int_equal(ret, SR_ERR_OK);

    /* signal that subscription was created */
    pthread_barrier_wait(&st->barrier);

    count = 0;
    while ((ATOMIC_LOAD_RELAXED(st->cb_called) < 2) && (count < 1500)) {
        usleep(10000);
        ++count;
    }
    assert_int_equal(ATOMIC_LOAD_RELAXED(st->cb_called), 2);

    /* wait for the other thread to finish */
    pthread_barrier_wait(&st->barrier);

    sr_unsubscribe(subscr);

<<<<<<< HEAD
    /* signal we have unsubscribed */
=======
    /* signal unsubscribe */
>>>>>>> f7ede1aa
    pthread_barrier_wait(&st->barrier);

    sr_session_stop(sess);
    return NULL;
}

static void
test_change_userord(void **state)
{
    pthread_t tid[2];

    pthread_create(&tid[0], NULL, apply_change_userord_thread, *state);
    pthread_create(&tid[1], NULL, subscribe_change_userord_thread, *state);

    pthread_join(tid[0], NULL);
    pthread_join(tid[1], NULL);
}

/* TEST */
static int
module_change_enabled_cb(sr_session_ctx_t *session, const char *module_name, const char *xpath, sr_event_t event,
        uint32_t request_id, void *private_data)
{
    struct state *st = (struct state *)private_data;
    sr_change_oper_t op;
    sr_change_iter_t *iter;
    sr_val_t *old_val, *new_val;
    int ret;

    (void)request_id;
    (void)xpath;

    assert_string_equal(module_name, "test");
    assert_int_equal(event, SR_EV_DONE);

    /* get changes iter */
    ret = sr_get_changes_iter(session, "/test:*//.", &iter);
    assert_int_equal(ret, SR_ERR_OK);

    /* 1st change */
    ret = sr_get_change_next(session, iter, &op, &old_val, &new_val);
    assert_int_equal(ret, SR_ERR_OK);

    if (op == SR_OP_CREATED) {
        /* skip default value */
        assert_null(old_val);
        assert_non_null(new_val);
        assert_string_equal(new_val->xpath, "/test:cont");
        sr_free_val(new_val);

        /* next change */
        ret = sr_get_change_next(session, iter, &op, &old_val, &new_val);
        assert_int_equal(ret, SR_ERR_OK);

        assert_null(old_val);
        assert_non_null(new_val);
        assert_string_equal(new_val->xpath, "/test:test-leaf");

        /* old value must be equal to the initial one */
        assert_int_equal(ATOMIC_LOAD_RELAXED(st->cb_called), 0);

        /* store the first value */
        ATOMIC_STORE_RELAXED(st->cb_called, new_val->data.uint8_val);

        sr_free_val(new_val);
    } else if (op == SR_OP_MODIFIED) {
        assert_non_null(old_val);
        assert_string_equal(old_val->xpath, "/test:test-leaf");
        assert_non_null(new_val);
        assert_string_equal(new_val->xpath, "/test:test-leaf");

        /* old value must be equal to the previous one */
        assert_int_equal(ATOMIC_LOAD_RELAXED(st->cb_called), old_val->data.uint8_val);

        /* there can be only difference 1 between the old value and the new value */
        assert_int_equal(old_val->data.uint8_val + 1, new_val->data.uint8_val);

        /* store the new value */
        ATOMIC_STORE_RELAXED(st->cb_called, new_val->data.uint8_val);

        sr_free_val(old_val);
        sr_free_val(new_val);
    } else {
        fail();
    }

    /* no more changes */
    ret = sr_get_change_next(session, iter, &op, &old_val, &new_val);
    assert_int_equal(ret, SR_ERR_NOT_FOUND);

    sr_free_change_iter(iter);

    return SR_ERR_OK;
}

static void *
apply_change_enabled_thread(void *arg)
{
    struct state *st = (struct state *)arg;
    sr_session_ctx_t *sess;
    int ret;
    uint32_t i;
    char num_str[4];

    ret = sr_session_start(st->conn, SR_DS_RUNNING, &sess);
    assert_int_equal(ret, SR_ERR_OK);

    /* set the leaf to 0 */
    ret = sr_set_item_str(sess, "/test:test-leaf", "0", NULL, 0);
    assert_int_equal(ret, SR_ERR_OK);
    ret = sr_apply_changes(sess, 0, 1);
    assert_int_equal(ret, SR_ERR_OK);

    /* initial value */
    ATOMIC_STORE_RELAXED(st->cb_called, 0);

    /* subscription can start */
    pthread_barrier_wait(&st->barrier);

    /* perform the changes in a loop */
    for (i = 1; i < 20; ++i) {
        sprintf(num_str, "%u", i);
        ret = sr_set_item_str(sess, "/test:test-leaf", num_str, NULL, 0);
        assert_int_equal(ret, SR_ERR_OK);

        ret = sr_apply_changes(sess, 0, 1);
        assert_int_equal(ret, SR_ERR_OK);
    }

    /* signal that we have finished applying changes */
    pthread_barrier_wait(&st->barrier);

    /* wait for unsubscribe */
    pthread_barrier_wait(&st->barrier);

    /* cleanup */
    ret = sr_delete_item(sess, "/test:test-leaf", 0);
    assert_int_equal(ret, SR_ERR_OK);
    ret = sr_apply_changes(sess, 0, 1);
    assert_int_equal(ret, SR_ERR_OK);

    sr_session_stop(sess);
    return NULL;
}

static void *
subscribe_change_enabled_thread(void *arg)
{
    struct state *st = (struct state *)arg;
    sr_session_ctx_t *sess;
    sr_subscription_ctx_t *subscr;
    int ret;

    ret = sr_session_start(st->conn, SR_DS_RUNNING, &sess);
    assert_int_equal(ret, SR_ERR_OK);

    /* wait until the leaf is set to its initial value */
    pthread_barrier_wait(&st->barrier);

    ret = sr_module_change_subscribe(sess, "test", NULL, module_change_enabled_cb, st, 0,
            SR_SUBSCR_DONE_ONLY | SR_SUBSCR_ENABLED, &subscr);
    assert_int_equal(ret, SR_ERR_OK);

    /* wait for the other thread to finish */
    pthread_barrier_wait(&st->barrier);

    sr_unsubscribe(subscr);

    /* signal that we have unsubscribed */
    pthread_barrier_wait(&st->barrier);

    sr_session_stop(sess);
    return NULL;
}

static void
test_change_enabled(void **state)
{
    pthread_t tid[2];

    pthread_create(&tid[0], NULL, apply_change_enabled_thread, *state);
    pthread_create(&tid[1], NULL, subscribe_change_enabled_thread, *state);

    pthread_join(tid[0], NULL);
    pthread_join(tid[1], NULL);
}

/* MAIN */
int
main(void)
{
    const struct CMUnitTest tests[] = {
        cmocka_unit_test_setup_teardown(test_change_done, setup_f, teardown_f),
        cmocka_unit_test_setup_teardown(test_update, setup_f, teardown_f),
        cmocka_unit_test_setup_teardown(test_update2, setup_f, teardown_f),
        cmocka_unit_test_setup_teardown(test_update_fail, setup_f, teardown_f),
        cmocka_unit_test_setup_teardown(test_change_fail, setup_f, teardown_f),
        cmocka_unit_test_setup_teardown(test_change_fail2, setup_f, teardown_f),
        cmocka_unit_test_setup_teardown(test_no_changes, setup_f, teardown_f),
        cmocka_unit_test_setup_teardown(test_change_any, setup_f, teardown_f),
        cmocka_unit_test_setup_teardown(test_change_dflt_leaf, setup_f, teardown_f),
        cmocka_unit_test_setup_teardown(test_change_dflt_leaflist, setup_f, teardown_f),
        cmocka_unit_test_setup_teardown(test_change_dflt_choice, setup_f, teardown_f),
        cmocka_unit_test_setup_teardown(test_change_done_when, setup_f, teardown_f),
        cmocka_unit_test_setup_teardown(test_change_done_xpath, setup_f, teardown_f),
        cmocka_unit_test_setup_teardown(test_change_unlocked, setup_f, teardown_f),
        cmocka_unit_test_setup_teardown(test_change_timeout, setup_f, teardown_f),
        //cmocka_unit_test_setup_teardown(test_change_order, setup_f, teardown_f),
        cmocka_unit_test_setup_teardown(test_change_userord, setup_f, teardown_f),
        cmocka_unit_test_setup_teardown(test_change_enabled, setup_f, teardown_f),
    };

    setenv("CMOCKA_TEST_ABORT", "1", 1);
    sr_log_stderr(SR_LL_INF);
    return cmocka_run_group_tests(tests, setup, teardown);
}<|MERGE_RESOLUTION|>--- conflicted
+++ resolved
@@ -1401,13 +1401,8 @@
     assert_string_equal(module_name, "test");
     assert_null(xpath);
 
-<<<<<<< HEAD
-    switch (st->cb_called) {
+    switch (ATOMIC_LOAD_RELAXED(st->cb_called)) {
     case 1:
-=======
-    switch (ATOMIC_LOAD_RELAXED(st->cb_called)) {
-    case 0:
->>>>>>> f7ede1aa
         assert_int_equal(event, SR_EV_CHANGE);
 
         /* get changes iter */
@@ -1480,13 +1475,8 @@
     assert_string_equal(module_name, "ietf-interfaces");
     assert_null(xpath);
 
-<<<<<<< HEAD
-    switch (st->cb_called) {
+    switch (ATOMIC_LOAD_RELAXED(st->cb_called)) {
     case 0:
-=======
-    switch (ATOMIC_LOAD_RELAXED(st->cb_called)) {
-    case 1:
->>>>>>> f7ede1aa
         assert_int_equal(event, SR_EV_CHANGE);
 
         /* get changes iter */
@@ -1664,13 +1654,8 @@
         fail();
     }
 
-<<<<<<< HEAD
-    ++st->cb_called;
+    ATOMIC_INC_RELAXED(st->cb_called);
     return rc;
-=======
-    ATOMIC_INC_RELAXED(st->cb_called);
-    return ret;
->>>>>>> f7ede1aa
 }
 
 static int
@@ -1809,37 +1794,21 @@
     pthread_barrier_wait(&st->barrier);
 
     count = 0;
-<<<<<<< HEAD
-    while ((st->cb_called < 5) && (count < 1500)) {
+    while ((ATOMIC_LOAD_RELAXED(st->cb_called) < 5) && (count < 1500)) {
         usleep(10000);
         ++count;
     }
-    assert_int_equal(st->cb_called, 5);
-=======
-    while ((ATOMIC_LOAD_RELAXED(st->cb_called) < 3) && (count < 1500)) {
+    assert_int_equal(ATOMIC_LOAD_RELAXED(st->cb_called), 5);
+
+    /* wait for the other thread to signal #1 */
+    pthread_barrier_wait(&st->barrier);
+
+    count = 0;
+    while ((ATOMIC_LOAD_RELAXED(st->cb_called) < 6) && (count < 1500)) {
         usleep(10000);
         ++count;
     }
-    assert_int_equal(ATOMIC_LOAD_RELAXED(st->cb_called), 3);
->>>>>>> f7ede1aa
-
-    /* wait for the other thread to signal #1 */
-    pthread_barrier_wait(&st->barrier);
-
-    count = 0;
-<<<<<<< HEAD
-    while ((st->cb_called < 6) && (count < 1500)) {
-        usleep(10000);
-        ++count;
-    }
-    assert_int_equal(st->cb_called, 6);
-=======
-    while ((ATOMIC_LOAD_RELAXED(st->cb_called) < 4) && (count < 1500)) {
-        usleep(10000);
-        ++count;
-    }
-    assert_int_equal(ATOMIC_LOAD_RELAXED(st->cb_called), 4);
->>>>>>> f7ede1aa
+    assert_int_equal(ATOMIC_LOAD_RELAXED(st->cb_called), 6);
 
     /* wait for the other thread to signal #2 */
     pthread_barrier_wait(&st->barrier);
@@ -5643,14 +5612,6 @@
     /* signal that we have finished applying changes */
     pthread_barrier_wait(&st->barrier);
 
-<<<<<<< HEAD
-    /* wait until unsubscribe */
-    pthread_barrier_wait(&st->barrier);
-
-    ret = sr_delete_item(sess, "/test:l1", 0);
-    assert_int_equal(ret, SR_ERR_OK);
-    ret = sr_apply_changes(sess, 0, 0);
-=======
     /* wait for unsubscribe */
     pthread_barrier_wait(&st->barrier);
 
@@ -5658,7 +5619,6 @@
     ret = sr_delete_item(sess, "/test:l1", 0);
     assert_int_equal(ret, SR_ERR_OK);
     ret = sr_apply_changes(sess, 0, 1);
->>>>>>> f7ede1aa
     assert_int_equal(ret, SR_ERR_OK);
 
     sr_session_stop(sess);
@@ -5694,11 +5654,7 @@
 
     sr_unsubscribe(subscr);
 
-<<<<<<< HEAD
-    /* signal we have unsubscribed */
-=======
     /* signal unsubscribe */
->>>>>>> f7ede1aa
     pthread_barrier_wait(&st->barrier);
 
     sr_session_stop(sess);
