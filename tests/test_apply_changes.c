/**
 * @file test_apply_changes.c
 * @author Michal Vasko <mvasko@cesnet.cz>
 * @brief test for sr_apply_changes()
 *
 * @copyright
 * Copyright 2018 Deutsche Telekom AG.
 * Copyright 2018 - 2019 CESNET, z.s.p.o.
 *
 * Licensed under the Apache License, Version 2.0 (the "License");
 * you may not use this file except in compliance with the License.
 * You may obtain a copy of the License at
 *
 *    http://www.apache.org/licenses/LICENSE-2.0
 *
 * Unless required by applicable law or agreed to in writing, software
 * distributed under the License is distributed on an "AS IS" BASIS,
 * WITHOUT WARRANTIES OR CONDITIONS OF ANY KIND, either express or implied.
 * See the License for the specific language governing permissions and
 * limitations under the License.
 */
#define _GNU_SOURCE

#include <sys/types.h>
#include <unistd.h>
#include <pthread.h>
#include <stdlib.h>
#include <setjmp.h>
#include <string.h>
#include <stdarg.h>
#include <poll.h>

#include <cmocka.h>
#include <libyang/libyang.h>

#include "common.h"
#include "tests/config.h"
#include "sysrepo.h"

struct state {
    sr_conn_ctx_t *conn;
    ATOMIC_T cb_called, cb_called2;
    pthread_barrier_t barrier, barrier2;
};

static int
setup(void **state)
{
    struct state *st;
    uint32_t conn_count;

    st = calloc(1, sizeof *st);
    *state = st;

    sr_connection_count(&conn_count);
    assert_int_equal(conn_count, 0);

    if (sr_connect(0, &(st->conn)) != SR_ERR_OK) {
        return 1;
    }

    if (sr_install_module(st->conn, TESTS_DIR "/files/test.yang", TESTS_DIR "/files", NULL) != SR_ERR_OK) {
        return 1;
    }
    if (sr_install_module(st->conn, TESTS_DIR "/files/ietf-interfaces.yang", TESTS_DIR "/files", NULL) != SR_ERR_OK) {
        return 1;
    }
    if (sr_install_module(st->conn, TESTS_DIR "/files/ietf-ip.yang", TESTS_DIR "/files", NULL) != SR_ERR_OK) {
        return 1;
    }
    if (sr_install_module(st->conn, TESTS_DIR "/files/iana-if-type.yang", TESTS_DIR "/files", NULL) != SR_ERR_OK) {
        return 1;
    }
    if (sr_install_module(st->conn, TESTS_DIR "/files/ietf-if-aug.yang", TESTS_DIR "/files", NULL) != SR_ERR_OK) {
        return 1;
    }
    if (sr_install_module(st->conn, TESTS_DIR "/files/when1.yang", TESTS_DIR "/files", NULL) != SR_ERR_OK) {
        return 1;
    }
    if (sr_install_module(st->conn, TESTS_DIR "/files/when2.yang", TESTS_DIR "/files", NULL) != SR_ERR_OK) {
        return 1;
    }
    if (sr_install_module(st->conn, TESTS_DIR "/files/defaults.yang", TESTS_DIR "/files", NULL) != SR_ERR_OK) {
        return 1;
    }
    sr_disconnect(st->conn);

    if (sr_connect(0, &(st->conn)) != SR_ERR_OK) {
        return 1;
    }

    return 0;
}

static int
teardown(void **state)
{
    struct state *st = (struct state *)*state;

    sr_remove_module(st->conn, "defaults");
    sr_remove_module(st->conn, "when2");
    sr_remove_module(st->conn, "when1");
    sr_remove_module(st->conn, "ietf-if-aug");
    sr_remove_module(st->conn, "iana-if-type");
    sr_remove_module(st->conn, "ietf-ip");
    sr_remove_module(st->conn, "ietf-interfaces");
    sr_remove_module(st->conn, "test");

    sr_disconnect(st->conn);
    free(st);
    return 0;
}

static int
setup_f(void **state)
{
    struct state *st = (struct state *)*state;

    ATOMIC_STORE_RELAXED(st->cb_called, 0);
    ATOMIC_STORE_RELAXED(st->cb_called2, 0);
    pthread_barrier_init(&st->barrier, NULL, 2);
    pthread_barrier_init(&st->barrier2, NULL, 2);
    return 0;
}

static int
teardown_f(void **state)
{
    struct state *st = (struct state *)*state;

    pthread_barrier_destroy(&st->barrier);
    pthread_barrier_destroy(&st->barrier2);
    return 0;
}

/* TEST */
static int
module_change_done_cb(sr_session_ctx_t *session, uint32_t sub_id, const char *module_name, const char *xpath,
        sr_event_t event, uint32_t request_id, void *private_data)
{
    struct state *st = (struct state *)private_data;
    sr_change_oper_t op;
    sr_change_iter_t *iter;
    struct lyd_node *subtree;
    const struct lyd_node *node;
    char *str1;
    const char *str2, *prev_val;
    int ret;
    uint32_t size, *nc_id;

    (void)sub_id;
    (void)request_id;

    assert_string_equal(sr_session_get_orig_name(session), "test_apply_changes");
    assert_int_equal(sr_session_get_orig_data(session, 0, &size, (const void **)&nc_id), SR_ERR_OK);
    assert_int_equal(size, sizeof *nc_id);
    assert_int_equal(*nc_id, 52);
    assert_string_equal(module_name, "ietf-interfaces");
    assert_null(xpath);

    switch (ATOMIC_LOAD_RELAXED(st->cb_called)) {
    case 0:
    case 1:
    case 2:
        if (ATOMIC_LOAD_RELAXED(st->cb_called) < 2) {
            assert_int_equal(event, SR_EV_CHANGE);
        } else {
            assert_int_equal(event, SR_EV_DONE);
        }

        /* get changes iter */
        ret = sr_get_changes_iter(session, "/ietf-interfaces:*//.", &iter);
        assert_int_equal(ret, SR_ERR_OK);

        /* 1st change */
        ret = sr_get_change_tree_next(session, iter, &op, &node, &prev_val, NULL, NULL);
        assert_int_equal(ret, SR_ERR_OK);

        assert_int_equal(op, SR_OP_CREATED);
        assert_null(prev_val);
        assert_string_equal(node->schema->name, "interface");

        /* 2nd change */
        ret = sr_get_change_tree_next(session, iter, &op, &node, &prev_val, NULL, NULL);
        assert_int_equal(ret, SR_ERR_OK);

        assert_int_equal(op, SR_OP_CREATED);
        assert_null(prev_val);
        assert_string_equal(node->schema->name, "name");
        assert_string_equal(lyd_get_value(node), "eth52");

        /* 3rd change */
        ret = sr_get_change_tree_next(session, iter, &op, &node, &prev_val, NULL, NULL);
        assert_int_equal(ret, SR_ERR_OK);

        assert_int_equal(op, SR_OP_CREATED);
        assert_null(prev_val);
        assert_string_equal(node->schema->name, "type");
        assert_string_equal(lyd_get_value(node), "iana-if-type:ethernetCsmacd");

        /* 4th change */
        ret = sr_get_change_tree_next(session, iter, &op, &node, &prev_val, NULL, NULL);
        assert_int_equal(ret, SR_ERR_OK);

        assert_int_equal(op, SR_OP_CREATED);
        assert_null(prev_val);
        assert_string_equal(node->schema->name, "enabled");
        assert_true(node->flags & LYD_DEFAULT);

        /* 5th change */
        ret = sr_get_change_tree_next(session, iter, &op, &node, &prev_val, NULL, NULL);
        assert_int_equal(ret, SR_ERR_OK);

        assert_int_equal(op, SR_OP_CREATED);
        assert_null(prev_val);
        assert_string_equal(node->schema->name, "ipv4");

        /* 6th change */
        ret = sr_get_change_tree_next(session, iter, &op, &node, &prev_val, NULL, NULL);
        assert_int_equal(ret, SR_ERR_OK);

        assert_int_equal(op, SR_OP_CREATED);
        assert_null(prev_val);
        assert_string_equal(node->schema->name, "enabled");
        assert_true(node->flags & LYD_DEFAULT);

        /* 7th change */
        ret = sr_get_change_tree_next(session, iter, &op, &node, &prev_val, NULL, NULL);
        assert_int_equal(ret, SR_ERR_OK);

        assert_int_equal(op, SR_OP_CREATED);
        assert_null(prev_val);
        assert_string_equal(node->schema->name, "forwarding");
        assert_true(node->flags & LYD_DEFAULT);

        /* 8th change */
        ret = sr_get_change_tree_next(session, iter, &op, &node, &prev_val, NULL, NULL);
        assert_int_equal(ret, SR_ERR_OK);

        assert_int_equal(op, SR_OP_CREATED);
        assert_null(prev_val);
        assert_string_equal(node->schema->name, "address");

        /* 9th change */
        ret = sr_get_change_tree_next(session, iter, &op, &node, &prev_val, NULL, NULL);
        assert_int_equal(ret, SR_ERR_OK);

        assert_int_equal(op, SR_OP_CREATED);
        assert_null(prev_val);
        assert_string_equal(node->schema->name, "ip");
        assert_string_equal(lyd_get_value(node), "192.168.2.100");

        /* 10th change */
        ret = sr_get_change_tree_next(session, iter, &op, &node, &prev_val, NULL, NULL);
        assert_int_equal(ret, SR_ERR_OK);

        assert_int_equal(op, SR_OP_CREATED);
        assert_null(prev_val);
        assert_string_equal(node->schema->name, "prefix-length");
        assert_string_equal(lyd_get_value(node), "24");

        /* no more changes */
        ret = sr_get_change_tree_next(session, iter, &op, &node, &prev_val, NULL, NULL);
        assert_int_equal(ret, SR_ERR_NOT_FOUND);

        sr_free_change_iter(iter);

        /* check current data tree */
        ret = sr_get_subtree(session, "/ietf-interfaces:interfaces", 0, &subtree);
        assert_int_equal(ret, SR_ERR_OK);

        ret = lyd_print_mem(&str1, subtree, LYD_XML, LYD_PRINT_WITHSIBLINGS | LYD_PRINT_WD_IMPL_TAG | LYD_PRINT_SHRINK);
        assert_int_equal(ret, 0);
        lyd_free_tree(subtree);

        str2 =
        "<interfaces xmlns=\"urn:ietf:params:xml:ns:yang:ietf-interfaces\">"
            "<interface>"
                "<name>eth52</name>"
                "<type xmlns:ianaift=\"urn:ietf:params:xml:ns:yang:iana-if-type\">ianaift:ethernetCsmacd</type>"
                "<enabled xmlns:ncwd=\"urn:ietf:params:xml:ns:yang:ietf-netconf-with-defaults\" "
                    "ncwd:default=\"true\">true</enabled>"
                "<ipv4 xmlns=\"urn:ietf:params:xml:ns:yang:ietf-ip\">"
                    "<enabled xmlns:ncwd=\"urn:ietf:params:xml:ns:yang:ietf-netconf-with-defaults\" "
                        "ncwd:default=\"true\">true</enabled>"
                    "<forwarding xmlns:ncwd=\"urn:ietf:params:xml:ns:yang:ietf-netconf-with-defaults\" "
                        "ncwd:default=\"true\">false</forwarding>"
                    "<address>"
                        "<ip>192.168.2.100</ip>"
                        "<prefix-length>24</prefix-length>"
                    "</address>"
                "</ipv4>"
            "</interface>"
        "</interfaces>";

        assert_string_equal(str1, str2);
        free(str1);
        break;
    case 3:
    case 4:
        if (ATOMIC_LOAD_RELAXED(st->cb_called) == 3) {
            assert_int_equal(event, SR_EV_CHANGE);
        } else {
            assert_int_equal(event, SR_EV_DONE);
        }

        /* get changes iter */
        ret = sr_get_changes_iter(session, "/ietf-interfaces:*//.", &iter);
        assert_int_equal(ret, SR_ERR_OK);

        /* 1st change */
        ret = sr_get_change_tree_next(session, iter, &op, &node, &prev_val, NULL, NULL);
        assert_int_equal(ret, SR_ERR_OK);

        assert_int_equal(op, SR_OP_DELETED);
        assert_null(prev_val);
        assert_string_equal(node->schema->name, "interface");

        /* 2nd change */
        ret = sr_get_change_tree_next(session, iter, &op, &node, &prev_val, NULL, NULL);
        assert_int_equal(ret, SR_ERR_OK);

        assert_int_equal(op, SR_OP_DELETED);
        assert_null(prev_val);
        assert_string_equal(node->schema->name, "name");
        assert_string_equal(lyd_get_value(node), "eth52");

        /* 3rd change */
        ret = sr_get_change_tree_next(session, iter, &op, &node, &prev_val, NULL, NULL);
        assert_int_equal(ret, SR_ERR_OK);

        assert_int_equal(op, SR_OP_DELETED);
        assert_null(prev_val);
        assert_string_equal(node->schema->name, "type");
        assert_string_equal(lyd_get_value(node), "iana-if-type:ethernetCsmacd");

        /* 4th change */
        ret = sr_get_change_tree_next(session, iter, &op, &node, &prev_val, NULL, NULL);
        assert_int_equal(ret, SR_ERR_OK);

        assert_int_equal(op, SR_OP_DELETED);
        assert_null(prev_val);
        assert_string_equal(node->schema->name, "enabled");
        assert_true(node->flags & LYD_DEFAULT);

        /* 5th change */
        ret = sr_get_change_tree_next(session, iter, &op, &node, &prev_val, NULL, NULL);
        assert_int_equal(ret, SR_ERR_OK);

        assert_int_equal(op, SR_OP_DELETED);
        assert_null(prev_val);
        assert_string_equal(node->schema->name, "ipv4");

        /* 6th change */
        ret = sr_get_change_tree_next(session, iter, &op, &node, &prev_val, NULL, NULL);
        assert_int_equal(ret, SR_ERR_OK);

        assert_int_equal(op, SR_OP_DELETED);
        assert_null(prev_val);
        assert_string_equal(node->schema->name, "enabled");
        assert_true(node->flags & LYD_DEFAULT);

        /* 7th change */
        ret = sr_get_change_tree_next(session, iter, &op, &node, &prev_val, NULL, NULL);
        assert_int_equal(ret, SR_ERR_OK);

        assert_int_equal(op, SR_OP_DELETED);
        assert_null(prev_val);
        assert_string_equal(node->schema->name, "forwarding");
        assert_true(node->flags & LYD_DEFAULT);

        /* 8th change */
        ret = sr_get_change_tree_next(session, iter, &op, &node, &prev_val, NULL, NULL);
        assert_int_equal(ret, SR_ERR_OK);

        assert_int_equal(op, SR_OP_DELETED);
        assert_null(prev_val);
        assert_string_equal(node->schema->name, "address");

        /* 9th change */
        ret = sr_get_change_tree_next(session, iter, &op, &node, &prev_val, NULL, NULL);
        assert_int_equal(ret, SR_ERR_OK);

        assert_int_equal(op, SR_OP_DELETED);
        assert_null(prev_val);
        assert_string_equal(node->schema->name, "ip");
        assert_string_equal(lyd_get_value(node), "192.168.2.100");

        /* 10th change */
        ret = sr_get_change_tree_next(session, iter, &op, &node, &prev_val, NULL, NULL);
        assert_int_equal(ret, SR_ERR_OK);

        assert_int_equal(op, SR_OP_DELETED);
        assert_null(prev_val);
        assert_string_equal(node->schema->name, "prefix-length");
        assert_string_equal(lyd_get_value(node), "24");

        /* no more changes */
        ret = sr_get_change_tree_next(session, iter, &op, &node, &prev_val, NULL, NULL);
        assert_int_equal(ret, SR_ERR_NOT_FOUND);

        sr_free_change_iter(iter);

        /* check current data tree */
        ret = sr_get_subtree(session, "/ietf-interfaces:interfaces", 0, &subtree);
        assert_int_equal(ret, SR_ERR_OK);

        ret = lyd_print_mem(&str1, subtree, LYD_XML, LYD_PRINT_WITHSIBLINGS);
        assert_int_equal(ret, 0);
        lyd_free_tree(subtree);

        assert_null(str1);
        break;
    default:
        fail();
    }

    ATOMIC_INC_RELAXED(st->cb_called);
    if (ATOMIC_LOAD_RELAXED(st->cb_called) == 1) {
        return SR_ERR_CALLBACK_SHELVE;
    }
    return SR_ERR_OK;
}

static void *
apply_change_done_thread(void *arg)
{
    struct state *st = (struct state *)arg;
    sr_session_ctx_t *sess;
    struct lyd_node *subtree;
    char *str1;
    const char *str2;
    int ret;
    uint32_t nc_id;

    ret = sr_session_start(st->conn, SR_DS_RUNNING, &sess);
    assert_int_equal(ret, SR_ERR_OK);

    /* set NC SID so we can read it in the callback */
    sr_session_set_orig_name(sess, "test_apply_changes");
    nc_id = 52;
    sr_session_push_orig_data(sess, sizeof nc_id, &nc_id);

    ret = sr_set_item_str(sess, "/ietf-interfaces:interfaces/interface[name='eth52']/type", "iana-if-type:ethernetCsmacd", NULL, 0);
    assert_int_equal(ret, SR_ERR_OK);
    ret = sr_set_item_str(sess, "/ietf-interfaces:interfaces/interface[name='eth52']/ietf-ip:ipv4/address[ip='192.168.2.100']"
            "/prefix-length", "24", NULL, 0);
    assert_int_equal(ret, SR_ERR_OK);

    /* wait for subscription before applying changes */
    pthread_barrier_wait(&st->barrier);

    /* perform 1st change */
    ret = sr_apply_changes(sess, 0);
    assert_int_equal(ret, SR_ERR_OK);

    /* check current data tree */
    ret = sr_get_subtree(sess, "/ietf-interfaces:interfaces", 0, &subtree);
    assert_int_equal(ret, SR_ERR_OK);

    ret = lyd_print_mem(&str1, subtree, LYD_XML, LYD_PRINT_WITHSIBLINGS | LYD_PRINT_SHRINK);
    assert_int_equal(ret, 0);
    lyd_free_tree(subtree);

    str2 =
    "<interfaces xmlns=\"urn:ietf:params:xml:ns:yang:ietf-interfaces\">"
        "<interface>"
            "<name>eth52</name>"
            "<type xmlns:ianaift=\"urn:ietf:params:xml:ns:yang:iana-if-type\">ianaift:ethernetCsmacd</type>"
            "<ipv4 xmlns=\"urn:ietf:params:xml:ns:yang:ietf-ip\">"
                "<address>"
                    "<ip>192.168.2.100</ip>"
                    "<prefix-length>24</prefix-length>"
                "</address>"
            "</ipv4>"
        "</interface>"
    "</interfaces>";

    assert_string_equal(str1, str2);
    free(str1);

    /* perform 2nd change */
    ret = sr_delete_item(sess, "/ietf-interfaces:interfaces", 0);
    assert_int_equal(ret, SR_ERR_OK);
    ret = sr_apply_changes(sess, 0);
    assert_int_equal(ret, SR_ERR_OK);

    /* check current data tree */
    ret = sr_get_subtree(sess, "/ietf-interfaces:interfaces", 0, &subtree);
    assert_int_equal(ret, SR_ERR_OK);

    ret = lyd_print_mem(&str1, subtree, LYD_XML, LYD_PRINT_WITHSIBLINGS | LYD_PRINT_SHRINK);
    assert_int_equal(ret, 0);

    assert_null(str1);
    lyd_free_tree(subtree);

    /* signal that we have finished applying changes */
    pthread_barrier_wait(&st->barrier);

    sr_session_stop(sess);
    return NULL;
}

static void *
subscribe_change_done_thread(void *arg)
{
    struct state *st = (struct state *)arg;
    sr_session_ctx_t *sess;
    sr_subscription_ctx_t *subscr;
    int count, ret;

    ret = sr_session_start(st->conn, SR_DS_RUNNING, &sess);
    assert_int_equal(ret, SR_ERR_OK);

    ret = sr_module_change_subscribe(sess, "ietf-interfaces", NULL, module_change_done_cb, st, 0, 0, &subscr);
    assert_int_equal(ret, SR_ERR_OK);

    /* signal that subscription was created */
    pthread_barrier_wait(&st->barrier);

    count = 0;
    while ((ATOMIC_LOAD_RELAXED(st->cb_called) < 1) && (count < 1500)) {
        usleep(10000);
        ++count;
    }
    assert_int_equal(ATOMIC_LOAD_RELAXED(st->cb_called), 1);

    /* callback was shelved, process it again */
    ret = sr_process_events(subscr, NULL, NULL);
    assert_int_equal(ret, SR_ERR_OK);

    count = 0;
    while ((ATOMIC_LOAD_RELAXED(st->cb_called) < 5) && (count < 1500)) {
        usleep(10000);
        ++count;
    }
    assert_int_equal(ATOMIC_LOAD_RELAXED(st->cb_called), 5);

    /* wait for the other thread to finish */
    pthread_barrier_wait(&st->barrier);

    sr_unsubscribe(subscr);
    sr_session_stop(sess);
    return NULL;
}

static void
test_change_done(void **state)
{
    pthread_t tid[2];

    pthread_create(&tid[0], NULL, apply_change_done_thread, *state);
    pthread_create(&tid[1], NULL, subscribe_change_done_thread, *state);

    pthread_join(tid[0], NULL);
    pthread_join(tid[1], NULL);
}

/* TEST */
static int
module_update_cb(sr_session_ctx_t *session, uint32_t sub_id, const char *module_name, const char *xpath, sr_event_t event,
        uint32_t request_id, void *private_data)
{
    struct state *st = (struct state *)private_data;
    sr_change_oper_t op;
    sr_change_iter_t *iter;
    sr_val_t *old_val, *new_val;
    struct lyd_node *subtree;
    char *str1;
    const char *str2;
    int ret;

    (void)sub_id;
    (void)request_id;

    assert_string_equal(module_name, "ietf-interfaces");
    assert_null(xpath);

    switch (ATOMIC_LOAD_RELAXED(st->cb_called)) {
    case 0:
        assert_int_equal(event, SR_EV_UPDATE);

        /* get changes iter */
        ret = sr_get_changes_iter(session, "/ietf-interfaces:*//.", &iter);
        assert_int_equal(ret, SR_ERR_OK);

        /* 1st change */
        ret = sr_get_change_next(session, iter, &op, &old_val, &new_val);
        assert_int_equal(ret, SR_ERR_OK);

        assert_int_equal(op, SR_OP_CREATED);
        assert_null(old_val);
        assert_non_null(new_val);
        assert_string_equal(new_val->xpath, "/ietf-interfaces:interfaces/interface[name='eth52']");

        sr_free_val(new_val);

        /* 2nd change */
        ret = sr_get_change_next(session, iter, &op, &old_val, &new_val);
        assert_int_equal(ret, SR_ERR_OK);

        assert_int_equal(op, SR_OP_CREATED);
        assert_null(old_val);
        assert_non_null(new_val);
        assert_string_equal(new_val->xpath, "/ietf-interfaces:interfaces/interface[name='eth52']/name");

        sr_free_val(new_val);

        /* 3rd change */
        ret = sr_get_change_next(session, iter, &op, &old_val, &new_val);
        assert_int_equal(ret, SR_ERR_OK);

        assert_int_equal(op, SR_OP_CREATED);
        assert_null(old_val);
        assert_non_null(new_val);
        assert_string_equal(new_val->xpath, "/ietf-interfaces:interfaces/interface[name='eth52']/type");

        sr_free_val(new_val);

        /* 4th change */
        ret = sr_get_change_next(session, iter, &op, &old_val, &new_val);
        assert_int_equal(ret, SR_ERR_OK);

        assert_int_equal(op, SR_OP_CREATED);
        assert_null(old_val);
        assert_non_null(new_val);
        assert_string_equal(new_val->xpath, "/ietf-interfaces:interfaces/interface[name='eth52']/enabled");

        sr_free_val(new_val);

        /* no more changes */
        ret = sr_get_change_next(session, iter, &op, &old_val, &new_val);
        assert_int_equal(ret, SR_ERR_NOT_FOUND);

        sr_free_change_iter(iter);

        /* let's create an interface and change existing interface type */
        ret = sr_set_item_str(session, "/ietf-interfaces:interfaces/interface[name='eth64']/type",
                "iana-if-type:ethernetCsmacd", NULL, 0);
        assert_int_equal(ret, SR_ERR_OK);
        ret = sr_set_item_str(session, "/ietf-interfaces:interfaces/interface[name='eth52']/type",
                "iana-if-type:l3ipvlan", NULL, 0);
        break;
    case 1:
        assert_int_equal(event, SR_EV_CHANGE);

        /* try getting data for change event */
        ret = sr_get_subtree(session, "/ietf-interfaces:interfaces", 0, &subtree);
        assert_int_equal(ret, SR_ERR_OK);

        ret = lyd_print_mem(&str1, subtree, LYD_XML, LYD_PRINT_WITHSIBLINGS | LYD_PRINT_SHRINK);
        assert_int_equal(ret, 0);
        lyd_free_tree(subtree);

        str2 =
        "<interfaces xmlns=\"urn:ietf:params:xml:ns:yang:ietf-interfaces\">"
            "<interface>"
                "<name>eth52</name>"
                "<type xmlns:ianaift=\"urn:ietf:params:xml:ns:yang:iana-if-type\">ianaift:l3ipvlan</type>"
            "</interface>"
            "<interface>"
                "<name>eth64</name>"
                "<type xmlns:ianaift=\"urn:ietf:params:xml:ns:yang:iana-if-type\">ianaift:ethernetCsmacd</type>"
            "</interface>"
        "</interfaces>";

        assert_string_equal(str1, str2);
        free(str1);
        break;
    case 4:
        /* not interested in other events */
        assert_int_equal(event, SR_EV_CHANGE);
        break;
    case 2:
    case 5:
        /* not interested in other events */
        assert_int_equal(event, SR_EV_DONE);
        break;
    case 3:
        assert_int_equal(event, SR_EV_UPDATE);

        /* get changes iter */
        ret = sr_get_changes_iter(session, "/ietf-interfaces:*//.", &iter);
        assert_int_equal(ret, SR_ERR_OK);

        /* 1st change */
        ret = sr_get_change_next(session, iter, &op, &old_val, &new_val);
        assert_int_equal(ret, SR_ERR_OK);

        assert_int_equal(op, SR_OP_DELETED);
        assert_non_null(old_val);
        assert_null(new_val);
        assert_string_equal(old_val->xpath, "/ietf-interfaces:interfaces/interface[name='eth52']");

        sr_free_val(old_val);

        /* 2nd change */
        ret = sr_get_change_next(session, iter, &op, &old_val, &new_val);
        assert_int_equal(ret, SR_ERR_OK);

        assert_int_equal(op, SR_OP_DELETED);
        assert_non_null(old_val);
        assert_null(new_val);
        assert_string_equal(old_val->xpath, "/ietf-interfaces:interfaces/interface[name='eth52']/name");

        sr_free_val(old_val);

        /* 3rd change */
        ret = sr_get_change_next(session, iter, &op, &old_val, &new_val);
        assert_int_equal(ret, SR_ERR_OK);

        assert_int_equal(op, SR_OP_DELETED);
        assert_non_null(old_val);
        assert_null(new_val);
        assert_string_equal(old_val->xpath, "/ietf-interfaces:interfaces/interface[name='eth52']/type");

        sr_free_val(old_val);

        /* 4th change */
        ret = sr_get_change_next(session, iter, &op, &old_val, &new_val);
        assert_int_equal(ret, SR_ERR_OK);

        assert_int_equal(op, SR_OP_DELETED);
        assert_non_null(old_val);
        assert_null(new_val);
        assert_string_equal(old_val->xpath, "/ietf-interfaces:interfaces/interface[name='eth52']/enabled");

        sr_free_val(old_val);

        /* no more changes */
        ret = sr_get_change_next(session, iter, &op, &old_val, &new_val);
        assert_int_equal(ret, SR_ERR_NOT_FOUND);

        sr_free_change_iter(iter);

        /* delete the other interface */
        ret = sr_delete_item(session, "/ietf-interfaces:interfaces/interface[name='eth64']", 0);
        assert_int_equal(ret, SR_ERR_OK);
        break;
    default:
        fail();
    }

    ATOMIC_INC_RELAXED(st->cb_called);
    return SR_ERR_OK;
}

static void *
apply_update_thread(void *arg)
{
    struct state *st = (struct state *)arg;
    sr_session_ctx_t *sess;
    sr_val_t sr_val;
    struct lyd_node *subtree;
    char *str1;
    const char *str2;
    int ret;

    ret = sr_session_start(st->conn, SR_DS_RUNNING, &sess);
    assert_int_equal(ret, SR_ERR_OK);

    sr_val.xpath = "/ietf-interfaces:interfaces/interface[name='eth52']/type";
    sr_val.type = SR_STRING_T;
    sr_val.dflt = 0;
    sr_val.origin = NULL;
    sr_val.data.string_val = "iana-if-type:ethernetCsmacd";

    ret = sr_set_item(sess, NULL, &sr_val, 0);
    assert_int_equal(ret, SR_ERR_OK);

    /* wait for subscription before applying changes */
    pthread_barrier_wait(&st->barrier);

    /* perform 1st change */
    ret = sr_apply_changes(sess, 0);
    assert_int_equal(ret, SR_ERR_OK);

    /* check current data tree */
    ret = sr_get_subtree(sess, "/ietf-interfaces:interfaces", 0, &subtree);
    assert_int_equal(ret, SR_ERR_OK);

    ret = lyd_print_mem(&str1, subtree, LYD_XML, LYD_PRINT_WITHSIBLINGS | LYD_PRINT_SHRINK);
    assert_int_equal(ret, 0);
    lyd_free_tree(subtree);

    str2 =
    "<interfaces xmlns=\"urn:ietf:params:xml:ns:yang:ietf-interfaces\">"
        "<interface>"
            "<name>eth52</name>"
            "<type xmlns:ianaift=\"urn:ietf:params:xml:ns:yang:iana-if-type\">ianaift:l3ipvlan</type>"
        "</interface>"
        "<interface>"
            "<name>eth64</name>"
            "<type xmlns:ianaift=\"urn:ietf:params:xml:ns:yang:iana-if-type\">ianaift:ethernetCsmacd</type>"
        "</interface>"
    "</interfaces>";

    assert_string_equal(str1, str2);
    free(str1);

    /* perform 2nd change */
    ret = sr_delete_item(sess, "/ietf-interfaces:interfaces/interface[name='eth52']", 0);
    assert_int_equal(ret, SR_ERR_OK);
    ret = sr_apply_changes(sess, 0);
    assert_int_equal(ret, SR_ERR_OK);

    /* check current data tree */
    ret = sr_get_subtree(sess, "/ietf-interfaces:interfaces", 0, &subtree);
    assert_int_equal(ret, SR_ERR_OK);

    ret = lyd_print_mem(&str1, subtree, LYD_XML, LYD_PRINT_WITHSIBLINGS | LYD_PRINT_SHRINK);
    assert_int_equal(ret, 0);

    assert_null(str1);
    lyd_free_tree(subtree);

    /* signal that we have finished applying changes */
    pthread_barrier_wait(&st->barrier);

    sr_session_stop(sess);
    return NULL;
}

static void *
subscribe_update_thread(void *arg)
{
    struct state *st = (struct state *)arg;
    sr_session_ctx_t *sess;
    sr_subscription_ctx_t *subscr;
    int count, ret;

    ret = sr_session_start(st->conn, SR_DS_RUNNING, &sess);
    assert_int_equal(ret, SR_ERR_OK);

    ret = sr_module_change_subscribe(sess, "ietf-interfaces", NULL, module_update_cb, st, 0, SR_SUBSCR_UPDATE, &subscr);
    assert_int_equal(ret, SR_ERR_OK);

    /* test invalid subscription */
    ret = sr_module_change_subscribe(sess, "ietf-interfaces", NULL, module_update_cb, st, 0,
            SR_SUBSCR_UPDATE | SR_SUBSCR_CTX_REUSE, &subscr);
    assert_int_equal(ret, SR_ERR_INVAL_ARG);

    /* signal that subscription was created */
    pthread_barrier_wait(&st->barrier);

    count = 0;
    while ((ATOMIC_LOAD_RELAXED(st->cb_called) < 6) && (count < 1500)) {
        usleep(10000);
        ++count;
    }
    assert_int_equal(ATOMIC_LOAD_RELAXED(st->cb_called), 6);

    /* wait for the other thread to finish */
    pthread_barrier_wait(&st->barrier);

    sr_unsubscribe(subscr);
    sr_session_stop(sess);
    return NULL;
}

static void
test_update(void **state)
{
    pthread_t tid[2];

    pthread_create(&tid[0], NULL, apply_update_thread, *state);
    pthread_create(&tid[1], NULL, subscribe_update_thread, *state);

    pthread_join(tid[0], NULL);
    pthread_join(tid[1], NULL);
}

/* TEST */
static int
module_update2_l1_cb(sr_session_ctx_t *session, uint32_t sub_id, const char *module_name, const char *xpath,
        sr_event_t event, uint32_t request_id, void *private_data)
{
    struct state *st = (struct state *)private_data;
    sr_change_oper_t op;
    sr_change_iter_t *iter;
    sr_val_t *old_val, *new_val;
    struct lyd_node *subtree;
    int ret;

    (void)sub_id;
    (void)request_id;

    assert_string_equal(module_name, "when1");
    assert_string_equal(xpath, "/when1:l1");

    if (event != SR_EV_UPDATE) {
        /* we do not care */
        return SR_ERR_OK;
    }

    /* get changes iter */
    ret = sr_get_changes_iter(session, xpath, &iter);
    assert_int_equal(ret, SR_ERR_OK);

    while (sr_get_change_next(session, iter, &op, &old_val, &new_val) == SR_ERR_OK) {
        if (op == SR_OP_DELETED) {
            ret = sr_get_subtree(session, "/when1:l2", 0, &subtree);
            assert_int_equal(ret, SR_ERR_OK);
            if (subtree) {
                lyd_free_tree(subtree);

                /* remove also the other leaf */
                ret = sr_delete_item(session, "/when1:l2", 0);
                assert_int_equal(ret, SR_ERR_OK);
            }
        }

        sr_free_val(old_val);
        sr_free_val(new_val);
    }
    sr_free_change_iter(iter);

    ATOMIC_INC_RELAXED(st->cb_called);
    return SR_ERR_OK;
}

static int
module_update2_l2_cb(sr_session_ctx_t *session, uint32_t sub_id, const char *module_name, const char *xpath,
        sr_event_t event, uint32_t request_id, void *private_data)
{
    struct state *st = (struct state *)private_data;
    sr_change_oper_t op;
    sr_change_iter_t *iter;
    sr_val_t *old_val, *new_val;
    struct lyd_node *subtree;
    int ret;

    (void)sub_id;
    (void)request_id;

    assert_string_equal(module_name, "when1");
    assert_string_equal(xpath, "/when1:l2");

    if (event != SR_EV_UPDATE) {
        /* we do not care */
        return SR_ERR_OK;
    }

    /* get changes iter */
    ret = sr_get_changes_iter(session, xpath, &iter);
    assert_int_equal(ret, SR_ERR_OK);

    while (sr_get_change_next(session, iter, &op, &old_val, &new_val) == SR_ERR_OK) {
        if (op == SR_OP_DELETED) {
            ret = sr_get_subtree(session, "/when1:l1", 0, &subtree);
            assert_int_equal(ret, SR_ERR_OK);
            if (subtree) {
                lyd_free_tree(subtree);

                /* remove also the other leaf */
                ret = sr_delete_item(session, "/when1:l1", 0);
                assert_int_equal(ret, SR_ERR_OK);
            }
        }

        sr_free_val(old_val);
        sr_free_val(new_val);
    }
    sr_free_change_iter(iter);

    ATOMIC_INC_RELAXED(st->cb_called);
    return SR_ERR_OK;
}

static int
module_update2_cb(sr_session_ctx_t *session, uint32_t sub_id, const char *module_name, const char *xpath, sr_event_t event,
        uint32_t request_id, void *private_data)
{
    struct state *st = (struct state *)private_data;
    sr_change_oper_t op;
    sr_change_iter_t *iter;
    sr_val_t *old_val, *new_val;
    int ret;

    (void)sub_id;
    (void)request_id;

    assert_string_equal(module_name, "when1");
    assert_null(xpath);

    switch (ATOMIC_LOAD_RELAXED(st->cb_called)) {
    case 2:
    case 3:
        if (ATOMIC_LOAD_RELAXED(st->cb_called) == 2) {
            assert_int_equal(event, SR_EV_CHANGE);
        } else {
            assert_int_equal(event, SR_EV_DONE);
        }

        /* get changes iter */
        ret = sr_get_changes_iter(session, "/when1:*//.", &iter);
        assert_int_equal(ret, SR_ERR_OK);

        /* 1st change */
        ret = sr_get_change_next(session, iter, &op, &old_val, &new_val);
        assert_int_equal(ret, SR_ERR_OK);

        assert_int_equal(op, SR_OP_CREATED);
        assert_null(old_val);
        assert_non_null(new_val);
        assert_string_equal(new_val->xpath, "/when1:l1");

        sr_free_val(new_val);

        /* 2nd change */
        ret = sr_get_change_next(session, iter, &op, &old_val, &new_val);
        assert_int_equal(ret, SR_ERR_OK);

        assert_int_equal(op, SR_OP_CREATED);
        assert_null(old_val);
        assert_non_null(new_val);
        assert_string_equal(new_val->xpath, "/when1:l2");

        sr_free_val(new_val);

        /* no more changes */
        ret = sr_get_change_next(session, iter, &op, &old_val, &new_val);
        assert_int_equal(ret, SR_ERR_NOT_FOUND);

        sr_free_change_iter(iter);
        break;
    case 5:
    case 6:
        if (ATOMIC_LOAD_RELAXED(st->cb_called) == 5) {
            assert_int_equal(event, SR_EV_CHANGE);
        } else {
            assert_int_equal(event, SR_EV_DONE);
        }

        /* get changes iter */
        ret = sr_get_changes_iter(session, "/when1:*//.", &iter);
        assert_int_equal(ret, SR_ERR_OK);

        /* 1st change */
        ret = sr_get_change_next(session, iter, &op, &old_val, &new_val);
        assert_int_equal(ret, SR_ERR_OK);

        assert_int_equal(op, SR_OP_DELETED);
        assert_non_null(old_val);
        assert_null(new_val);
        assert_string_equal(old_val->xpath, "/when1:l1");

        sr_free_val(old_val);

        /* 2nd change */
        ret = sr_get_change_next(session, iter, &op, &old_val, &new_val);
        assert_int_equal(ret, SR_ERR_OK);

        assert_int_equal(op, SR_OP_DELETED);
        assert_non_null(old_val);
        assert_null(new_val);
        assert_string_equal(old_val->xpath, "/when1:l2");

        sr_free_val(old_val);

        /* no more changes */
        ret = sr_get_change_next(session, iter, &op, &old_val, &new_val);
        assert_int_equal(ret, SR_ERR_NOT_FOUND);

        sr_free_change_iter(iter);
        break;
    case 9:
    case 10:
        if (ATOMIC_LOAD_RELAXED(st->cb_called) == 9) {
            assert_int_equal(event, SR_EV_CHANGE);
        } else {
            assert_int_equal(event, SR_EV_DONE);
        }

        /* get changes iter */
        ret = sr_get_changes_iter(session, "/when1:*//.", &iter);
        assert_int_equal(ret, SR_ERR_OK);

        /* 1st change */
        ret = sr_get_change_next(session, iter, &op, &old_val, &new_val);
        assert_int_equal(ret, SR_ERR_OK);

        assert_int_equal(op, SR_OP_CREATED);
        assert_null(old_val);
        assert_non_null(new_val);
        assert_string_equal(new_val->xpath, "/when1:l1");

        sr_free_val(new_val);

        /* 2nd change */
        ret = sr_get_change_next(session, iter, &op, &old_val, &new_val);
        assert_int_equal(ret, SR_ERR_OK);

        assert_int_equal(op, SR_OP_CREATED);
        assert_null(old_val);
        assert_non_null(new_val);
        assert_string_equal(new_val->xpath, "/when1:l2");

        sr_free_val(new_val);

        /* no more changes */
        ret = sr_get_change_next(session, iter, &op, &old_val, &new_val);
        assert_int_equal(ret, SR_ERR_NOT_FOUND);

        sr_free_change_iter(iter);
        break;
    case 12:
    case 13:
        if (ATOMIC_LOAD_RELAXED(st->cb_called) == 12) {
            assert_int_equal(event, SR_EV_CHANGE);
        } else {
            assert_int_equal(event, SR_EV_DONE);
        }

        /* get changes iter */
        ret = sr_get_changes_iter(session, "/when1:*//.", &iter);
        assert_int_equal(ret, SR_ERR_OK);

        /* 1st change */
        ret = sr_get_change_next(session, iter, &op, &old_val, &new_val);
        assert_int_equal(ret, SR_ERR_OK);

        assert_int_equal(op, SR_OP_DELETED);
        assert_non_null(old_val);
        assert_null(new_val);
        assert_string_equal(old_val->xpath, "/when1:l1");

        sr_free_val(old_val);

        /* 2nd change */
        ret = sr_get_change_next(session, iter, &op, &old_val, &new_val);
        assert_int_equal(ret, SR_ERR_OK);

        assert_int_equal(op, SR_OP_DELETED);
        assert_non_null(old_val);
        assert_null(new_val);
        assert_string_equal(old_val->xpath, "/when1:l2");

        sr_free_val(old_val);

        /* no more changes */
        ret = sr_get_change_next(session, iter, &op, &old_val, &new_val);
        assert_int_equal(ret, SR_ERR_NOT_FOUND);

        sr_free_change_iter(iter);
        break;
    default:
        fail();
    }

    ATOMIC_INC_RELAXED(st->cb_called);
    return SR_ERR_OK;
}

static void *
apply_update2_thread(void *arg)
{
    struct state *st = (struct state *)arg;
    sr_session_ctx_t *sess;
    struct lyd_node *data;
    int ret;

    ret = sr_session_start(st->conn, SR_DS_RUNNING, &sess);
    assert_int_equal(ret, SR_ERR_OK);

    /* set both l1 and l2 */
    ret = sr_set_item_str(sess, "/when1:l1", "val", NULL, 0);
    assert_int_equal(ret, SR_ERR_OK);
    ret = sr_set_item_str(sess, "/when1:l2", "val2", NULL, 0);
    assert_int_equal(ret, SR_ERR_OK);

    /* wait for subscription before applying changes */
    pthread_barrier_wait(&st->barrier);

    ret = sr_apply_changes(sess, 0);
    assert_int_equal(ret, SR_ERR_OK);
    assert_int_equal(ATOMIC_LOAD_RELAXED(st->cb_called), 4);

    /* delete only l1 */
    ret = sr_delete_item(sess, "/when1:l1", 0);
    assert_int_equal(ret, SR_ERR_OK);
    ret = sr_apply_changes(sess, 0);
    assert_int_equal(ret, SR_ERR_OK);
    assert_int_equal(ATOMIC_LOAD_RELAXED(st->cb_called), 7);

    /* check current data tree */
    ret = sr_get_data(sess, "/when1:*", 0, 0, 0, &data);
    assert_int_equal(ret, SR_ERR_OK);
    assert_non_null(data);
    assert_true(data->flags & LYD_DEFAULT);
    assert_null(data->next);
    lyd_free_all(data);

    /* set both l1 and l2 again */
    ret = sr_set_item_str(sess, "/when1:l1", "val", NULL, 0);
    assert_int_equal(ret, SR_ERR_OK);
    ret = sr_set_item_str(sess, "/when1:l2", "val2", NULL, 0);
    assert_int_equal(ret, SR_ERR_OK);
    ret = sr_apply_changes(sess, 0);
    assert_int_equal(ret, SR_ERR_OK);
    assert_int_equal(ATOMIC_LOAD_RELAXED(st->cb_called), 11);

    /* delete only l2 this time */
    ret = sr_delete_item(sess, "/when1:l2", 0);
    assert_int_equal(ret, SR_ERR_OK);
    ret = sr_apply_changes(sess, 0);
    assert_int_equal(ret, SR_ERR_OK);
    assert_int_equal(ATOMIC_LOAD_RELAXED(st->cb_called), 14);

    /* check current data tree */
    ret = sr_get_data(sess, "/when1:*", 0, 0, 0, &data);
    assert_int_equal(ret, SR_ERR_OK);
    assert_non_null(data);
    assert_true(data->flags & LYD_DEFAULT);
    assert_null(data->next);
    lyd_free_all(data);

    /* signal that we have finished applying changes */
    pthread_barrier_wait(&st->barrier);

    sr_session_stop(sess);
    return NULL;
}

static void *
subscribe_update2_thread(void *arg)
{
    struct state *st = (struct state *)arg;
    sr_session_ctx_t *sess;
    sr_subscription_ctx_t *subscr;
    int ret;

    ret = sr_session_start(st->conn, SR_DS_RUNNING, &sess);
    assert_int_equal(ret, SR_ERR_OK);

    ret = sr_module_change_subscribe(sess, "when1", "/when1:l1", module_update2_l1_cb, st, 0, SR_SUBSCR_UPDATE, &subscr);
    assert_int_equal(ret, SR_ERR_OK);
    ret = sr_module_change_subscribe(sess, "when1", "/when1:l2", module_update2_l2_cb, st, 1,
            SR_SUBSCR_UPDATE | SR_SUBSCR_CTX_REUSE, &subscr);
    assert_int_equal(ret, SR_ERR_OK);
    ret = sr_module_change_subscribe(sess, "when1", NULL, module_update2_cb, st, 0, SR_SUBSCR_CTX_REUSE, &subscr);
    assert_int_equal(ret, SR_ERR_OK);

    /* signal that subscription was created */
    pthread_barrier_wait(&st->barrier);

    /* wait for the other thread to finish */
    pthread_barrier_wait(&st->barrier);
    assert_int_equal(ATOMIC_LOAD_RELAXED(st->cb_called), 14);

    sr_unsubscribe(subscr);
    sr_session_stop(sess);
    return NULL;
}

static void
test_update2(void **state)
{
    pthread_t tid[2];

    pthread_create(&tid[0], NULL, apply_update2_thread, *state);
    pthread_create(&tid[1], NULL, subscribe_update2_thread, *state);

    pthread_join(tid[0], NULL);
    pthread_join(tid[1], NULL);
}

/* TEST */
static int
module_update_fail_cb(sr_session_ctx_t *session, uint32_t sub_id, const char *module_name, const char *xpath,
        sr_event_t event, uint32_t request_id, void *private_data)
{
    struct state *st = (struct state *)private_data;
    int ret = SR_ERR_OK;

    (void)session;
    (void)sub_id;
    (void)request_id;

    assert_string_equal(module_name, "ietf-interfaces");
    assert_null(xpath);
    assert_int_equal(event, SR_EV_UPDATE);

    switch (ATOMIC_LOAD_RELAXED(st->cb_called)) {
    case 0:
        /* update fails */
        sr_session_set_error_message(session, "Custom user callback error.");
        ret = SR_ERR_UNSUPPORTED;
        break;
    default:
        fail();
    }

    ATOMIC_INC_RELAXED(st->cb_called);
    return ret;
}

static void *
apply_update_fail_thread(void *arg)
{
    struct state *st = (struct state *)arg;
    sr_session_ctx_t *sess;
    const sr_error_info_t *err_info;
    sr_val_t sr_val;
    struct lyd_node *subtree;
    char *str1;
    int ret;

    ret = sr_session_start(st->conn, SR_DS_RUNNING, &sess);
    assert_int_equal(ret, SR_ERR_OK);

    sr_val.xpath = "/ietf-interfaces:interfaces/interface[name='eth52']/type";
    sr_val.type = SR_STRING_T;
    sr_val.dflt = 0;
    sr_val.origin = NULL;
    sr_val.data.string_val = "iana-if-type:ethernetCsmacd";

    ret = sr_set_item(sess, NULL, &sr_val, 0);
    assert_int_equal(ret, SR_ERR_OK);

    /* wait for subscription before applying changes */
    pthread_barrier_wait(&st->barrier);

    /* perform the change (it should fail) */
    ret = sr_apply_changes(sess, 0);
    assert_int_equal(ret, SR_ERR_CALLBACK_FAILED);
    ret = sr_session_get_error(sess, &err_info);
    assert_int_equal(ret, SR_ERR_OK);
    assert_int_equal(err_info->err_count, 2);
    assert_int_equal(err_info->err[0].err_code, SR_ERR_UNSUPPORTED);
    assert_string_equal(err_info->err[0].message, "Custom user callback error.");
    assert_null(err_info->err[0].error_format);
    assert_int_equal(err_info->err[1].err_code, SR_ERR_CALLBACK_FAILED);
    assert_string_equal(err_info->err[1].message, "User callback failed.");
    assert_null(err_info->err[1].error_format);

    ret = sr_discard_changes(sess);
    assert_int_equal(ret, SR_ERR_OK);

    /* check current data tree */
    ret = sr_get_subtree(sess, "/ietf-interfaces:interfaces", 0, &subtree);
    assert_int_equal(ret, SR_ERR_OK);

    ret = lyd_print_mem(&str1, subtree, LYD_XML, LYD_PRINT_WITHSIBLINGS);
    assert_int_equal(ret, 0);

    assert_null(str1);
    lyd_free_tree(subtree);

    /* signal that we have finished applying changes */
    pthread_barrier_wait(&st->barrier);

    sr_session_stop(sess);
    return NULL;
}

static void *
subscribe_update_fail_thread(void *arg)
{
    struct state *st = (struct state *)arg;
    sr_session_ctx_t *sess;
    sr_subscription_ctx_t *subscr;
    int count, ret;

    ret = sr_session_start(st->conn, SR_DS_RUNNING, &sess);
    assert_int_equal(ret, SR_ERR_OK);

    ret = sr_module_change_subscribe(sess, "ietf-interfaces", NULL, module_update_fail_cb, st, 0, SR_SUBSCR_UPDATE, &subscr);
    assert_int_equal(ret, SR_ERR_OK);
    ret = sr_module_change_subscribe(sess, "ietf-interfaces", NULL, module_update_fail_cb, st, 0, SR_SUBSCR_CTX_REUSE, &subscr);
    assert_int_equal(ret, SR_ERR_OK);

    /* signal that subscription was created */
    pthread_barrier_wait(&st->barrier);

    count = 0;
    while ((ATOMIC_LOAD_RELAXED(st->cb_called) < 1) && (count < 1500)) {
        usleep(10000);
        ++count;
    }
    assert_int_equal(ATOMIC_LOAD_RELAXED(st->cb_called), 1);

    /* wait for the other thread to finish */
    pthread_barrier_wait(&st->barrier);

    sr_unsubscribe(subscr);
    sr_session_stop(sess);
    return NULL;
}

static void
test_update_fail(void **state)
{
    pthread_t tid[2];

    pthread_create(&tid[0], NULL, apply_update_fail_thread, *state);
    pthread_create(&tid[1], NULL, subscribe_update_fail_thread, *state);

    pthread_join(tid[0], NULL);
    pthread_join(tid[1], NULL);
}

/* TEST */
static int
module_test_change_fail_cb(sr_session_ctx_t *session, uint32_t sub_id, const char *module_name, const char *xpath,
        sr_event_t event, uint32_t request_id, void *private_data)
{
    struct state *st = (struct state *)private_data;
    sr_change_oper_t op;
    sr_change_iter_t *iter;
    sr_val_t *old_val, *new_val;
    int ret;

    (void)sub_id;
    (void)request_id;

    assert_string_equal(module_name, "test");
    assert_null(xpath);

    switch (ATOMIC_LOAD_RELAXED(st->cb_called)) {
    case 1:
        assert_int_equal(event, SR_EV_CHANGE);

        /* get changes iter */
        ret = sr_get_changes_iter(session, "/test:*//.", &iter);
        assert_int_equal(ret, SR_ERR_OK);

        /* 1st change */
        ret = sr_get_change_next(session, iter, &op, &old_val, &new_val);
        assert_int_equal(ret, SR_ERR_OK);

        assert_int_equal(op, SR_OP_MOVED);
        assert_non_null(old_val);
        assert_string_equal(old_val->xpath, "/test:l1[k='key2']");
        assert_non_null(new_val);
        assert_string_equal(new_val->xpath, "/test:l1[k='key1']");

        sr_free_val(old_val);
        sr_free_val(new_val);

        /* no more changes */
        ret = sr_get_change_next(session, iter, &op, &old_val, &new_val);
        assert_int_equal(ret, SR_ERR_NOT_FOUND);

        sr_free_change_iter(iter);
        break;
    case 4:
        assert_int_equal(event, SR_EV_ABORT);

        /* get changes iter */
        ret = sr_get_changes_iter(session, "/test:*//.", &iter);
        assert_int_equal(ret, SR_ERR_OK);

        /* 1st change */
        ret = sr_get_change_next(session, iter, &op, &old_val, &new_val);
        assert_int_equal(ret, SR_ERR_OK);

        assert_int_equal(op, SR_OP_MOVED);
        assert_null(old_val);
        assert_non_null(new_val);
        assert_string_equal(new_val->xpath, "/test:l1[k='key1']");

        sr_free_val(new_val);

        /* no more changes */
        ret = sr_get_change_next(session, iter, &op, &old_val, &new_val);
        assert_int_equal(ret, SR_ERR_NOT_FOUND);

        sr_free_change_iter(iter);
        break;
    default:
        fail();
    }

    ATOMIC_INC_RELAXED(st->cb_called);
    return SR_ERR_OK;
}

static int
module_ifc_change_fail_cb(sr_session_ctx_t *session, uint32_t sub_id, const char *module_name, const char *xpath,
        sr_event_t event, uint32_t request_id, void *private_data)
{
    struct state *st = (struct state *)private_data;
    sr_change_oper_t op;
    sr_change_iter_t *iter;
    sr_val_t *old_val, *new_val;
    int ret, rc = SR_ERR_OK;

    (void)sub_id;
    (void)request_id;

    assert_string_equal(module_name, "ietf-interfaces");
    assert_null(xpath);

    switch (ATOMIC_LOAD_RELAXED(st->cb_called)) {
    case 0:
        assert_int_equal(event, SR_EV_CHANGE);

        /* get changes iter */
        ret = sr_get_changes_iter(session, "/ietf-interfaces:*//.", &iter);
        assert_int_equal(ret, SR_ERR_OK);

        /* 1st change */
        ret = sr_get_change_next(session, iter, &op, &old_val, &new_val);
        assert_int_equal(ret, SR_ERR_OK);

        assert_int_equal(op, SR_OP_CREATED);
        assert_null(old_val);
        assert_non_null(new_val);
        assert_string_equal(new_val->xpath, "/ietf-interfaces:interfaces/interface[name='eth52']");

        sr_free_val(new_val);

        /* 2nd change */
        ret = sr_get_change_next(session, iter, &op, &old_val, &new_val);
        assert_int_equal(ret, SR_ERR_OK);

        assert_int_equal(op, SR_OP_CREATED);
        assert_null(old_val);
        assert_non_null(new_val);
        assert_string_equal(new_val->xpath, "/ietf-interfaces:interfaces/interface[name='eth52']/name");

        sr_free_val(new_val);

        /* 3rd change */
        ret = sr_get_change_next(session, iter, &op, &old_val, &new_val);
        assert_int_equal(ret, SR_ERR_OK);

        assert_int_equal(op, SR_OP_CREATED);
        assert_null(old_val);
        assert_non_null(new_val);
        assert_string_equal(new_val->xpath, "/ietf-interfaces:interfaces/interface[name='eth52']/type");

        sr_free_val(new_val);

        /* 4th change */
        ret = sr_get_change_next(session, iter, &op, &old_val, &new_val);
        assert_int_equal(ret, SR_ERR_OK);

        assert_int_equal(op, SR_OP_CREATED);
        assert_null(old_val);
        assert_non_null(new_val);
        assert_string_equal(new_val->xpath, "/ietf-interfaces:interfaces/interface[name='eth52']/enabled");

        sr_free_val(new_val);

        /* no more changes */
        ret = sr_get_change_next(session, iter, &op, &old_val, &new_val);
        assert_int_equal(ret, SR_ERR_NOT_FOUND);

        sr_free_change_iter(iter);
        break;
    case 3:
        assert_int_equal(event, SR_EV_ABORT);

        /* get changes iter */
        ret = sr_get_changes_iter(session, "/ietf-interfaces:*//.", &iter);
        assert_int_equal(ret, SR_ERR_OK);

        /* 1st change */
        ret = sr_get_change_next(session, iter, &op, &old_val, &new_val);
        assert_int_equal(ret, SR_ERR_OK);

        assert_int_equal(op, SR_OP_DELETED);
        assert_non_null(old_val);
        assert_null(new_val);
        assert_string_equal(old_val->xpath, "/ietf-interfaces:interfaces/interface[name='eth52']");

        sr_free_val(old_val);

        /* 2nd change */
        ret = sr_get_change_next(session, iter, &op, &old_val, &new_val);
        assert_int_equal(ret, SR_ERR_OK);

        assert_int_equal(op, SR_OP_DELETED);
        assert_non_null(old_val);
        assert_null(new_val);
        assert_string_equal(old_val->xpath, "/ietf-interfaces:interfaces/interface[name='eth52']/name");

        sr_free_val(old_val);

        /* 3rd change */
        ret = sr_get_change_next(session, iter, &op, &old_val, &new_val);
        assert_int_equal(ret, SR_ERR_OK);

        assert_int_equal(op, SR_OP_DELETED);
        assert_non_null(old_val);
        assert_null(new_val);
        assert_string_equal(old_val->xpath, "/ietf-interfaces:interfaces/interface[name='eth52']/type");

        sr_free_val(old_val);

        /* 4th change */
        ret = sr_get_change_next(session, iter, &op, &old_val, &new_val);
        assert_int_equal(ret, SR_ERR_OK);

        assert_int_equal(op, SR_OP_DELETED);
        assert_non_null(old_val);
        assert_null(new_val);
        assert_string_equal(old_val->xpath, "/ietf-interfaces:interfaces/interface[name='eth52']/enabled");

        sr_free_val(old_val);

        /* no more changes */
        ret = sr_get_change_next(session, iter, &op, &old_val, &new_val);
        assert_int_equal(ret, SR_ERR_NOT_FOUND);

        sr_free_change_iter(iter);
        break;
    case 5:
        assert_int_equal(event, SR_EV_CHANGE);

        /* get changes iter */
        ret = sr_get_changes_iter(session, "/ietf-interfaces:*//.", &iter);
        assert_int_equal(ret, SR_ERR_OK);

        /* 1st change */
        ret = sr_get_change_next(session, iter, &op, &old_val, &new_val);
        assert_int_equal(ret, SR_ERR_OK);

        assert_int_equal(op, SR_OP_CREATED);
        assert_null(old_val);
        assert_non_null(new_val);
        assert_string_equal(new_val->xpath, "/ietf-interfaces:interfaces/interface[name='eth52']");

        sr_free_val(new_val);

        /* 2nd change */
        ret = sr_get_change_next(session, iter, &op, &old_val, &new_val);
        assert_int_equal(ret, SR_ERR_OK);

        assert_int_equal(op, SR_OP_CREATED);
        assert_null(old_val);
        assert_non_null(new_val);
        assert_string_equal(new_val->xpath, "/ietf-interfaces:interfaces/interface[name='eth52']/name");

        sr_free_val(new_val);

        /* 3rd change */
        ret = sr_get_change_next(session, iter, &op, &old_val, &new_val);
        assert_int_equal(ret, SR_ERR_OK);

        assert_int_equal(op, SR_OP_CREATED);
        assert_null(old_val);
        assert_non_null(new_val);
        assert_string_equal(new_val->xpath, "/ietf-interfaces:interfaces/interface[name='eth52']/type");

        sr_free_val(new_val);

        /* 4th change */
        ret = sr_get_change_next(session, iter, &op, &old_val, &new_val);
        assert_int_equal(ret, SR_ERR_OK);

        assert_int_equal(op, SR_OP_CREATED);
        assert_null(old_val);
        assert_non_null(new_val);
        assert_string_equal(new_val->xpath, "/ietf-interfaces:interfaces/interface[name='eth52']/enabled");

        sr_free_val(new_val);

        /* no more changes */
        ret = sr_get_change_next(session, iter, &op, &old_val, &new_val);
        assert_int_equal(ret, SR_ERR_NOT_FOUND);

        sr_free_change_iter(iter);

        /* fail */
        rc = SR_ERR_NOT_FOUND;
        break;
    default:
        fail();
    }

    ATOMIC_INC_RELAXED(st->cb_called);
    return rc;
}

static int
module_when1_change_fail_cb(sr_session_ctx_t *session, uint32_t sub_id, const char *module_name, const char *xpath,
        sr_event_t event, uint32_t request_id, void *private_data)
{
    struct state *st = (struct state *)private_data;
    int ret = SR_ERR_OK;

    (void)session;
    (void)sub_id;
    (void)request_id;

    assert_string_equal(module_name, "when1");
    assert_null(xpath);

    switch (ATOMIC_LOAD_RELAXED(st->cb_called)) {
    case 2:
        assert_int_equal(event, SR_EV_CHANGE);

        /* fail */
        ret = SR_ERR_UNSUPPORTED;
        sr_session_set_error_format(session, "error1");
        sr_session_push_error_data(session, 6, "empty");
        break;
    default:
        fail();
    }

    ATOMIC_INC_RELAXED(st->cb_called);
    return ret;
}

static void *
apply_change_fail_thread(void *arg)
{
    struct state *st = (struct state *)arg;
    sr_session_ctx_t *sess;
    const sr_error_info_t *err_info;
    struct lyd_node *subtree;
    char *str1;
    uint32_t size;
    int ret;

    ret = sr_session_start(st->conn, SR_DS_RUNNING, &sess);
    assert_int_equal(ret, SR_ERR_OK);

    ret = sr_set_item_str(sess, "/when1:l1", "value1", NULL, 0);
    assert_int_equal(ret, SR_ERR_OK);
    ret = sr_move_item(sess, "/test:l1[k='key1']", SR_MOVE_AFTER, "[k='key2']", NULL, NULL, 0);
    assert_int_equal(ret, SR_ERR_OK);
    ret = sr_set_item_str(sess, "/ietf-interfaces:interfaces/interface[name='eth52']/type", "iana-if-type:ethernetCsmacd", NULL, 0);
    assert_int_equal(ret, SR_ERR_OK);

    /* wait for subscription before applying changes */
    pthread_barrier_wait(&st->barrier);

    /* perform the change (it should fail) */
    ret = sr_apply_changes(sess, 0);
    assert_int_equal(ret, SR_ERR_CALLBACK_FAILED);

    /* no custom error message set */
    ret = sr_session_get_error(sess, &err_info);
    assert_int_equal(ret, SR_ERR_OK);
    assert_int_equal(err_info->err_count, 2);
    assert_int_equal(err_info->err[0].err_code, SR_ERR_UNSUPPORTED);
    assert_string_equal(err_info->err[0].message, "Operation not supported");
    assert_string_equal(err_info->err[0].error_format, "error1");
    assert_int_equal(sr_get_error_data(&err_info->err[0], 0, &size, (const void **)&str1), SR_ERR_OK);
    assert_int_equal(size, 6);
    assert_string_equal(str1, "empty");
    assert_int_equal(err_info->err[1].err_code, SR_ERR_CALLBACK_FAILED);
    assert_string_equal(err_info->err[1].message, "User callback failed.");
    assert_null(err_info->err[1].error_format);

    ret = sr_discard_changes(sess);
    assert_int_equal(ret, SR_ERR_OK);

    /* check current data tree */
    ret = sr_get_subtree(sess, "/ietf-interfaces:interfaces", 0, &subtree);
    assert_int_equal(ret, SR_ERR_OK);

    ret = lyd_print_mem(&str1, subtree, LYD_XML, LYD_PRINT_WITHSIBLINGS);
    assert_int_equal(ret, 0);

    assert_null(str1);
    lyd_free_tree(subtree);

    /* signal that we have finished applying changes #1 */
    pthread_barrier_wait(&st->barrier);

    /* perform another change (it should fail) */
    ret = sr_set_item_str(sess, "/when1:l2", "value2", NULL, 0);
    assert_int_equal(ret, SR_ERR_OK);
    ret = sr_set_item_str(sess, "/ietf-interfaces:interfaces/interface[name='eth52']/type", "iana-if-type:ethernetCsmacd", NULL, 0);
    assert_int_equal(ret, SR_ERR_OK);
    ret = sr_apply_changes(sess, 0);
    assert_int_equal(ret, SR_ERR_CALLBACK_FAILED);

    ret = sr_discard_changes(sess);
    assert_int_equal(ret, SR_ERR_OK);

    /* check current data tree */
    ret = sr_get_subtree(sess, "/ietf-interfaces:interfaces", 0, &subtree);
    assert_int_equal(ret, SR_ERR_OK);

    ret = lyd_print_mem(&str1, subtree, LYD_XML, LYD_PRINT_WITHSIBLINGS);
    assert_int_equal(ret, 0);

    assert_null(str1);
    lyd_free_tree(subtree);

    /* signal that we have finished applying changes #2 */
    pthread_barrier_wait(&st->barrier);

    sr_session_stop(sess);
    return NULL;
}

static void *
subscribe_change_fail_thread(void *arg)
{
    struct state *st = (struct state *)arg;
    sr_session_ctx_t *sess;
    sr_subscription_ctx_t *subscr;
    int count, ret;

    ret = sr_session_start(st->conn, SR_DS_RUNNING, &sess);
    assert_int_equal(ret, SR_ERR_OK);

    /* create testing user-ordered list data */
    ret = sr_set_item_str(sess, "/test:l1[k='key1']/v", "1", NULL, 0);
    assert_int_equal(ret, SR_ERR_OK);
    ret = sr_set_item_str(sess, "/test:l1[k='key2']/v", "2", NULL, 0);
    assert_int_equal(ret, SR_ERR_OK);
    ret = sr_apply_changes(sess, 0);
    assert_int_equal(ret, SR_ERR_OK);

    ret = sr_module_change_subscribe(sess, "ietf-interfaces", NULL, module_ifc_change_fail_cb, st, 0, 0, &subscr);
    assert_int_equal(ret, SR_ERR_OK);
    ret = sr_module_change_subscribe(sess, "test", NULL, module_test_change_fail_cb, st, 0, SR_SUBSCR_CTX_REUSE, &subscr);
    assert_int_equal(ret, SR_ERR_OK);
    ret = sr_module_change_subscribe(sess, "when1", NULL, module_when1_change_fail_cb, st, 0, SR_SUBSCR_CTX_REUSE, &subscr);
    assert_int_equal(ret, SR_ERR_OK);

    /* signal that subscription was created */
    pthread_barrier_wait(&st->barrier);

    count = 0;
    while ((ATOMIC_LOAD_RELAXED(st->cb_called) < 5) && (count < 1500)) {
        usleep(10000);
        ++count;
    }
    assert_int_equal(ATOMIC_LOAD_RELAXED(st->cb_called), 5);

    /* wait for the other thread to signal #1 */
    pthread_barrier_wait(&st->barrier);

    count = 0;
    while ((ATOMIC_LOAD_RELAXED(st->cb_called) < 6) && (count < 1500)) {
        usleep(10000);
        ++count;
    }
    assert_int_equal(ATOMIC_LOAD_RELAXED(st->cb_called), 6);

    /* wait for the other thread to signal #2 */
    pthread_barrier_wait(&st->barrier);

    sr_unsubscribe(subscr);

    /* cleanup after ourselves */
    ret = sr_delete_item(sess, "/test:l1[k='key1']", SR_EDIT_STRICT);
    assert_int_equal(ret, SR_ERR_OK);
    ret = sr_delete_item(sess, "/test:l1[k='key2']", SR_EDIT_STRICT);
    assert_int_equal(ret, SR_ERR_OK);
    ret = sr_apply_changes(sess, 0);
    assert_int_equal(ret, SR_ERR_OK);

    sr_session_stop(sess);
    return NULL;
}

static void
test_change_fail(void **state)
{
    pthread_t tid[2];

    pthread_create(&tid[0], NULL, apply_change_fail_thread, *state);
    pthread_create(&tid[1], NULL, subscribe_change_fail_thread, *state);

    pthread_join(tid[0], NULL);
    pthread_join(tid[1], NULL);
}

/* TEST */
static int
dummy_change_cb(sr_session_ctx_t *session, uint32_t sub_id, const char *module_name, const char *xpath, sr_event_t event,
        uint32_t request_id, void *private_data)
{
    (void)session;
    (void)sub_id;
    (void)module_name;
    (void)xpath;
    (void)event;
    (void)request_id;
    (void)private_data;

    return SR_ERR_OK;
}

static int
test_change_fail2_cb(sr_session_ctx_t *session, uint32_t sub_id, const char *module_name, const char *xpath,
        sr_event_t event, uint32_t request_id, void *private_data)
{
    int ret;
    sr_change_oper_t op;
    sr_change_iter_t* iter = NULL;
    sr_val_t *old_value = NULL;
    sr_val_t *new_value = NULL;

    (void)sub_id;
    (void)module_name;
    (void)event;
    (void)request_id;
    (void)private_data;

    ret = sr_get_changes_iter(session, xpath, &iter);
    assert_int_equal(ret, SR_ERR_OK);

    while (sr_get_change_next(session, iter, &op, &old_value, &new_value) == SR_ERR_OK) {
        sr_free_val(old_value);
        sr_free_val(new_value);

        if (op == SR_OP_MODIFIED) {
            sr_session_set_error_message(session, "Modifications are not supported for %s", xpath);
            ret = SR_ERR_OPERATION_FAILED;
            break;
        }
    }


    sr_free_change_iter(iter);
    return ret;
}

static void *
apply_change_fail2_thread(void *arg)
{
    struct state *st = (struct state *)arg;
    sr_session_ctx_t *sess;
    const sr_error_info_t *err_info;
    struct lyd_node *data;
    const char *str;
    int ret;

    ret = sr_session_start(st->conn, SR_DS_RUNNING, &sess);
    assert_int_equal(ret, SR_ERR_OK);

    str =
    "<interfaces xmlns=\"urn:ietf:params:xml:ns:yang:ietf-interfaces\">"
        "<interface>"
            "<name>sw0p1</name>"
            "<type xmlns:ianaift=\"urn:ietf:params:xml:ns:yang:iana-if-type\">ianaift:bridge</type>"
            "<enabled>true</enabled>"
            "<bridge-port xmlns=\"urn:ietf-if-aug\">"
                "<component-name>br0</component-name>"
                "<port-type>c-vlan-bridge-port</port-type>"
                "<pvid>2</pvid>"
                "<default-priority>0</default-priority>"
                "<priority-regeneration>"
                    "<priority0>0</priority0>"
                    "<priority1>1</priority1>"
                    "<priority2>2</priority2>"
                    "<priority3>3</priority3>"
                    "<priority4>4</priority4>"
                    "<priority5>5</priority5>"
                    "<priority6>6</priority6>"
                    "<priority7>7</priority7>"
                "</priority-regeneration>"
                "<service-access-priority>"
                    "<priority0>0</priority0>"
                    "<priority1>1</priority1>"
                    "<priority2>2</priority2>"
                    "<priority3>3</priority3>"
                    "<priority4>4</priority4>"
                    "<priority5>5</priority5>"
                    "<priority6>6</priority6>"
                    "<priority7>7</priority7>"
                "</service-access-priority>"
                "<traffic-class>"
                    "<priority0>1</priority0>"
                    "<priority1>0</priority1>"
                    "<priority2>2</priority2>"
                    "<priority3>3</priority3>"
                    "<priority4>4</priority4>"
                    "<priority5>5</priority5>"
                    "<priority6>6</priority6>"
                    "<priority7>7</priority7>"
                "</traffic-class>"
                "<acceptable-frame>admit-all-frames</acceptable-frame>"
                "<enable-ingress-filtering>true</enable-ingress-filtering>"
            "</bridge-port>"
        "</interface>"
    "</interfaces>";
    assert_int_equal(LY_SUCCESS, lyd_parse_data_mem(sr_get_context(st->conn), str, LYD_XML,
            LYD_PARSE_ONLY | LYD_PARSE_STRICT, 0, &data));

    ret = sr_edit_batch(sess, data, "merge");
    lyd_free_all(data);
    assert_int_equal(ret, SR_ERR_OK);

    /* wait for subscription before applying changes */
    pthread_barrier_wait(&st->barrier);

    /* perform the change (it should fail) */
    ret = sr_apply_changes(sess, 0);
    assert_int_equal(ret, SR_ERR_CALLBACK_FAILED);

    /* no custom error message set */
    ret = sr_session_get_error(sess, &err_info);
    assert_int_equal(ret, SR_ERR_OK);
    assert_int_equal(err_info->err_count, 2);
    assert_string_equal(err_info->err[0].message, "Modifications are not supported for "
            "/ietf-interfaces:interfaces/interface/ietf-if-aug:bridge-port/enable-ingress-filtering");
    assert_null(err_info->err[0].error_format);

    ret = sr_discard_changes(sess);
    assert_int_equal(ret, SR_ERR_OK);

    /* signal that we have finished applying changes */
    pthread_barrier_wait(&st->barrier);

    sr_session_stop(sess);
    return NULL;
}

static void *
subscribe_change_fail2_thread(void *arg)
{
    struct state *st = (struct state *)arg;
    sr_session_ctx_t *sess;
    sr_subscription_ctx_t *subscr[13];
    struct lyd_node *data;
    int ret, i;
    const char *str;

    ret = sr_session_start(st->conn, SR_DS_RUNNING, &sess);
    assert_int_equal(ret, SR_ERR_OK);

    /* set some configuration */
    str =
    "<interfaces xmlns=\"urn:ietf:params:xml:ns:yang:ietf-interfaces\">"
        "<interface>"
            "<name>sw0p1</name>"
            "<type xmlns:ianaift=\"urn:ietf:params:xml:ns:yang:iana-if-type\">ianaift:bridge</type>"
            "<enabled>true</enabled>"
            "<bridge-port xmlns=\"urn:ietf-if-aug\">"
                "<component-name>br0</component-name>"
                "<port-type>c-vlan-bridge-port</port-type>"
                "<pvid>2</pvid>"
                "<default-priority>0</default-priority>"
                "<priority-regeneration>"
                    "<priority0>0</priority0>"
                    "<priority1>1</priority1>"
                    "<priority2>2</priority2>"
                    "<priority3>3</priority3>"
                    "<priority4>4</priority4>"
                    "<priority5>5</priority5>"
                    "<priority6>6</priority6>"
                    "<priority7>7</priority7>"
                "</priority-regeneration>"
                "<service-access-priority>"
                    "<priority0>0</priority0>"
                    "<priority1>1</priority1>"
                    "<priority2>2</priority2>"
                    "<priority3>3</priority3>"
                    "<priority4>4</priority4>"
                    "<priority5>5</priority5>"
                    "<priority6>6</priority6>"
                    "<priority7>7</priority7>"
                "</service-access-priority>"
                "<traffic-class>"
                    "<priority0>0</priority0>"
                    "<priority1>1</priority1>"
                    "<priority2>2</priority2>"
                    "<priority3>3</priority3>"
                    "<priority4>4</priority4>"
                    "<priority5>5</priority5>"
                    "<priority6>6</priority6>"
                    "<priority7>7</priority7>"
                "</traffic-class>"
                "<acceptable-frame>admit-all-frames</acceptable-frame>"
                "<enable-ingress-filtering>false</enable-ingress-filtering>"
            "</bridge-port>"
        "</interface>"
    "</interfaces>";
    assert_int_equal(LY_SUCCESS, lyd_parse_data_mem(sr_get_context(st->conn), str, LYD_XML,
            LYD_PARSE_ONLY | LYD_PARSE_STRICT, 0, &data));

    ret = sr_edit_batch(sess, data, "merge");
    lyd_free_all(data);
    assert_int_equal(ret, SR_ERR_OK);
    ret = sr_apply_changes(sess, 0);
    assert_int_equal(ret, SR_ERR_OK);

    /* subscribe */
    ret = sr_module_change_subscribe(sess, "ietf-interfaces", NULL, dummy_change_cb, NULL, 1,
            SR_SUBSCR_ENABLED | SR_SUBSCR_DONE_ONLY, &subscr[0]);
    assert_int_equal(ret, SR_ERR_OK);
    ret = sr_module_change_subscribe(sess, "ietf-interfaces", "/ietf-interfaces:interfaces/interface/"
            "ietf-if-aug:bridge-port/port-type", test_change_fail2_cb, NULL, 2, 0, &subscr[1]);
    assert_int_equal(ret, SR_ERR_OK);
    ret = sr_module_change_subscribe(sess, "ietf-interfaces", "/ietf-interfaces:interfaces/interface/"
            "ietf-if-aug:bridge-port/pvid", dummy_change_cb, NULL, 2, 0, &subscr[2]);
    assert_int_equal(ret, SR_ERR_OK);
    ret = sr_module_change_subscribe(sess, "ietf-interfaces", "/ietf-interfaces:interfaces/interface/"
            "ietf-if-aug:bridge-port/acceptable-frame", test_change_fail2_cb, NULL, 2, 0, &subscr[3]);
    assert_int_equal(ret, SR_ERR_OK);
    ret = sr_module_change_subscribe(sess, "ietf-interfaces", "/ietf-interfaces:interfaces/interface/"
            "ietf-if-aug:bridge-port/enable-ingress-filtering", test_change_fail2_cb, NULL, 2, 0, &subscr[4]);
    assert_int_equal(ret, SR_ERR_OK);
    ret = sr_module_change_subscribe(sess, "ietf-interfaces", "/ietf-interfaces:interfaces/interface/"
            "ietf-if-aug:bridge-port/service-access-priority/priority0", test_change_fail2_cb, NULL, 2, 0, &subscr[5]);
    assert_int_equal(ret, SR_ERR_OK);
    ret = sr_module_change_subscribe(sess, "ietf-interfaces", "/ietf-interfaces:interfaces/interface/"
            "ietf-if-aug:bridge-port/service-access-priority/priority1", test_change_fail2_cb, NULL, 2, 0, &subscr[6]);
    assert_int_equal(ret, SR_ERR_OK);
    ret = sr_module_change_subscribe(sess, "ietf-interfaces", "/ietf-interfaces:interfaces/interface/"
            "ietf-if-aug:bridge-port/service-access-priority/priority2", test_change_fail2_cb, NULL, 2, 0, &subscr[7]);
    assert_int_equal(ret, SR_ERR_OK);
    ret = sr_module_change_subscribe(sess, "ietf-interfaces", "/ietf-interfaces:interfaces/interface/"
            "ietf-if-aug:bridge-port/service-access-priority/priority3", test_change_fail2_cb, NULL, 2, 0, &subscr[8]);
    assert_int_equal(ret, SR_ERR_OK);
    ret = sr_module_change_subscribe(sess, "ietf-interfaces", "/ietf-interfaces:interfaces/interface/"
            "ietf-if-aug:bridge-port/service-access-priority/priority4", test_change_fail2_cb, NULL, 2, 0, &subscr[9]);
    assert_int_equal(ret, SR_ERR_OK);
    ret = sr_module_change_subscribe(sess, "ietf-interfaces", "/ietf-interfaces:interfaces/interface/"
            "ietf-if-aug:bridge-port/service-access-priority/priority5", test_change_fail2_cb, NULL, 2, 0, &subscr[10]);
    assert_int_equal(ret, SR_ERR_OK);
    ret = sr_module_change_subscribe(sess, "ietf-interfaces", "/ietf-interfaces:interfaces/interface/"
            "ietf-if-aug:bridge-port/service-access-priority/priority6", test_change_fail2_cb, NULL, 2, 0, &subscr[11]);
    assert_int_equal(ret, SR_ERR_OK);
    ret = sr_module_change_subscribe(sess, "ietf-interfaces", "/ietf-interfaces:interfaces/interface/"
            "ietf-if-aug:bridge-port/service-access-priority/priority7", test_change_fail2_cb, NULL, 2, 0, &subscr[12]);
    assert_int_equal(ret, SR_ERR_OK);

    /* signal that subscriptions were created */
    pthread_barrier_wait(&st->barrier);

    /* wait for the other thread to signal */
    pthread_barrier_wait(&st->barrier);

    for (i = 0; i < 13; ++i) {
        sr_unsubscribe(subscr[i]);
    }

    /* cleanup after ourselves */
    ret = sr_delete_item(sess, "/ietf-interfaces:interfaces", SR_EDIT_STRICT);
    assert_int_equal(ret, SR_ERR_OK);
    ret = sr_apply_changes(sess, 0);
    assert_int_equal(ret, SR_ERR_OK);

    sr_session_stop(sess);
    return NULL;
}

static void
test_change_fail2(void **state)
{
    pthread_t tid[2];

    pthread_create(&tid[0], NULL, apply_change_fail2_thread, *state);
    pthread_create(&tid[1], NULL, subscribe_change_fail2_thread, *state);

    pthread_join(tid[0], NULL);
    pthread_join(tid[1], NULL);
}

/* TEST */
static int
test_change_fail_priority_cb(sr_session_ctx_t *session, uint32_t sub_id, const char *module_name, const char *xpath,
        sr_event_t event, uint32_t request_id, void *private_data)
{
    struct state *st = (struct state *)private_data;
    int ret;

    (void)session;
    (void)sub_id;
    (void)module_name;
    (void)xpath;
    (void)request_id;
    (void)private_data;

    switch (ATOMIC_LOAD_RELAXED(st->cb_called)) {
    case 0:
        assert_int_equal(event, SR_EV_CHANGE);
        ret = SR_ERR_OK;
        break;
    case 1:
        assert_int_equal(event, SR_EV_CHANGE);
        ret = SR_ERR_OPERATION_FAILED;
        break;
    case 2:
        assert_int_equal(event, SR_EV_ABORT);
        ret = SR_ERR_OK;
        break;
    default:
        fail();
    }

    ATOMIC_INC_RELAXED(st->cb_called);
    return ret;
}

static void *
apply_change_fail_priority_thread(void *arg)
{
    struct state *st = (struct state *)arg;
    sr_session_ctx_t *sess;
    const sr_error_info_t *err_info;
    int ret;

    ret = sr_session_start(st->conn, SR_DS_RUNNING, &sess);
    assert_int_equal(ret, SR_ERR_OK);

    /* change config */
    ret = sr_set_item_str(sess, "/ietf-interfaces:interfaces/interface[name='eth0']/description", "newval", NULL, 0);
    assert_int_equal(ret, SR_ERR_OK);

    /* wait for subscription before applying changes */
    pthread_barrier_wait(&st->barrier);

    /* perform the change (it should fail) */
    ret = sr_apply_changes(sess, 0);
    assert_int_equal(ret, SR_ERR_CALLBACK_FAILED);

    /* check error */
    ret = sr_session_get_error(sess, &err_info);
    assert_int_equal(ret, SR_ERR_OK);
    assert_int_equal(err_info->err_count, 2);
    assert_int_equal(err_info->err[0].err_code, SR_ERR_OPERATION_FAILED);
    assert_string_equal(err_info->err[0].message, "Operation failed");
    assert_null(err_info->err[0].error_format);

    ret = sr_discard_changes(sess);
    assert_int_equal(ret, SR_ERR_OK);

    /* signal that we have finished applying changes */
    pthread_barrier_wait(&st->barrier);

    sr_session_stop(sess);
    return NULL;
}

static void *
subscribe_change_fail_priority_thread(void *arg)
{
    struct state *st = (struct state *)arg;
    sr_session_ctx_t *sess;
    sr_subscription_ctx_t *subscr;
    int ret;

    ret = sr_session_start(st->conn, SR_DS_RUNNING, &sess);
    assert_int_equal(ret, SR_ERR_OK);

    /* set some configuration */
    ret = sr_set_item_str(sess, "/ietf-interfaces:interfaces/interface[name='eth0']/description", "initval", NULL, 0);
    assert_int_equal(ret, SR_ERR_OK);
    ret = sr_set_item_str(sess, "/ietf-interfaces:interfaces/interface[name='eth0']/type", "iana-if-type:ethernetCsmacd",
            NULL, 0);
    assert_int_equal(ret, SR_ERR_OK);
    ret = sr_apply_changes(sess, 0);
    assert_int_equal(ret, SR_ERR_OK);

    /* subscribe */
    ret = sr_module_change_subscribe(sess, "ietf-interfaces", "/ietf-interfaces:interfaces/interface",
            test_change_fail_priority_cb, st, 1, 0, &subscr);
    assert_int_equal(ret, SR_ERR_OK);
    ret = sr_module_change_subscribe(sess, "ietf-interfaces", "/ietf-interfaces:interfaces/interface",
            test_change_fail_priority_cb, st, 0, SR_SUBSCR_CTX_REUSE, &subscr);
    assert_int_equal(ret, SR_ERR_OK);

    /* signal that subscriptions were created */
    pthread_barrier_wait(&st->barrier);

    /* wait for the other thread to signal */
    pthread_barrier_wait(&st->barrier);
    assert_int_equal(3, ATOMIC_LOAD_RELAXED(st->cb_called));

    sr_unsubscribe(subscr);

    /* cleanup after ourselves */
    ret = sr_delete_item(sess, "/ietf-interfaces:interfaces", SR_EDIT_STRICT);
    assert_int_equal(ret, SR_ERR_OK);
    ret = sr_apply_changes(sess, 0);
    assert_int_equal(ret, SR_ERR_OK);

    sr_session_stop(sess);
    return NULL;
}

static void
test_change_fail_priority(void **state)
{
    pthread_t tid[2];

    pthread_create(&tid[0], NULL, apply_change_fail_priority_thread, *state);
    pthread_create(&tid[1], NULL, subscribe_change_fail_priority_thread, *state);

    pthread_join(tid[0], NULL);
    pthread_join(tid[1], NULL);
}

/* TEST */
static int
module_no_changes_cb(sr_session_ctx_t *session, uint32_t sub_id, const char *module_name, const char *xpath,
        sr_event_t event, uint32_t request_id, void *private_data)
{
    (void)session;
    (void)sub_id;
    (void)module_name;
    (void)xpath;
    (void)event;
    (void)request_id;
    (void)private_data;

    /* callback should not be called at all */
    fail();

    return SR_ERR_INTERNAL;
}

static void *
apply_no_changes_thread(void *arg)
{
    struct state *st = (struct state *)arg;
    sr_session_ctx_t *sess;
    struct lyd_node *data;
    char *str1;
    const char *str2;
    int ret;

    ret = sr_session_start(st->conn, SR_DS_RUNNING, &sess);
    assert_int_equal(ret, SR_ERR_OK);

    /* wait for subscription before applying changes */
    pthread_barrier_wait(&st->barrier);

    /*
     * perform 1st change
     *
     * (create container that already exists)
     */
    ret = sr_set_item_str(sess, "/defaults:cont", NULL, NULL, 0);
    assert_int_equal(ret, SR_ERR_OK);
    ret = sr_apply_changes(sess, 0);
    assert_int_equal(ret, SR_ERR_OK);

    /* check current data tree */
    ret = sr_get_data(sess, "/defaults:*", 0, 0, 0, &data);
    assert_int_equal(ret, SR_ERR_OK);

    ret = lyd_print_mem(&str1, data, LYD_XML, LYD_PRINT_WITHSIBLINGS | LYD_PRINT_WD_IMPL_TAG | LYD_PRINT_SHRINK);
    assert_int_equal(ret, 0);

    lyd_free_all(data);

    str2 =
    "<cont xmlns=\"urn:defaults\">"
        "<l xmlns:ncwd=\"urn:ietf:params:xml:ns:yang:ietf-netconf-with-defaults\" ncwd:default=\"true\">dflt</l>"
        "<interval xmlns:ncwd=\"urn:ietf:params:xml:ns:yang:ietf-netconf-with-defaults\" ncwd:default=\"true\">30</interval>"
    "</cont>"
    "<pcont xmlns=\"urn:defaults\">"
        "<ll xmlns:ncwd=\"urn:ietf:params:xml:ns:yang:ietf-netconf-with-defaults\" ncwd:default=\"true\">1</ll>"
        "<ll xmlns:ncwd=\"urn:ietf:params:xml:ns:yang:ietf-netconf-with-defaults\" ncwd:default=\"true\">2</ll>"
        "<ll xmlns:ncwd=\"urn:ietf:params:xml:ns:yang:ietf-netconf-with-defaults\" ncwd:default=\"true\">3</ll>"
        "<uni xmlns:ncwd=\"urn:ietf:params:xml:ns:yang:ietf-netconf-with-defaults\" ncwd:default=\"true\">some-ip</uni>"
        "<ll2 xmlns:ncwd=\"urn:ietf:params:xml:ns:yang:ietf-netconf-with-defaults\" ncwd:default=\"true\">4</ll2>"
        "<ll2 xmlns:ncwd=\"urn:ietf:params:xml:ns:yang:ietf-netconf-with-defaults\" ncwd:default=\"true\">5</ll2>"
        "<ll2 xmlns:ncwd=\"urn:ietf:params:xml:ns:yang:ietf-netconf-with-defaults\" ncwd:default=\"true\">6</ll2>"
    "</pcont>";

    assert_string_equal(str1, str2);
    free(str1);

    /*
     * perform 2nd change
     *
     * (change dflt flags on some leaves and leaf-lists)
     */
    ret = sr_set_item_str(sess, "/defaults:pcont/ll", "1", NULL, 0);
    assert_int_equal(ret, SR_ERR_OK);
    ret = sr_set_item_str(sess, "/defaults:pcont/ll", "2", NULL, 0);
    assert_int_equal(ret, SR_ERR_OK);
    ret = sr_set_item_str(sess, "/defaults:pcont/ll", "3", NULL, 0);
    assert_int_equal(ret, SR_ERR_OK);
    ret = sr_set_item_str(sess, "/defaults:pcont/uni", "some-ip", NULL, 0);
    assert_int_equal(ret, SR_ERR_OK);
    ret = sr_set_item_str(sess, "/defaults:pcont/ll2", "4", NULL, 0);
    assert_int_equal(ret, SR_ERR_OK);
    ret = sr_set_item_str(sess, "/defaults:pcont/ll2", "5", NULL, 0);
    assert_int_equal(ret, SR_ERR_OK);
    ret = sr_set_item_str(sess, "/defaults:pcont/ll2", "6", NULL, 0);
    assert_int_equal(ret, SR_ERR_OK);
    ret = sr_apply_changes(sess, 0);
    assert_int_equal(ret, SR_ERR_OK);

    /* check current data tree */
    ret = sr_get_data(sess, "/defaults:*", 0, 0, 0, &data);
    assert_int_equal(ret, SR_ERR_OK);

    ret = lyd_print_mem(&str1, data, LYD_XML, LYD_PRINT_WITHSIBLINGS | LYD_PRINT_WD_IMPL_TAG | LYD_PRINT_SHRINK);
    assert_int_equal(ret, 0);

    lyd_free_all(data);

    str2 =
    "<cont xmlns=\"urn:defaults\">"
        "<l xmlns:ncwd=\"urn:ietf:params:xml:ns:yang:ietf-netconf-with-defaults\" ncwd:default=\"true\">dflt</l>"
        "<interval xmlns:ncwd=\"urn:ietf:params:xml:ns:yang:ietf-netconf-with-defaults\" ncwd:default=\"true\">30</interval>"
    "</cont>"
    "<pcont xmlns=\"urn:defaults\">"
        "<ll>1</ll>"
        "<ll>2</ll>"
        "<ll>3</ll>"
        "<uni>some-ip</uni>"
        "<ll2>4</ll2>"
        "<ll2>5</ll2>"
        "<ll2>6</ll2>"
    "</pcont>";

    assert_string_equal(str1, str2);
    free(str1);

    /* we are done */
    pthread_barrier_wait(&st->barrier);

    sr_session_stop(sess);
    return NULL;
}

static void *
subscribe_no_changes_thread(void *arg)
{
    struct state *st = (struct state *)arg;
    sr_session_ctx_t *sess;
    sr_subscription_ctx_t *subscr;
    int ret;

    ret = sr_session_start(st->conn, SR_DS_RUNNING, &sess);
    assert_int_equal(ret, SR_ERR_OK);

    /* create a presence container */
    ret = sr_set_item_str(sess, "/defaults:pcont", NULL, NULL, 0);
    assert_int_equal(ret, SR_ERR_OK);
    ret = sr_apply_changes(sess, 0);
    assert_int_equal(ret, SR_ERR_OK);

    ret = sr_module_change_subscribe(sess, "defaults", NULL, module_no_changes_cb, NULL, 0, 0, &subscr);
    assert_int_equal(ret, SR_ERR_OK);

    /* signal that subscription was created */
    pthread_barrier_wait(&st->barrier);

    /* wait until the other thread finishes */
    pthread_barrier_wait(&st->barrier);

    /* cleanup */
    sr_unsubscribe(subscr);
    sr_delete_item(sess, "/defaults:pcont", 0);
    sr_apply_changes(sess, 0);
    sr_session_stop(sess);
    return NULL;
}

static void
test_no_changes(void **state)
{
    pthread_t tid[2];

    pthread_create(&tid[0], NULL, apply_no_changes_thread, *state);
    pthread_create(&tid[1], NULL, subscribe_no_changes_thread, *state);

    pthread_join(tid[0], NULL);
    pthread_join(tid[1], NULL);
}

/* TEST */
static int
module_change_any_cb(sr_session_ctx_t *session, uint32_t sub_id, const char *module_name, const char *xpath,
        sr_event_t event, uint32_t request_id, void *private_data)
{
    struct state *st = (struct state *)private_data;
    sr_change_oper_t op;
    sr_change_iter_t *iter;
    struct lyd_node *subtree;
    const struct lyd_node *node;
    char *str1;
    const char *str2, *prev_val;
    int ret;

    (void)sub_id;
    (void)request_id;

    assert_string_equal(module_name, "test");
    assert_null(xpath);

    switch (ATOMIC_LOAD_RELAXED(st->cb_called)) {
    case 0:
    case 1:
        if (ATOMIC_LOAD_RELAXED(st->cb_called) == 0) {
            assert_int_equal(event, SR_EV_CHANGE);
        } else {
            assert_int_equal(event, SR_EV_DONE);
        }

        /* get changes iter */
        ret = sr_get_changes_iter(session, "/test:*//.", &iter);
        assert_int_equal(ret, SR_ERR_OK);

        /* 1st change */
        ret = sr_get_change_tree_next(session, iter, &op, &node, &prev_val, NULL, NULL);
        assert_int_equal(ret, SR_ERR_OK);

        assert_int_equal(op, SR_OP_CREATED);
        assert_null(prev_val);
        assert_string_equal(node->schema->name, "anyx");

        /* 2nd change */
        ret = sr_get_change_tree_next(session, iter, &op, &node, &prev_val, NULL, NULL);
        assert_int_equal(ret, SR_ERR_OK);

        assert_int_equal(op, SR_OP_CREATED);
        assert_null(prev_val);
        assert_string_equal(node->schema->name, "anyd");

        /* no more changes */
        ret = sr_get_change_tree_next(session, iter, &op, &node, &prev_val, NULL, NULL);
        assert_int_equal(ret, SR_ERR_NOT_FOUND);

        sr_free_change_iter(iter);

        /* check current data tree */
        ret = sr_get_subtree(session, "/test:cont", 0, &subtree);
        assert_int_equal(ret, SR_ERR_OK);

        ret = lyd_print_mem(&str1, subtree, LYD_XML, LYD_PRINT_SHRINK | LYD_PRINT_WITHSIBLINGS);
        assert_int_equal(ret, 0);
        lyd_free_tree(subtree);

        str2 =
        "<cont xmlns=\"urn:test\">"
            "<anyx>&lt;some-xml&gt;&lt;elem&gt;value&lt;/elem&gt;&lt;/some-xml&gt;</anyx>"
            "<anyd>{\"mod:some-data\": 24}</anyd>"
        "</cont>";

        assert_string_equal(str1, str2);
        free(str1);
        break;
    case 2:
    case 3:
        if (ATOMIC_LOAD_RELAXED(st->cb_called) == 2) {
            assert_int_equal(event, SR_EV_CHANGE);
        } else {
            assert_int_equal(event, SR_EV_DONE);
        }

        /* get changes iter */
        ret = sr_get_changes_iter(session, "/test:*//.", &iter);
        assert_int_equal(ret, SR_ERR_OK);

        /* 1st change */
        ret = sr_get_change_tree_next(session, iter, &op, &node, &prev_val, NULL, NULL);
        assert_int_equal(ret, SR_ERR_OK);

        assert_int_equal(op, SR_OP_MODIFIED);
        assert_string_equal(prev_val, "<some-xml><elem>value</elem></some-xml>");
        assert_string_equal(node->schema->name, "anyx");

        /* 2nd change */
        ret = sr_get_change_tree_next(session, iter, &op, &node, &prev_val, NULL, NULL);
        assert_int_equal(ret, SR_ERR_OK);

        assert_int_equal(op, SR_OP_MODIFIED);
        assert_string_equal(prev_val, "{\"mod:some-data\": 24}");
        assert_string_equal(node->schema->name, "anyd");

        /* no more changes */
        ret = sr_get_change_tree_next(session, iter, &op, &node, &prev_val, NULL, NULL);
        assert_int_equal(ret, SR_ERR_NOT_FOUND);

        sr_free_change_iter(iter);

        /* check current data tree */
        ret = sr_get_subtree(session, "/test:cont", 0, &subtree);
        assert_int_equal(ret, SR_ERR_OK);

        ret = lyd_print_mem(&str1, subtree, LYD_XML, LYD_PRINT_SHRINK | LYD_PRINT_WITHSIBLINGS);
        assert_int_equal(ret, 0);
        lyd_free_tree(subtree);

        str2 =
        "<cont xmlns=\"urn:test\">"
            "<anyx>&lt;other-xml&gt;&lt;elem2&gt;value2&lt;/elem2&gt;&lt;/other-xml&gt;</anyx>"
            "<anyd>{\"mod:new-data\": 48}</anyd>"
        "</cont>";

        assert_string_equal(str1, str2);
        free(str1);
        break;
    case 4:
    case 5:
        if (ATOMIC_LOAD_RELAXED(st->cb_called) == 4) {
            assert_int_equal(event, SR_EV_CHANGE);
        } else {
            assert_int_equal(event, SR_EV_DONE);
        }

        /* get changes iter */
        ret = sr_get_changes_iter(session, "/test:*//.", &iter);
        assert_int_equal(ret, SR_ERR_OK);

        /* 1st change */
        ret = sr_get_change_tree_next(session, iter, &op, &node, &prev_val, NULL, NULL);
        assert_int_equal(ret, SR_ERR_OK);

        assert_int_equal(op, SR_OP_DELETED);
        assert_null(prev_val);
        assert_string_equal(node->schema->name, "anyx");

        /* 2nd change */
        ret = sr_get_change_tree_next(session, iter, &op, &node, &prev_val, NULL, NULL);
        assert_int_equal(ret, SR_ERR_OK);

        assert_int_equal(op, SR_OP_DELETED);
        assert_null(prev_val);
        assert_string_equal(node->schema->name, "anyd");

        /* no more changes */
        ret = sr_get_change_tree_next(session, iter, &op, &node, &prev_val, NULL, NULL);
        assert_int_equal(ret, SR_ERR_NOT_FOUND);

        sr_free_change_iter(iter);

        /* check current data tree */
        ret = sr_get_subtree(session, "/test:cont", 0, &subtree);
        assert_int_equal(ret, SR_ERR_OK);
        assert_true(subtree->flags & LYD_DEFAULT);
        lyd_free_tree(subtree);
        break;
    default:
        fail();
    }

    ATOMIC_INC_RELAXED(st->cb_called);
    return SR_ERR_OK;
}

static void *
apply_change_any_thread(void *arg)
{
    struct state *st = (struct state *)arg;
    sr_session_ctx_t *sess;
    struct lyd_node *subtree;
    char *str1;
    const char *str2;
    int ret;

    ret = sr_session_start(st->conn, SR_DS_RUNNING, &sess);
    assert_int_equal(ret, SR_ERR_OK);

    ret = sr_set_item_str(sess, "/test:cont/anyx", "<some-xml><elem>value</elem></some-xml>", NULL, 0);
    assert_int_equal(ret, SR_ERR_OK);
    ret = sr_set_item_str(sess, "/test:cont/anyd", "{\"mod:some-data\": 24}", NULL, 0);
    assert_int_equal(ret, SR_ERR_OK);

    /* wait for subscription before applying changes */
    pthread_barrier_wait(&st->barrier);

    /* perform 1st change */
    ret = sr_apply_changes(sess, 0);
    assert_int_equal(ret, SR_ERR_OK);

    /* check current data tree */
    ret = sr_get_subtree(sess, "/test:cont", 0, &subtree);
    assert_int_equal(ret, SR_ERR_OK);

    ret = lyd_print_mem(&str1, subtree, LYD_XML, LYD_PRINT_SHRINK | LYD_PRINT_WITHSIBLINGS);
    assert_int_equal(ret, 0);
    lyd_free_tree(subtree);

    str2 =
        "<cont xmlns=\"urn:test\">"
            "<anyx>&lt;some-xml&gt;&lt;elem&gt;value&lt;/elem&gt;&lt;/some-xml&gt;</anyx>"
            "<anyd>{\"mod:some-data\": 24}</anyd>"
        "</cont>";

    assert_string_equal(str1, str2);
    free(str1);

    /* perform 2nd change */
    ret = sr_set_item_str(sess, "/test:cont/anyx", "<other-xml><elem2>value2</elem2></other-xml>", NULL, 0);
    assert_int_equal(ret, SR_ERR_OK);
    ret = sr_set_item_str(sess, "/test:cont/anyd", "{\"mod:new-data\": 48}", NULL, 0);
    assert_int_equal(ret, SR_ERR_OK);
    ret = sr_apply_changes(sess, 0);
    assert_int_equal(ret, SR_ERR_OK);

    /* check current data tree */
    ret = sr_get_subtree(sess, "/test:cont", 0, &subtree);
    assert_int_equal(ret, SR_ERR_OK);

    ret = lyd_print_mem(&str1, subtree, LYD_XML, LYD_PRINT_SHRINK | LYD_PRINT_WITHSIBLINGS);
    assert_int_equal(ret, 0);
    lyd_free_tree(subtree);

    str2 =
        "<cont xmlns=\"urn:test\">"
            "<anyx>&lt;other-xml&gt;&lt;elem2&gt;value2&lt;/elem2&gt;&lt;/other-xml&gt;</anyx>"
            "<anyd>{\"mod:new-data\": 48}</anyd>"
        "</cont>";

    assert_string_equal(str1, str2);
    free(str1);

    /* perform 3rd change */
    ret = sr_delete_item(sess, "/test:cont/anyx", 0);
    assert_int_equal(ret, SR_ERR_OK);
    ret = sr_delete_item(sess, "/test:cont/anyd", 0);
    assert_int_equal(ret, SR_ERR_OK);
    ret = sr_apply_changes(sess, 0);
    assert_int_equal(ret, SR_ERR_OK);

    /* check current data tree */
    ret = sr_get_subtree(sess, "/test:cont", 0, &subtree);
    assert_int_equal(ret, SR_ERR_OK);
    assert_true(subtree->flags & LYD_DEFAULT);
    lyd_free_tree(subtree);

    /* signal that we have finished applying changes */
    pthread_barrier_wait(&st->barrier);

    sr_session_stop(sess);
    return NULL;
}

static void *
subscribe_change_any_thread(void *arg)
{
    struct state *st = (struct state *)arg;
    sr_session_ctx_t *sess;
    sr_subscription_ctx_t *subscr;
    int count, ret;

    ret = sr_session_start(st->conn, SR_DS_RUNNING, &sess);
    assert_int_equal(ret, SR_ERR_OK);

    ret = sr_module_change_subscribe(sess, "test", NULL, module_change_any_cb, st, 0, 0, &subscr);
    assert_int_equal(ret, SR_ERR_OK);

    /* signal that subscription was created */
    pthread_barrier_wait(&st->barrier);

    count = 0;
    while ((ATOMIC_LOAD_RELAXED(st->cb_called) < 6) && (count < 1500)) {
        usleep(10000);
        ++count;
    }
    assert_int_equal(ATOMIC_LOAD_RELAXED(st->cb_called), 6);

    /* wait for the other thread to finish */
    pthread_barrier_wait(&st->barrier);

    sr_unsubscribe(subscr);
    sr_session_stop(sess);
    return NULL;
}

static void
test_change_any(void **state)
{
    pthread_t tid[2];

    pthread_create(&tid[0], NULL, apply_change_any_thread, *state);
    pthread_create(&tid[1], NULL, subscribe_change_any_thread, *state);

    pthread_join(tid[0], NULL);
    pthread_join(tid[1], NULL);
}

/* TEST */
static int
module_change_dflt_leaf_cb(sr_session_ctx_t *session, uint32_t sub_id, const char *module_name, const char *xpath,
        sr_event_t event, uint32_t request_id, void *private_data)
{
    struct state *st = (struct state *)private_data;
    sr_change_oper_t op;
    sr_change_iter_t *iter;
    sr_val_t *old_val, *new_val;
    struct lyd_node *data;
    int ret;

    (void)sub_id;
    (void)request_id;

    assert_string_equal(module_name, "defaults");
    assert_null(xpath);

    switch (ATOMIC_LOAD_RELAXED(st->cb_called)) {
    case 0:
    case 1:
        if (ATOMIC_LOAD_RELAXED(st->cb_called) == 0) {
            assert_int_equal(event, SR_EV_CHANGE);
        } else {
            assert_int_equal(event, SR_EV_DONE);
        }

        /* get changes iter */
        ret = sr_get_changes_iter(session, "//*", &iter);
        assert_int_equal(ret, SR_ERR_OK);

        /* 1st change */
        ret = sr_get_change_next(session, iter, &op, &old_val, &new_val);
        assert_int_equal(ret, SR_ERR_OK);

        assert_int_equal(op, SR_OP_CREATED);
        assert_null(old_val);
        assert_non_null(new_val);
        assert_int_equal(new_val->dflt, 0);
        assert_string_equal(new_val->xpath, "/defaults:l1[k='when-true']");

        sr_free_val(new_val);

        /* 2nd change */
        ret = sr_get_change_next(session, iter, &op, &old_val, &new_val);
        assert_int_equal(ret, SR_ERR_OK);

        assert_int_equal(op, SR_OP_CREATED);
        assert_null(old_val);
        assert_non_null(new_val);
        assert_int_equal(new_val->dflt, 0);
        assert_string_equal(new_val->xpath, "/defaults:l1[k='when-true']/k");

        sr_free_val(new_val);

        /* 3rd change */
        ret = sr_get_change_next(session, iter, &op, &old_val, &new_val);
        assert_int_equal(ret, SR_ERR_OK);

        assert_int_equal(op, SR_OP_CREATED);
        assert_null(old_val);
        assert_non_null(new_val);
        assert_int_equal(new_val->dflt, 0);
        assert_string_equal(new_val->xpath, "/defaults:l1[k='when-true']/cont1");

        sr_free_val(new_val);

        /* 4th change */
        ret = sr_get_change_next(session, iter, &op, &old_val, &new_val);
        assert_int_equal(ret, SR_ERR_OK);

        assert_int_equal(op, SR_OP_CREATED);
        assert_null(old_val);
        assert_non_null(new_val);
        assert_int_equal(new_val->dflt, 1);
        assert_string_equal(new_val->xpath, "/defaults:l1[k='when-true']/cont1/cont2");

        sr_free_val(new_val);

        /* 5th change */
        ret = sr_get_change_next(session, iter, &op, &old_val, &new_val);
        assert_int_equal(ret, SR_ERR_OK);

        assert_int_equal(op, SR_OP_CREATED);
        assert_null(old_val);
        assert_non_null(new_val);
        assert_int_equal(new_val->dflt, 1);
        assert_string_equal(new_val->xpath, "/defaults:l1[k='when-true']/cont1/cont2/dflt1");

        sr_free_val(new_val);

        /* 6th change */
        ret = sr_get_change_next(session, iter, &op, &old_val, &new_val);
        assert_int_equal(ret, SR_ERR_OK);

        assert_int_equal(op, SR_OP_CREATED);
        assert_null(old_val);
        assert_non_null(new_val);
        assert_int_equal(new_val->dflt, 0);
        assert_string_equal(new_val->xpath, "/defaults:l1[k='when-true']/cont1/ll");

        sr_free_val(new_val);

        /* 7th change */
        ret = sr_get_change_next(session, iter, &op, &old_val, &new_val);
        assert_int_equal(ret, SR_ERR_OK);

        assert_int_equal(op, SR_OP_CREATED);
        assert_null(old_val);
        assert_non_null(new_val);
        assert_int_equal(new_val->dflt, 1);
        assert_string_equal(new_val->xpath, "/defaults:dflt2");

        sr_free_val(new_val);

        /* no more changes */
        ret = sr_get_change_next(session, iter, &op, &old_val, &new_val);
        assert_int_equal(ret, SR_ERR_NOT_FOUND);

        sr_free_change_iter(iter);
        break;
    case 2:
    case 3:
        if (ATOMIC_LOAD_RELAXED(st->cb_called) == 2) {
            assert_int_equal(event, SR_EV_CHANGE);
        } else {
            assert_int_equal(event, SR_EV_DONE);
        }

        /* get changes iter */
        ret = sr_get_changes_iter(session, "/defaults:*//.", &iter);
        assert_int_equal(ret, SR_ERR_OK);

        /* 1st change */
        ret = sr_get_change_next(session, iter, &op, &old_val, &new_val);
        assert_int_equal(ret, SR_ERR_OK);

        assert_int_equal(op, SR_OP_DELETED);
        assert_non_null(old_val);
        assert_null(new_val);
        assert_string_equal(old_val->xpath, "/defaults:l1[k='when-true']/cont1/ll");

        sr_free_val(old_val);

        /* 2nd change */
        ret = sr_get_change_next(session, iter, &op, &old_val, &new_val);
        assert_int_equal(ret, SR_ERR_OK);

        assert_int_equal(op, SR_OP_MODIFIED);
        assert_non_null(old_val);
        assert_int_equal(old_val->dflt, 1);
        assert_string_equal(old_val->xpath, "/defaults:dflt2");
        assert_string_equal(old_val->data.string_val, "I exist!");
        assert_non_null(new_val);
        assert_int_equal(new_val->dflt, 0);
        assert_string_equal(new_val->xpath, "/defaults:dflt2");
        assert_string_equal(new_val->data.string_val, "explicit");

        sr_free_val(old_val);
        sr_free_val(new_val);

        /* no more changes */
        ret = sr_get_change_next(session, iter, &op, &old_val, &new_val);
        assert_int_equal(ret, SR_ERR_NOT_FOUND);

        sr_free_change_iter(iter);
        break;
    case 4:
    case 5:
        if (ATOMIC_LOAD_RELAXED(st->cb_called) == 4) {
            assert_int_equal(event, SR_EV_CHANGE);
        } else {
            assert_int_equal(event, SR_EV_DONE);
        }

        /* get changes iter */
        ret = sr_get_changes_iter(session, "/defaults:*//.", &iter);
        assert_int_equal(ret, SR_ERR_OK);

        /* 1st change */
        ret = sr_get_change_next(session, iter, &op, &old_val, &new_val);
        assert_int_equal(ret, SR_ERR_OK);

        assert_int_equal(op, SR_OP_MODIFIED);
        assert_non_null(old_val);
        assert_int_equal(old_val->dflt, 1);
        assert_string_equal(old_val->xpath, "/defaults:l1[k='when-true']/cont1/cont2/dflt1");
        assert_int_equal(old_val->data.uint8_val, 10);
        assert_non_null(new_val);
        assert_int_equal(new_val->dflt, 0);
        assert_string_equal(new_val->xpath, "/defaults:l1[k='when-true']/cont1/cont2/dflt1");
        assert_int_equal(new_val->data.uint8_val, 5);

        sr_free_val(old_val);
        sr_free_val(new_val);

        /* 2nd change */
        ret = sr_get_change_next(session, iter, &op, &old_val, &new_val);
        assert_int_equal(ret, SR_ERR_OK);

        assert_int_equal(op, SR_OP_MODIFIED);
        assert_non_null(old_val);
        assert_int_equal(old_val->dflt, 0);
        assert_string_equal(old_val->xpath, "/defaults:dflt2");
        assert_string_equal(old_val->data.string_val, "explicit");
        assert_non_null(new_val);
        assert_int_equal(new_val->dflt, 1);
        assert_string_equal(new_val->xpath, "/defaults:dflt2");
        assert_string_equal(new_val->data.string_val, "I exist!");

        sr_free_val(old_val);
        sr_free_val(new_val);

        /* no more changes */
        ret = sr_get_change_next(session, iter, &op, &old_val, &new_val);
        assert_int_equal(ret, SR_ERR_NOT_FOUND);

        sr_free_change_iter(iter);
        break;
    case 6:
    case 7:
        if (ATOMIC_LOAD_RELAXED(st->cb_called) == 6) {
            assert_int_equal(event, SR_EV_CHANGE);
        } else {
            assert_int_equal(event, SR_EV_DONE);
        }

        /* get changes iter */
        ret = sr_get_changes_iter(session, "/defaults:*//.", &iter);
        assert_int_equal(ret, SR_ERR_OK);

        /* 1st change */
        ret = sr_get_change_next(session, iter, &op, &old_val, &new_val);
        assert_int_equal(ret, SR_ERR_OK);

        assert_int_equal(op, SR_OP_MODIFIED);
        assert_non_null(old_val);
        assert_int_equal(old_val->dflt, 0);
        assert_string_equal(old_val->xpath, "/defaults:l1[k='when-true']/cont1/cont2/dflt1");
        assert_int_equal(old_val->data.uint8_val, 5);
        assert_non_null(new_val);
        assert_int_equal(new_val->dflt, 0);
        assert_string_equal(new_val->xpath, "/defaults:l1[k='when-true']/cont1/cont2/dflt1");
        assert_int_equal(new_val->data.uint8_val, 10);

        sr_free_val(old_val);
        sr_free_val(new_val);

        /* no more changes */
        ret = sr_get_change_next(session, iter, &op, &old_val, &new_val);
        assert_int_equal(ret, SR_ERR_NOT_FOUND);

        sr_free_change_iter(iter);
        break;
    case 8:
    case 9:
        if (ATOMIC_LOAD_RELAXED(st->cb_called) == 8) {
            assert_int_equal(event, SR_EV_CHANGE);
        } else {
            assert_int_equal(event, SR_EV_DONE);
        }

        /* get changes iter */
        ret = sr_get_changes_iter(session, "/defaults:*//.", &iter);
        assert_int_equal(ret, SR_ERR_OK);

        /* 1st change */
        ret = sr_get_change_next(session, iter, &op, &old_val, &new_val);
        assert_int_equal(ret, SR_ERR_OK);

        assert_int_equal(op, SR_OP_DELETED);
        assert_non_null(old_val);
        assert_null(new_val);
        assert_int_equal(old_val->dflt, 0);
        assert_string_equal(old_val->xpath, "/defaults:l1[k='when-true']");

        sr_free_val(old_val);

        /* 2nd change */
        ret = sr_get_change_next(session, iter, &op, &old_val, &new_val);
        assert_int_equal(ret, SR_ERR_OK);

        assert_int_equal(op, SR_OP_DELETED);
        assert_non_null(old_val);
        assert_null(new_val);
        assert_int_equal(old_val->dflt, 0);
        assert_string_equal(old_val->xpath, "/defaults:l1[k='when-true']/k");

        sr_free_val(old_val);

        /* 3rd change */
        ret = sr_get_change_next(session, iter, &op, &old_val, &new_val);
        assert_int_equal(ret, SR_ERR_OK);

        assert_int_equal(op, SR_OP_DELETED);
        assert_non_null(old_val);
        assert_null(new_val);
        assert_int_equal(old_val->dflt, 1);
        assert_string_equal(old_val->xpath, "/defaults:l1[k='when-true']/cont1");

        sr_free_val(old_val);

        /* 4th change */
        ret = sr_get_change_next(session, iter, &op, &old_val, &new_val);
        assert_int_equal(ret, SR_ERR_OK);

        assert_int_equal(op, SR_OP_DELETED);
        assert_non_null(old_val);
        assert_null(new_val);
        assert_int_equal(old_val->dflt, 1);
        assert_string_equal(old_val->xpath, "/defaults:l1[k='when-true']/cont1/cont2");

        sr_free_val(old_val);

        /* 5th change */
        ret = sr_get_change_next(session, iter, &op, &old_val, &new_val);
        assert_int_equal(ret, SR_ERR_OK);

        assert_int_equal(op, SR_OP_DELETED);
        assert_non_null(old_val);
        assert_null(new_val);
        assert_int_equal(old_val->dflt, 1);
        assert_string_equal(old_val->xpath, "/defaults:l1[k='when-true']/cont1/cont2/dflt1");

        sr_free_val(old_val);

        /* 6th change */
        ret = sr_get_change_next(session, iter, &op, &old_val, &new_val);
        assert_int_equal(ret, SR_ERR_OK);

        assert_int_equal(op, SR_OP_DELETED);
        assert_non_null(old_val);
        assert_null(new_val);
        assert_int_equal(old_val->dflt, 1);
        assert_string_equal(old_val->xpath, "/defaults:dflt2");

        sr_free_val(old_val);

        /* no more changes */
        ret = sr_get_change_next(session, iter, &op, &old_val, &new_val);
        assert_int_equal(ret, SR_ERR_NOT_FOUND);

        sr_free_change_iter(iter);
        break;
    default:
        fail();
    }

    if (event == SR_EV_CHANGE) {
        /* try to get data just to check the diff is applied correctly */
        ret = sr_get_data(session, "/defaults:*", 0, 0, 0, &data);
        assert_int_equal(ret, SR_ERR_OK);
        lyd_free_all(data);
    }

    ATOMIC_INC_RELAXED(st->cb_called);
    return SR_ERR_OK;
}

static void *
apply_change_dflt_leaf_thread(void *arg)
{
    struct state *st = (struct state *)arg;
    sr_session_ctx_t *sess;
    struct lyd_node *data;
    char *str1;
    const char *str2;
    int ret;

    ret = sr_session_start(st->conn, SR_DS_RUNNING, &sess);
    assert_int_equal(ret, SR_ERR_OK);

    /* wait for subscription before applying changes */
    pthread_barrier_wait(&st->barrier);

    /*
     * perform 1st change
     *
     * (create list that will cause another container with a default value and another default value to be created)
     */
    ret = sr_set_item_str(sess, "/defaults:l1[k='when-true']/cont1/ll", "val", NULL, 0);
    assert_int_equal(ret, SR_ERR_OK);
    ret = sr_apply_changes(sess, 0);
    assert_int_equal(ret, SR_ERR_OK);

    /* check current data tree */
    ret = sr_get_data(sess, "/defaults:*", 0, 0, 0, &data);
    assert_int_equal(ret, SR_ERR_OK);

    ret = lyd_print_mem(&str1, data, LYD_XML, LYD_PRINT_WITHSIBLINGS | LYD_PRINT_WD_IMPL_TAG | LYD_PRINT_SHRINK);
    assert_int_equal(ret, 0);

    lyd_free_all(data);

    str2 =
    "<l1 xmlns=\"urn:defaults\">"
        "<k>when-true</k>"
        "<cont1>"
            "<cont2>"
                "<dflt1 xmlns:ncwd=\"urn:ietf:params:xml:ns:yang:ietf-netconf-with-defaults\" ncwd:default=\"true\">10</dflt1>"
            "</cont2>"
            "<ll>val</ll>"
        "</cont1>"
    "</l1>"
    "<dflt2 xmlns=\"urn:defaults\" xmlns:ncwd=\"urn:ietf:params:xml:ns:yang:ietf-netconf-with-defaults\" ncwd:default=\"true\">"
        "I exist!"
    "</dflt2>"
    "<cont xmlns=\"urn:defaults\">"
        "<l xmlns:ncwd=\"urn:ietf:params:xml:ns:yang:ietf-netconf-with-defaults\" ncwd:default=\"true\">dflt</l>"
        "<interval xmlns:ncwd=\"urn:ietf:params:xml:ns:yang:ietf-netconf-with-defaults\" ncwd:default=\"true\">30</interval>"
    "</cont>";

    assert_string_equal(str1, str2);
    free(str1);

    /*
     * perform 2nd change
     *
     * (remove explicit container with a default container and default value, also set a leaf explicitly)
     */
    ret = sr_delete_item(sess, "/defaults:l1[k='when-true']/cont1", 0);
    assert_int_equal(ret, SR_ERR_OK);
    ret = sr_set_item_str(sess, "/defaults:dflt2", "explicit", NULL, 0);
    assert_int_equal(ret, SR_ERR_OK);
    ret = sr_apply_changes(sess, 0);
    assert_int_equal(ret, SR_ERR_OK);

    /* check current data tree */
    ret = sr_get_data(sess, "/defaults:*", 0, 0, 0, &data);
    assert_int_equal(ret, SR_ERR_OK);

    ret = lyd_print_mem(&str1, data, LYD_XML, LYD_PRINT_WITHSIBLINGS | LYD_PRINT_WD_IMPL_TAG | LYD_PRINT_SHRINK);
    assert_int_equal(ret, 0);

    lyd_free_all(data);

    str2 =
    "<l1 xmlns=\"urn:defaults\">"
        "<k>when-true</k>"
        "<cont1>"
            "<cont2>"
                "<dflt1 xmlns:ncwd=\"urn:ietf:params:xml:ns:yang:ietf-netconf-with-defaults\" ncwd:default=\"true\">10</dflt1>"
            "</cont2>"
        "</cont1>"
    "</l1>"
    "<dflt2 xmlns=\"urn:defaults\">"
        "explicit"
    "</dflt2>"
    "<cont xmlns=\"urn:defaults\">"
        "<l xmlns:ncwd=\"urn:ietf:params:xml:ns:yang:ietf-netconf-with-defaults\" ncwd:default=\"true\">dflt</l>"
        "<interval xmlns:ncwd=\"urn:ietf:params:xml:ns:yang:ietf-netconf-with-defaults\" ncwd:default=\"true\">30</interval>"
    "</cont>";

    assert_string_equal(str1, str2);
    free(str1);

    /*
     * perform 3rd change
     *
     * (change default leaf from default to explicitly set with different value, also remove leaf changing it to default)
     */
    ret = sr_set_item_str(sess, "/defaults:l1[k='when-true']/cont1/cont2/dflt1", "5", NULL, 0);
    assert_int_equal(ret, SR_ERR_OK);
    ret = sr_delete_item(sess, "/defaults:dflt2", 0);
    assert_int_equal(ret, SR_ERR_OK);
    ret = sr_apply_changes(sess, 0);
    assert_int_equal(ret, SR_ERR_OK);

    /* check current data tree */
    ret = sr_get_data(sess, "/defaults:*", 0, 0, 0, &data);
    assert_int_equal(ret, SR_ERR_OK);

    ret = lyd_print_mem(&str1, data, LYD_XML, LYD_PRINT_WITHSIBLINGS | LYD_PRINT_WD_IMPL_TAG | LYD_PRINT_SHRINK);
    assert_int_equal(ret, 0);

    lyd_free_all(data);

    str2 =
    "<l1 xmlns=\"urn:defaults\">"
        "<k>when-true</k>"
        "<cont1>"
            "<cont2>"
                "<dflt1>5</dflt1>"
            "</cont2>"
        "</cont1>"
    "</l1>"
    "<dflt2 xmlns=\"urn:defaults\" xmlns:ncwd=\"urn:ietf:params:xml:ns:yang:ietf-netconf-with-defaults\" ncwd:default=\"true\">"
        "I exist!"
    "</dflt2>"
    "<cont xmlns=\"urn:defaults\">"
        "<l xmlns:ncwd=\"urn:ietf:params:xml:ns:yang:ietf-netconf-with-defaults\" ncwd:default=\"true\">dflt</l>"
        "<interval xmlns:ncwd=\"urn:ietf:params:xml:ns:yang:ietf-netconf-with-defaults\" ncwd:default=\"true\">30</interval>"
    "</cont>";

    assert_string_equal(str1, str2);
    free(str1);

    /*
     * perform 4th change
     *
     * (change leaf value to be equal to the default but should not behave as default)
     */
    ret = sr_set_item_str(sess, "/defaults:l1[k='when-true']/cont1/cont2/dflt1", "10", NULL, 0);
    assert_int_equal(ret, SR_ERR_OK);
    ret = sr_apply_changes(sess, 0);
    assert_int_equal(ret, SR_ERR_OK);

    /* check current data tree */
    ret = sr_get_data(sess, "/defaults:*", 0, 0, 0, &data);
    assert_int_equal(ret, SR_ERR_OK);

    ret = lyd_print_mem(&str1, data, LYD_XML, LYD_PRINT_WITHSIBLINGS | LYD_PRINT_WD_IMPL_TAG | LYD_PRINT_SHRINK);
    assert_int_equal(ret, 0);

    lyd_free_all(data);

    str2 =
    "<l1 xmlns=\"urn:defaults\">"
        "<k>when-true</k>"
        "<cont1>"
            "<cont2>"
                "<dflt1>10</dflt1>"
            "</cont2>"
        "</cont1>"
    "</l1>"
    "<dflt2 xmlns=\"urn:defaults\" xmlns:ncwd=\"urn:ietf:params:xml:ns:yang:ietf-netconf-with-defaults\" ncwd:default=\"true\">"
        "I exist!"
    "</dflt2>"
    "<cont xmlns=\"urn:defaults\">"
        "<l xmlns:ncwd=\"urn:ietf:params:xml:ns:yang:ietf-netconf-with-defaults\" ncwd:default=\"true\">dflt</l>"
        "<interval xmlns:ncwd=\"urn:ietf:params:xml:ns:yang:ietf-netconf-with-defaults\" ncwd:default=\"true\">30</interval>"
    "</cont>";

    assert_string_equal(str1, str2);
    free(str1);

    /*
     * perform 5th change (empty diff, no callbacks called)
     *
     * (remove the explicitly set leaf so that it is default but with the same value)
     */
    ret = sr_delete_item(sess, "/defaults:l1[k='when-true']/cont1/cont2/dflt1", 0);
    assert_int_equal(ret, SR_ERR_OK);
    ret = sr_apply_changes(sess, 0);
    assert_int_equal(ret, SR_ERR_OK);

    /* check current data tree */
    ret = sr_get_data(sess, "/defaults:*", 0, 0, 0, &data);
    assert_int_equal(ret, SR_ERR_OK);

    /* check only second node */
    assert_string_equal(data->schema->name, "l1");
    assert_true(lyd_child(lyd_child(lyd_child(data)->next))->flags & LYD_DEFAULT);
    assert_string_equal(lyd_get_value(lyd_child(lyd_child(lyd_child(data)->next))), "10");

    lyd_free_all(data);

    /*
     * perform 6th change
     *
     * (remove the list instance and so also the top-level default leaf should be automatically removed)
     */
    ret = sr_delete_item(sess, "/defaults:l1[k='when-true']", 0);
    assert_int_equal(ret, SR_ERR_OK);

    ret = sr_apply_changes(sess, 0);
    assert_int_equal(ret, SR_ERR_OK);

    /* check current data tree */
    ret = sr_get_data(sess, "/defaults:*", 0, 0, 0, &data);
    assert_int_equal(ret, SR_ERR_OK);

    assert_string_equal(data->schema->name, "cont");
    assert_true(data->flags & LYD_DEFAULT);

    lyd_free_all(data);

    /* cleanup */
    sr_session_stop(sess);
    return NULL;
}

static void *
subscribe_change_dflt_leaf_thread(void *arg)
{
    struct state *st = (struct state *)arg;
    sr_session_ctx_t *sess;
    sr_subscription_ctx_t *subscr;
    int count, ret;

    ret = sr_session_start(st->conn, SR_DS_RUNNING, &sess);
    assert_int_equal(ret, SR_ERR_OK);

    ret = sr_module_change_subscribe(sess, "defaults", NULL, module_change_dflt_leaf_cb, st, 0, 0, &subscr);
    assert_int_equal(ret, SR_ERR_OK);

    /* signal that subscription was created */
    pthread_barrier_wait(&st->barrier);

    count = 0;
    while ((ATOMIC_LOAD_RELAXED(st->cb_called) < 10) && (count < 1500)) {
        usleep(10000);
        ++count;
    }
    assert_int_equal(ATOMIC_LOAD_RELAXED(st->cb_called), 10);

    sr_unsubscribe(subscr);
    sr_session_stop(sess);
    return NULL;
}

static void
test_change_dflt_leaf(void **state)
{
    pthread_t tid[2];

    pthread_create(&tid[0], NULL, apply_change_dflt_leaf_thread, *state);
    pthread_create(&tid[1], NULL, subscribe_change_dflt_leaf_thread, *state);

    pthread_join(tid[0], NULL);
    pthread_join(tid[1], NULL);
}

/* TEST */
static int
module_change_dflt_leaflist_cb(sr_session_ctx_t *session, uint32_t sub_id, const char *module_name, const char *xpath,
        sr_event_t event, uint32_t request_id, void *private_data)
{
    struct state *st = (struct state *)private_data;
    sr_change_oper_t op;
    sr_change_iter_t *iter;
    sr_val_t *old_val, *new_val;
    struct lyd_node *data;
    int ret;

    (void)sub_id;
    (void)request_id;

    assert_string_equal(module_name, "defaults");
    assert_null(xpath);

    switch (ATOMIC_LOAD_RELAXED(st->cb_called)) {
    case 0:
    case 1:
        if (ATOMIC_LOAD_RELAXED(st->cb_called) == 0) {
            assert_int_equal(event, SR_EV_CHANGE);
        } else {
            assert_int_equal(event, SR_EV_DONE);
        }

        /* get changes iter */
        ret = sr_get_changes_iter(session, "/defaults:*//.", &iter);
        assert_int_equal(ret, SR_ERR_OK);

        /* 1st change */
        ret = sr_get_change_next(session, iter, &op, &old_val, &new_val);
        assert_int_equal(ret, SR_ERR_OK);

        assert_int_equal(op, SR_OP_CREATED);
        assert_null(old_val);
        assert_non_null(new_val);
        assert_int_equal(new_val->dflt, 0);
        assert_string_equal(new_val->xpath, "/defaults:l2[k='key']");

        sr_free_val(new_val);

        /* 2nd change */
        ret = sr_get_change_next(session, iter, &op, &old_val, &new_val);
        assert_int_equal(ret, SR_ERR_OK);

        assert_int_equal(op, SR_OP_CREATED);
        assert_null(old_val);
        assert_non_null(new_val);
        assert_int_equal(new_val->dflt, 0);
        assert_string_equal(new_val->xpath, "/defaults:l2[k='key']/k");

        sr_free_val(new_val);

        /* 3rd change */
        ret = sr_get_change_next(session, iter, &op, &old_val, &new_val);
        assert_int_equal(ret, SR_ERR_OK);

        assert_int_equal(op, SR_OP_CREATED);
        assert_null(old_val);
        assert_non_null(new_val);
        assert_int_equal(new_val->dflt, 1);
        assert_string_equal(new_val->xpath, "/defaults:l2[k='key']/c1");

        sr_free_val(new_val);

        /* 4th change */
        ret = sr_get_change_next(session, iter, &op, &old_val, &new_val);
        assert_int_equal(ret, SR_ERR_OK);

        assert_int_equal(op, SR_OP_CREATED);
        assert_null(old_val);
        assert_non_null(new_val);
        assert_int_equal(new_val->dflt, 1);
        assert_string_equal(new_val->xpath, "/defaults:l2[k='key']/c1/lf1");

        sr_free_val(new_val);

        /* 5th change */
        ret = sr_get_change_next(session, iter, &op, &old_val, &new_val);
        assert_int_equal(ret, SR_ERR_OK);

        assert_int_equal(op, SR_OP_CREATED);
        assert_null(old_val);
        assert_non_null(new_val);
        assert_int_equal(new_val->dflt, 1);
        assert_string_equal(new_val->xpath, "/defaults:l2[k='key']/c1/lf2");

        sr_free_val(new_val);

        /* 6th change */
        ret = sr_get_change_next(session, iter, &op, &old_val, &new_val);
        assert_int_equal(ret, SR_ERR_OK);

        assert_int_equal(op, SR_OP_CREATED);
        assert_null(old_val);
        assert_non_null(new_val);
        assert_int_equal(new_val->dflt, 1);
        assert_string_equal(new_val->xpath, "/defaults:l2[k='key']/c1/lf3");

        sr_free_val(new_val);

        /* 7th change */
        ret = sr_get_change_next(session, iter, &op, &old_val, &new_val);
        assert_int_equal(ret, SR_ERR_OK);

        assert_int_equal(op, SR_OP_CREATED);
        assert_null(old_val);
        assert_non_null(new_val);
        assert_int_equal(new_val->dflt, 1);
        assert_string_equal(new_val->xpath, "/defaults:l2[k='key']/c1/lf4");

        sr_free_val(new_val);

        /* no more changes */
        ret = sr_get_change_next(session, iter, &op, &old_val, &new_val);
        assert_int_equal(ret, SR_ERR_NOT_FOUND);

        sr_free_change_iter(iter);
        break;
    case 2:
    case 3:
        if (ATOMIC_LOAD_RELAXED(st->cb_called) == 2) {
            assert_int_equal(event, SR_EV_CHANGE);
        } else {
            assert_int_equal(event, SR_EV_DONE);
        }

        /* get changes iter */
        ret = sr_get_changes_iter(session, "/defaults:*//.", &iter);
        assert_int_equal(ret, SR_ERR_OK);

        /* 1st change */
        ret = sr_get_change_next(session, iter, &op, &old_val, &new_val);
        assert_int_equal(ret, SR_ERR_OK);

        assert_int_equal(op, SR_OP_CREATED);
        assert_null(old_val);
        assert_non_null(new_val);
        assert_int_equal(new_val->dflt, 0);
        assert_string_equal(new_val->xpath, "/defaults:pcont");

        sr_free_val(new_val);

        /* 2nd change */
        ret = sr_get_change_next(session, iter, &op, &old_val, &new_val);
        assert_int_equal(ret, SR_ERR_OK);

        assert_int_equal(op, SR_OP_CREATED);
        assert_null(old_val);
        assert_non_null(new_val);
        assert_int_equal(new_val->dflt, 1);
        assert_string_equal(new_val->xpath, "/defaults:pcont/ll");

        sr_free_val(new_val);

        /* 3rd change */
        ret = sr_get_change_next(session, iter, &op, &old_val, &new_val);
        assert_int_equal(ret, SR_ERR_OK);

        assert_int_equal(op, SR_OP_CREATED);
        assert_null(old_val);
        assert_non_null(new_val);
        assert_int_equal(new_val->dflt, 1);
        assert_string_equal(new_val->xpath, "/defaults:pcont/ll");

        sr_free_val(new_val);

        /* 4th change */
        ret = sr_get_change_next(session, iter, &op, &old_val, &new_val);
        assert_int_equal(ret, SR_ERR_OK);

        assert_int_equal(op, SR_OP_CREATED);
        assert_null(old_val);
        assert_non_null(new_val);
        assert_int_equal(new_val->dflt, 1);
        assert_string_equal(new_val->xpath, "/defaults:pcont/ll");

        sr_free_val(new_val);

        /* 5th change */
        ret = sr_get_change_next(session, iter, &op, &old_val, &new_val);
        assert_int_equal(ret, SR_ERR_OK);

        assert_int_equal(op, SR_OP_CREATED);
        assert_null(old_val);
        assert_non_null(new_val);
        assert_int_equal(new_val->dflt, 1);
        assert_string_equal(new_val->xpath, "/defaults:pcont/uni");

        sr_free_val(new_val);

        /* 6th change */
        ret = sr_get_change_next(session, iter, &op, &old_val, &new_val);
        assert_int_equal(ret, SR_ERR_OK);

        assert_int_equal(op, SR_OP_CREATED);
        assert_null(old_val);
        assert_non_null(new_val);
        assert_int_equal(new_val->dflt, 1);
        assert_string_equal(new_val->xpath, "/defaults:pcont/ll2");
        assert_int_equal(new_val->data.uint16_val, 4);

        sr_free_val(new_val);

        /* 7th change */
        ret = sr_get_change_next(session, iter, &op, &old_val, &new_val);
        assert_int_equal(ret, SR_ERR_OK);

        assert_int_equal(op, SR_OP_CREATED);
        assert_non_null(old_val);
        assert_int_equal(old_val->dflt, 1);
        assert_string_equal(old_val->xpath, "/defaults:pcont/ll2");
        assert_int_equal(old_val->data.uint16_val, 4);
        assert_non_null(new_val);
        assert_int_equal(new_val->dflt, 1);
        assert_string_equal(new_val->xpath, "/defaults:pcont/ll2");
        assert_int_equal(new_val->data.uint16_val, 5);

        sr_free_val(old_val);
        sr_free_val(new_val);

        /* 8th change */
        ret = sr_get_change_next(session, iter, &op, &old_val, &new_val);
        assert_int_equal(ret, SR_ERR_OK);

        assert_int_equal(op, SR_OP_CREATED);
        assert_non_null(old_val);
        assert_int_equal(old_val->dflt, 1);
        assert_string_equal(old_val->xpath, "/defaults:pcont/ll2");
        assert_int_equal(old_val->data.uint16_val, 5);
        assert_non_null(new_val);
        assert_int_equal(new_val->dflt, 1);
        assert_string_equal(new_val->xpath, "/defaults:pcont/ll2");
        assert_int_equal(new_val->data.uint16_val, 6);

        sr_free_val(old_val);
        sr_free_val(new_val);

        /* no more changes */
        ret = sr_get_change_next(session, iter, &op, &old_val, &new_val);
        assert_int_equal(ret, SR_ERR_NOT_FOUND);

        sr_free_change_iter(iter);
        break;
    case 4:
    case 5:
        if (ATOMIC_LOAD_RELAXED(st->cb_called) == 4) {
            assert_int_equal(event, SR_EV_CHANGE);
        } else {
            assert_int_equal(event, SR_EV_DONE);
        }

        /* get changes iter */
        ret = sr_get_changes_iter(session, "/defaults:*//.", &iter);
        assert_int_equal(ret, SR_ERR_OK);

        /* 1st change */
        ret = sr_get_change_next(session, iter, &op, &old_val, &new_val);
        assert_int_equal(ret, SR_ERR_OK);

        assert_int_equal(op, SR_OP_CREATED);
        assert_null(old_val);
        assert_non_null(new_val);
        assert_int_equal(new_val->dflt, 0);
        assert_int_equal(new_val->data.uint16_val, 4);
        assert_string_equal(new_val->xpath, "/defaults:pcont/ll");

        sr_free_val(new_val);

        /* 2nd change */
        ret = sr_get_change_next(session, iter, &op, &old_val, &new_val);
        assert_int_equal(ret, SR_ERR_OK);

        assert_int_equal(op, SR_OP_DELETED);
        assert_non_null(old_val);
        assert_null(new_val);
        assert_int_equal(old_val->dflt, 1);
        assert_int_equal(old_val->data.uint16_val, 1);
        assert_string_equal(old_val->xpath, "/defaults:pcont/ll");

        sr_free_val(old_val);

        /* 3rd change */
        ret = sr_get_change_next(session, iter, &op, &old_val, &new_val);
        assert_int_equal(ret, SR_ERR_OK);

        assert_int_equal(op, SR_OP_DELETED);
        assert_non_null(old_val);
        assert_null(new_val);
        assert_int_equal(old_val->dflt, 1);
        assert_int_equal(old_val->data.uint16_val, 3);
        assert_string_equal(old_val->xpath, "/defaults:pcont/ll");

        sr_free_val(old_val);

        /* 4th change */
        ret = sr_get_change_next(session, iter, &op, &old_val, &new_val);
        assert_int_equal(ret, SR_ERR_OK);

        assert_int_equal(op, SR_OP_MODIFIED);
        assert_non_null(old_val);
        assert_int_equal(old_val->dflt, 1);
        assert_string_equal(old_val->data.string_val, "some-ip");
        assert_non_null(new_val);
        assert_int_equal(new_val->dflt, 0);
        assert_int_equal(new_val->data.uint8_val, 20);
        assert_string_equal(new_val->xpath, "/defaults:pcont/uni");

        sr_free_val(old_val);
        sr_free_val(new_val);

        /* 5th change */
        ret = sr_get_change_next(session, iter, &op, &old_val, &new_val);
        assert_int_equal(ret, SR_ERR_OK);

        assert_int_equal(op, SR_OP_CREATED);
        assert_non_null(old_val);
        assert_int_equal(old_val->dflt, 0);
        assert_int_equal(old_val->data.uint16_val, 4);
        assert_string_equal(old_val->xpath, "/defaults:pcont/ll2");
        assert_non_null(new_val);
        assert_int_equal(new_val->dflt, 0);
        assert_int_equal(new_val->data.uint16_val, 8);
        assert_string_equal(new_val->xpath, "/defaults:pcont/ll2");

        sr_free_val(old_val);
        sr_free_val(new_val);

        /* 6th change */
        ret = sr_get_change_next(session, iter, &op, &old_val, &new_val);
        assert_int_equal(ret, SR_ERR_OK);

        assert_int_equal(op, SR_OP_DELETED);
        assert_non_null(old_val);
        assert_null(new_val);
        assert_int_equal(old_val->dflt, 1);
        assert_int_equal(old_val->data.uint16_val, 5);
        assert_string_equal(old_val->xpath, "/defaults:pcont/ll2");

        sr_free_val(old_val);

        /* 7th change */
        ret = sr_get_change_next(session, iter, &op, &old_val, &new_val);
        assert_int_equal(ret, SR_ERR_OK);

        assert_int_equal(op, SR_OP_DELETED);
        assert_non_null(old_val);
        assert_null(new_val);
        assert_int_equal(old_val->dflt, 1);
        assert_int_equal(old_val->data.uint16_val, 6);
        assert_string_equal(old_val->xpath, "/defaults:pcont/ll2");

        sr_free_val(old_val);

        /* no more changes */
        ret = sr_get_change_next(session, iter, &op, &old_val, &new_val);
        assert_int_equal(ret, SR_ERR_NOT_FOUND);

        sr_free_change_iter(iter);
        break;
    case 6:
    case 7:
        if (ATOMIC_LOAD_RELAXED(st->cb_called) == 6) {
            assert_int_equal(event, SR_EV_CHANGE);
        } else {
            assert_int_equal(event, SR_EV_DONE);
        }

        /* get changes iter */
        ret = sr_get_changes_iter(session, "/defaults:*//.", &iter);
        assert_int_equal(ret, SR_ERR_OK);

        /* 1st change */
        ret = sr_get_change_next(session, iter, &op, &old_val, &new_val);
        assert_int_equal(ret, SR_ERR_OK);

        assert_int_equal(op, SR_OP_DELETED);
        assert_non_null(old_val);
        assert_null(new_val);
        assert_int_equal(old_val->data.uint16_val, 4);
        assert_string_equal(old_val->xpath, "/defaults:pcont/ll");

        sr_free_val(old_val);

        /* 2nd change */
        ret = sr_get_change_next(session, iter, &op, &old_val, &new_val);
        assert_int_equal(ret, SR_ERR_OK);

        assert_int_equal(op, SR_OP_CREATED);
        assert_null(old_val);
        assert_non_null(new_val);
        assert_int_equal(new_val->dflt, 1);
        assert_int_equal(new_val->data.uint16_val, 1);
        assert_string_equal(new_val->xpath, "/defaults:pcont/ll");

        sr_free_val(new_val);

        /* 3rd change */
        ret = sr_get_change_next(session, iter, &op, &old_val, &new_val);
        assert_int_equal(ret, SR_ERR_OK);

        assert_int_equal(op, SR_OP_CREATED);
        assert_null(old_val);
        assert_non_null(new_val);
        assert_int_equal(new_val->dflt, 1);
        assert_int_equal(new_val->data.uint16_val, 3);
        assert_string_equal(new_val->xpath, "/defaults:pcont/ll");

        sr_free_val(new_val);

        /* 4th change */
        ret = sr_get_change_next(session, iter, &op, &old_val, &new_val);
        assert_int_equal(ret, SR_ERR_OK);

        assert_int_equal(op, SR_OP_DELETED);
        assert_non_null(old_val);
        assert_null(new_val);
        assert_int_equal(old_val->data.uint16_val, 8);
        assert_string_equal(old_val->xpath, "/defaults:pcont/ll2");

        sr_free_val(old_val);

        /* 5th change */
        ret = sr_get_change_next(session, iter, &op, &old_val, &new_val);
        assert_int_equal(ret, SR_ERR_OK);

        assert_int_equal(op, SR_OP_CREATED);
        assert_non_null(old_val);
        assert_int_equal(old_val->dflt, 1);
        assert_int_equal(old_val->data.uint16_val, 4);
        assert_string_equal(old_val->xpath, "/defaults:pcont/ll2");
        assert_non_null(new_val);
        assert_int_equal(new_val->dflt, 1);
        assert_int_equal(new_val->data.uint16_val, 5);
        assert_string_equal(new_val->xpath, "/defaults:pcont/ll2");

        sr_free_val(old_val);
        sr_free_val(new_val);

        /* 6th change */
        ret = sr_get_change_next(session, iter, &op, &old_val, &new_val);
        assert_int_equal(ret, SR_ERR_OK);

        assert_int_equal(op, SR_OP_CREATED);
        assert_non_null(old_val);
        assert_int_equal(old_val->dflt, 1);
        assert_int_equal(old_val->data.uint16_val, 5);
        assert_string_equal(old_val->xpath, "/defaults:pcont/ll2");
        assert_non_null(new_val);
        assert_int_equal(new_val->dflt, 1);
        assert_int_equal(new_val->data.uint16_val, 6);
        assert_string_equal(new_val->xpath, "/defaults:pcont/ll2");

        sr_free_val(old_val);
        sr_free_val(new_val);

        /* no more changes */
        ret = sr_get_change_next(session, iter, &op, &old_val, &new_val);
        assert_int_equal(ret, SR_ERR_NOT_FOUND);

        sr_free_change_iter(iter);
        break;
    case 8:
    case 9:
        /* cleanup */
        if (ATOMIC_LOAD_RELAXED(st->cb_called) == 8) {
            assert_int_equal(event, SR_EV_CHANGE);
        } else {
            assert_int_equal(event, SR_EV_DONE);
        }
        break;
    default:
        fail();
    }

    if (event == SR_EV_CHANGE) {
        /* try to get data just to check the diff is applied correctly */
        ret = sr_get_data(session, "/defaults:*", 0, 0, 0, &data);
        assert_int_equal(ret, SR_ERR_OK);
        lyd_free_all(data);
    }

    ATOMIC_INC_RELAXED(st->cb_called);
    return SR_ERR_OK;
}

static void *
apply_change_dflt_leaflist_thread(void *arg)
{
    struct state *st = (struct state *)arg;
    sr_session_ctx_t *sess;
    struct lyd_node *data, *node;
    int ret;

    ret = sr_session_start(st->conn, SR_DS_RUNNING, &sess);
    assert_int_equal(ret, SR_ERR_OK);

    /* wait for subscription before applying changes */
    pthread_barrier_wait(&st->barrier);

    /*
     * perform 1st change
     *
     * (add another list instance and get children, all default)
     */
    ret = sr_set_item_str(sess, "/defaults:l2[k='key']", NULL, NULL, 0);
    assert_int_equal(ret, SR_ERR_OK);

    ret = sr_apply_changes(sess, 0);
    assert_int_equal(ret, SR_ERR_OK);

    /* check current data tree */
    ret = sr_get_data(sess, "/defaults:l2[k='key']/c1/*", 0, 0, 0, &data);
    assert_int_equal(ret, SR_ERR_OK);

    assert_string_equal(data->schema->name, "l2");
    assert_string_equal(lyd_child(data)->schema->name, "k");
    assert_string_equal(lyd_child(data)->next->schema->name, "c1");
    assert_string_equal(lyd_child(lyd_child(data)->next)->schema->name, "lf1");
    assert_string_equal(lyd_child(lyd_child(data)->next)->next->schema->name, "lf2");
    assert_string_equal(lyd_child(lyd_child(data)->next)->next->next->schema->name, "lf3");
    assert_string_equal(lyd_child(lyd_child(data)->next)->next->next->next->schema->name, "lf4");

    lyd_free_all(data);

    /*
     * perform 2nd change
     *
     * (create presence container with default leaf-lists)
     */
    ret = sr_set_item_str(sess, "/defaults:pcont", NULL, NULL, 0);
    assert_int_equal(ret, SR_ERR_OK);

    ret = sr_apply_changes(sess, 100000);
    assert_int_equal(ret, SR_ERR_OK);

    /* check current data tree */
    ret = sr_get_data(sess, "/defaults:pcont", 0, 0, 0, &data);
    assert_int_equal(ret, SR_ERR_OK);

    node = data;
    assert_string_equal(node->schema->name, "pcont");
    node = lyd_child(node);
    assert_string_equal(node->schema->name, "ll");
    assert_true(node->flags & LYD_DEFAULT);
    node = node->next;
    assert_string_equal(node->schema->name, "ll");
    assert_true(node->flags & LYD_DEFAULT);
    node = node->next;
    assert_string_equal(node->schema->name, "ll");
    assert_true(node->flags & LYD_DEFAULT);
    node = node->next;
    assert_string_equal(node->schema->name, "uni");
    assert_true(node->flags & LYD_DEFAULT);
    node = node->next;
    assert_string_equal(node->schema->name, "ll2");
    assert_true(node->flags & LYD_DEFAULT);
    node = node->next;
    assert_string_equal(node->schema->name, "ll2");
    assert_true(node->flags & LYD_DEFAULT);
    node = node->next;
    assert_string_equal(node->schema->name, "ll2");
    assert_true(node->flags & LYD_DEFAULT);
    assert_null(node->next);

    lyd_free_all(data);

    /*
     * perform 3rd change
     *
     * (create explicit leaf-lists to delete the implicit ones and change union type)
     */
    ret = sr_set_item_str(sess, "/defaults:pcont/ll", "2", NULL, 0);
    assert_int_equal(ret, SR_ERR_OK);
    ret = sr_set_item_str(sess, "/defaults:pcont/ll", "4", NULL, 0);
    assert_int_equal(ret, SR_ERR_OK);
    ret = sr_set_item_str(sess, "/defaults:pcont/uni", "20", NULL, 0);
    assert_int_equal(ret, SR_ERR_OK);
    ret = sr_set_item_str(sess, "/defaults:pcont/ll2", "4", NULL, 0);
    assert_int_equal(ret, SR_ERR_OK);
    ret = sr_set_item_str(sess, "/defaults:pcont/ll2", "8", NULL, 0);
    assert_int_equal(ret, SR_ERR_OK);

    ret = sr_apply_changes(sess, 0);
    assert_int_equal(ret, SR_ERR_OK);

    /* check current data tree */
    ret = sr_get_data(sess, "/defaults:pcont", 0, 0, 0, &data);
    assert_int_equal(ret, SR_ERR_OK);

    node = data;
    assert_string_equal(node->schema->name, "pcont");
    node = lyd_child(node);
    assert_string_equal(node->schema->name, "ll");
    assert_false(node->flags & LYD_DEFAULT);
    node = node->next;
    assert_string_equal(node->schema->name, "ll");
    assert_false(node->flags & LYD_DEFAULT);
    node = node->next;
    assert_string_equal(node->schema->name, "uni");
    assert_false(node->flags & LYD_DEFAULT);
    node = node->next;
    assert_string_equal(node->schema->name, "ll2");
    assert_false(node->flags & LYD_DEFAULT);
    node = node->next;
    assert_string_equal(node->schema->name, "ll2");
    assert_false(node->flags & LYD_DEFAULT);
    assert_null(node->next);

    lyd_free_all(data);

    /*
     * perform 4th change
     *
     * (remove explicit leaf-lists to create the default ones)
     */
    ret = sr_delete_item(sess, "/defaults:pcont/ll", 0);
    assert_int_equal(ret, SR_ERR_OK);
    ret = sr_delete_item(sess, "/defaults:pcont/ll2", 0);
    assert_int_equal(ret, SR_ERR_OK);

    ret = sr_apply_changes(sess, 0);
    assert_int_equal(ret, SR_ERR_OK);

    /* check current data tree */
    ret = sr_get_data(sess, "/defaults:pcont", 0, 0, 0, &data);
    assert_int_equal(ret, SR_ERR_OK);

    node = data;
    assert_string_equal(node->schema->name, "pcont");
    node = lyd_child(node);
    assert_string_equal(node->schema->name, "ll");
    assert_true(node->flags & LYD_DEFAULT);
    node = node->next;
    assert_string_equal(node->schema->name, "ll");
    assert_true(node->flags & LYD_DEFAULT);
    node = node->next;
    assert_string_equal(node->schema->name, "ll");
    assert_true(node->flags & LYD_DEFAULT);
    node = node->next;
    assert_string_equal(node->schema->name, "uni");
    assert_false(node->flags & LYD_DEFAULT);
    node = node->next;
    assert_string_equal(node->schema->name, "ll2");
    assert_true(node->flags & LYD_DEFAULT);
    node = node->next;
    assert_string_equal(node->schema->name, "ll2");
    assert_true(node->flags & LYD_DEFAULT);
    node = node->next;
    assert_string_equal(node->schema->name, "ll2");
    assert_true(node->flags & LYD_DEFAULT);
    assert_null(node->next);

    lyd_free_all(data);

    /* cleanup */
    ret = sr_delete_item(sess, "/defaults:pcont", 0);
    assert_int_equal(ret, SR_ERR_OK);
    ret = sr_delete_item(sess, "/defaults:l2[k='key']", 0);
    assert_int_equal(ret, SR_ERR_OK);

    ret = sr_apply_changes(sess, 0);
    assert_int_equal(ret, SR_ERR_OK);

    sr_session_stop(sess);
    return NULL;
}

static void *
subscribe_change_dflt_leaflist_thread(void *arg)
{
    struct state *st = (struct state *)arg;
    sr_session_ctx_t *sess;
    sr_subscription_ctx_t *subscr;
    int count, ret;

    ret = sr_session_start(st->conn, SR_DS_RUNNING, &sess);
    assert_int_equal(ret, SR_ERR_OK);

    ret = sr_module_change_subscribe(sess, "defaults", NULL, module_change_dflt_leaflist_cb, st, 0, 0, &subscr);
    assert_int_equal(ret, SR_ERR_OK);

    /* signal that subscription was created */
    pthread_barrier_wait(&st->barrier);

    count = 0;
    while ((ATOMIC_LOAD_RELAXED(st->cb_called) < 10) && (count < 1500)) {
        usleep(10000);
        ++count;
    }
    assert_int_equal(ATOMIC_LOAD_RELAXED(st->cb_called), 10);

    sr_unsubscribe(subscr);
    sr_session_stop(sess);
    return NULL;
}

static void
test_change_dflt_leaflist(void **state)
{
    pthread_t tid[2];

    pthread_create(&tid[0], NULL, apply_change_dflt_leaflist_thread, *state);
    pthread_create(&tid[1], NULL, subscribe_change_dflt_leaflist_thread, *state);

    pthread_join(tid[0], NULL);
    pthread_join(tid[1], NULL);
}

/* TEST */
static int
module_change_dflt_choice_cb(sr_session_ctx_t *session, uint32_t sub_id, const char *module_name, const char *xpath,
        sr_event_t event, uint32_t request_id, void *private_data)
{
    struct state *st = (struct state *)private_data;
    sr_change_oper_t op;
    sr_change_iter_t *iter;
    sr_val_t *old_val, *new_val;
    struct lyd_node *data;
    int ret;

    (void)sub_id;
    (void)request_id;

    assert_string_equal(module_name, "defaults");
    assert_null(xpath);

    switch (ATOMIC_LOAD_RELAXED(st->cb_called)) {
    case 0:
    case 1:
        if (ATOMIC_LOAD_RELAXED(st->cb_called) == 0) {
            assert_int_equal(event, SR_EV_CHANGE);
        } else {
            assert_int_equal(event, SR_EV_DONE);
        }

        /* get changes iter */
        ret = sr_get_changes_iter(session, "/defaults:*//.", &iter);
        assert_int_equal(ret, SR_ERR_OK);

        /* 1st change */
        ret = sr_get_change_next(session, iter, &op, &old_val, &new_val);
        assert_int_equal(ret, SR_ERR_OK);

        assert_int_equal(op, SR_OP_DELETED);
        assert_non_null(old_val);
        assert_null(new_val);
        assert_int_equal(old_val->dflt, 1);
        assert_string_equal(old_val->xpath, "/defaults:cont/interval");

        sr_free_val(old_val);

        /* 2nd change */
        ret = sr_get_change_next(session, iter, &op, &old_val, &new_val);
        assert_int_equal(ret, SR_ERR_OK);

        assert_int_equal(op, SR_OP_CREATED);
        assert_null(old_val);
        assert_non_null(new_val);
        assert_int_equal(new_val->dflt, 0);
        assert_string_equal(new_val->xpath, "/defaults:cont/daily");

        sr_free_val(new_val);

        /* 3rd change */
        ret = sr_get_change_next(session, iter, &op, &old_val, &new_val);
        assert_int_equal(ret, SR_ERR_OK);

        assert_int_equal(op, SR_OP_CREATED);
        assert_null(old_val);
        assert_non_null(new_val);
        assert_int_equal(new_val->dflt, 1);
        assert_string_equal(new_val->xpath, "/defaults:cont/time-of-day");

        sr_free_val(new_val);

        /* no more changes */
        ret = sr_get_change_next(session, iter, &op, &old_val, &new_val);
        assert_int_equal(ret, SR_ERR_NOT_FOUND);

        sr_free_change_iter(iter);
        break;
    case 2:
    case 3:
        if (ATOMIC_LOAD_RELAXED(st->cb_called) == 2) {
            assert_int_equal(event, SR_EV_CHANGE);
        } else {
            assert_int_equal(event, SR_EV_DONE);
        }

        /* get changes iter */
        ret = sr_get_changes_iter(session, "/defaults:*//.", &iter);
        assert_int_equal(ret, SR_ERR_OK);

        /* 1st change */
        ret = sr_get_change_next(session, iter, &op, &old_val, &new_val);
        assert_int_equal(ret, SR_ERR_OK);

        assert_int_equal(op, SR_OP_CREATED);
        assert_null(old_val);
        assert_non_null(new_val);
        assert_int_equal(new_val->dflt, 1);
        assert_string_equal(new_val->xpath, "/defaults:cont/interval");

        sr_free_val(new_val);

        /* 2nd change */
        ret = sr_get_change_next(session, iter, &op, &old_val, &new_val);
        assert_int_equal(ret, SR_ERR_OK);

        assert_int_equal(op, SR_OP_DELETED);
        assert_non_null(old_val);
        assert_null(new_val);
        assert_int_equal(old_val->dflt, 0);
        assert_string_equal(old_val->xpath, "/defaults:cont/daily");

        sr_free_val(old_val);

        /* 3rd change */
        ret = sr_get_change_next(session, iter, &op, &old_val, &new_val);
        assert_int_equal(ret, SR_ERR_OK);

        assert_int_equal(op, SR_OP_DELETED);
        assert_non_null(old_val);
        assert_null(new_val);
        assert_int_equal(old_val->dflt, 1);
        assert_string_equal(old_val->xpath, "/defaults:cont/time-of-day");

        sr_free_val(old_val);

        /* no more changes */
        ret = sr_get_change_next(session, iter, &op, &old_val, &new_val);
        assert_int_equal(ret, SR_ERR_NOT_FOUND);

        sr_free_change_iter(iter);
        break;
    default:
        fail();
    }

    if (event == SR_EV_CHANGE) {
        /* try to get data just to check the diff is applied correctly */
        ret = sr_get_data(session, "/defaults:*", 0, 0, 0, &data);
        assert_int_equal(ret, SR_ERR_OK);
        lyd_free_all(data);
    }

    ATOMIC_INC_RELAXED(st->cb_called);
    return SR_ERR_OK;
}

static void *
apply_change_dflt_choice_thread(void *arg)
{
    struct state *st = (struct state *)arg;
    sr_session_ctx_t *sess;
    struct lyd_node *data;
    int ret;

    ret = sr_session_start(st->conn, SR_DS_RUNNING, &sess);
    assert_int_equal(ret, SR_ERR_OK);

    /* wait for subscription before applying changes */
    pthread_barrier_wait(&st->barrier);

    /*
     * perform 1st change
     *
     * (add another case data, the default should be removed)
     */
    ret = sr_set_item_str(sess, "/defaults:cont/daily", NULL, NULL, 0);
    assert_int_equal(ret, SR_ERR_OK);

    ret = sr_apply_changes(sess, 0);
    assert_int_equal(ret, SR_ERR_OK);

    /* check current data tree */
    ret = sr_get_data(sess, "/defaults:cont", 0, 0, 0, &data);
    assert_int_equal(ret, SR_ERR_OK);

    assert_string_equal(data->schema->name, "cont");
    assert_string_equal(lyd_child(data)->next->schema->name, "daily");
    assert_string_equal(lyd_child(data)->next->next->schema->name, "time-of-day");
    assert_true(lyd_child(data)->next->next->flags & LYD_DEFAULT);

    lyd_free_all(data);

    /*
     * perform 2nd change
     *
     * (remove explicit case node, the default one should also be removed and the default case created back)
     */
    ret = sr_delete_item(sess, "/defaults:cont/daily", 0);
    assert_int_equal(ret, SR_ERR_OK);

    ret = sr_apply_changes(sess, 0);
    assert_int_equal(ret, SR_ERR_OK);

    /* check current data tree */
    ret = sr_get_data(sess, "/defaults:cont", 0, 0, 0, &data);
    assert_int_equal(ret, SR_ERR_OK);

    assert_string_equal(data->schema->name, "cont");
    assert_true(data->flags & LYD_DEFAULT);
    assert_string_equal(lyd_child(data)->next->schema->name, "interval");
    assert_true(lyd_child(data)->next->flags & LYD_DEFAULT);
    assert_null(lyd_child(data)->next->next);

    lyd_free_all(data);

    /* cleanup */
    sr_session_stop(sess);
    return NULL;
}

static void *
subscribe_change_dflt_choice_thread(void *arg)
{
    struct state *st = (struct state *)arg;
    sr_session_ctx_t *sess;
    sr_subscription_ctx_t *subscr;
    int count, ret;

    ret = sr_session_start(st->conn, SR_DS_RUNNING, &sess);
    assert_int_equal(ret, SR_ERR_OK);

    ret = sr_module_change_subscribe(sess, "defaults", NULL, module_change_dflt_choice_cb, st, 0, 0, &subscr);
    assert_int_equal(ret, SR_ERR_OK);

    /* signal that subscription was created */
    pthread_barrier_wait(&st->barrier);

    count = 0;
    while ((ATOMIC_LOAD_RELAXED(st->cb_called) < 4) && (count < 1500)) {
        usleep(10000);
        ++count;
    }
    assert_int_equal(ATOMIC_LOAD_RELAXED(st->cb_called), 4);

    sr_unsubscribe(subscr);
    sr_session_stop(sess);
    return NULL;
}

static void
test_change_dflt_choice(void **state)
{
    pthread_t tid[2];

    pthread_create(&tid[0], NULL, apply_change_dflt_choice_thread, *state);
    pthread_create(&tid[1], NULL, subscribe_change_dflt_choice_thread, *state);

    pthread_join(tid[0], NULL);
    pthread_join(tid[1], NULL);
}

/* TEST */
static int
module_change_dflt_create_cb(sr_session_ctx_t *session, uint32_t sub_id, const char *module_name, const char *xpath,
        sr_event_t event, uint32_t request_id, void *private_data)
{
    (void)session;
    (void)sub_id;
    (void)module_name;
    (void)xpath;
    (void)event;
    (void)request_id;
    (void)private_data;

    /* should not be called */
    fail();

    return SR_ERR_OK;
}

static void *
apply_change_dflt_create_thread(void *arg)
{
    struct state *st = (struct state *)arg;
    sr_session_ctx_t *sess;
    struct lyd_node *data;
    char *str1;
    const char *str2;
    int ret;

    ret = sr_session_start(st->conn, SR_DS_RUNNING, &sess);
    assert_int_equal(ret, SR_ERR_OK);

    /* wait for subscription before applying changes */
    pthread_barrier_wait(&st->barrier);

    /* create a leaf explicitly with its default value (no changes so callback not called) */
    ret = sr_set_item_str(sess, "/defaults:cont/l", "dflt", NULL, SR_EDIT_STRICT);
    assert_int_equal(ret, SR_ERR_OK);
    ret = sr_apply_changes(sess, 0);
    assert_int_equal(ret, SR_ERR_OK);

    /* check current data tree */
    ret = sr_get_data(sess, "/defaults:*", 0, 0, 0, &data);
    assert_int_equal(ret, SR_ERR_OK);

    ret = lyd_print_mem(&str1, data, LYD_XML, LYD_PRINT_WITHSIBLINGS | LYD_PRINT_SHRINK | LYD_PRINT_WD_IMPL_TAG);
    assert_int_equal(ret, 0);

    lyd_free_siblings(data);

    str2 =
    "<cont xmlns=\"urn:defaults\">"
        "<l>dflt</l>"
        "<interval xmlns:ncwd=\"urn:ietf:params:xml:ns:yang:ietf-netconf-with-defaults\" ncwd:default=\"true\">30</interval>"
    "</cont>";

    assert_string_equal(str1, str2);
    free(str1);

    /* delete it */
    ret = sr_delete_item(sess, "/defaults:cont/l", SR_EDIT_STRICT);
    assert_int_equal(ret, SR_ERR_OK);
    ret = sr_apply_changes(sess, 0);
    assert_int_equal(ret, SR_ERR_OK);

    /* check current data tree */
    ret = sr_get_data(sess, "/defaults:*", 0, 0, 0, &data);
    assert_int_equal(ret, SR_ERR_OK);

    ret = lyd_print_mem(&str1, data, LYD_XML, LYD_PRINT_WITHSIBLINGS | LYD_PRINT_SHRINK | LYD_PRINT_WD_IMPL_TAG);
    assert_int_equal(ret, 0);

    lyd_free_siblings(data);

    str2 =
    "<cont xmlns=\"urn:defaults\">"
        "<l xmlns:ncwd=\"urn:ietf:params:xml:ns:yang:ietf-netconf-with-defaults\" ncwd:default=\"true\">dflt</l>"
        "<interval xmlns:ncwd=\"urn:ietf:params:xml:ns:yang:ietf-netconf-with-defaults\" ncwd:default=\"true\">30</interval>"
    "</cont>";

    assert_string_equal(str1, str2);
    free(str1);

    /* all done */
    pthread_barrier_wait(&st->barrier);

    /* cleanup */
    sr_session_stop(sess);
    return NULL;
}

static void *
subscribe_change_dflt_create_thread(void *arg)
{
    struct state *st = (struct state *)arg;
    sr_session_ctx_t *sess;
    sr_subscription_ctx_t *subscr;
    int ret;

    ret = sr_session_start(st->conn, SR_DS_RUNNING, &sess);
    assert_int_equal(ret, SR_ERR_OK);

    ret = sr_module_change_subscribe(sess, "defaults", NULL, module_change_dflt_create_cb, NULL, 0, 0, &subscr);
    assert_int_equal(ret, SR_ERR_OK);

    /* signal that subscription was created */
    pthread_barrier_wait(&st->barrier);

    /* wait until applying changes is finished */
    pthread_barrier_wait(&st->barrier);

    sr_unsubscribe(subscr);
    sr_session_stop(sess);
    return NULL;
}

static void
test_change_dflt_create(void **state)
{
    pthread_t tid[2];

    pthread_create(&tid[0], NULL, apply_change_dflt_create_thread, *state);
    pthread_create(&tid[1], NULL, subscribe_change_dflt_create_thread, *state);

    pthread_join(tid[0], NULL);
    pthread_join(tid[1], NULL);
}

/* TEST */
static int
module_change_done_when_cb(sr_session_ctx_t *session, uint32_t sub_id, const char *module_name, const char *xpath,
        sr_event_t event, uint32_t request_id, void *private_data)
{
    struct state *st = (struct state *)private_data;
    sr_change_oper_t op;
    sr_change_iter_t *iter;
    sr_val_t *old_val, *new_val;
    int ret;

    (void)sub_id;
    (void)request_id;

    assert_null(xpath);

    if (!strcmp(module_name, "when1")) {
        switch (ATOMIC_LOAD_RELAXED(st->cb_called)) {
        case 0:
        case 1:
            if (ATOMIC_LOAD_RELAXED(st->cb_called) == 0) {
                assert_int_equal(event, SR_EV_CHANGE);
            } else {
                assert_int_equal(event, SR_EV_DONE);
            }

            /* get changes iter */
            ret = sr_get_changes_iter(session, "/when1:*//.", &iter);
            assert_int_equal(ret, SR_ERR_OK);

            /* 1st change */
            ret = sr_get_change_next(session, iter, &op, &old_val, &new_val);
            assert_int_equal(ret, SR_ERR_OK);

            assert_int_equal(op, SR_OP_CREATED);
            assert_null(old_val);
            assert_non_null(new_val);
            assert_string_equal(new_val->xpath, "/when1:l1");

            sr_free_val(new_val);

            /* no more changes */
            ret = sr_get_change_next(session, iter, &op, &old_val, &new_val);
            assert_int_equal(ret, SR_ERR_NOT_FOUND);

            sr_free_change_iter(iter);
            break;
        case 2:
        case 3:
            if (ATOMIC_LOAD_RELAXED(st->cb_called) == 2) {
                assert_int_equal(event, SR_EV_CHANGE);
            } else {
                assert_int_equal(event, SR_EV_DONE);
            }

            /* get changes iter */
            ret = sr_get_changes_iter(session, "/when1:*//.", &iter);
            assert_int_equal(ret, SR_ERR_OK);

            /* 1st change */
            ret = sr_get_change_next(session, iter, &op, &old_val, &new_val);
            assert_int_equal(ret, SR_ERR_OK);

            assert_int_equal(op, SR_OP_DELETED);
            assert_non_null(old_val);
            assert_null(new_val);
            assert_string_equal(old_val->xpath, "/when1:l1");

            sr_free_val(old_val);

            /* 2nd change */
            ret = sr_get_change_next(session, iter, &op, &old_val, &new_val);
            assert_int_equal(ret, SR_ERR_OK);

            assert_int_equal(op, SR_OP_CREATED);
            assert_null(old_val);
            assert_non_null(new_val);
            assert_string_equal(new_val->xpath, "/when1:l2");

            sr_free_val(new_val);

            /* no more changes */
            ret = sr_get_change_next(session, iter, &op, &old_val, &new_val);
            assert_int_equal(ret, SR_ERR_NOT_FOUND);

            sr_free_change_iter(iter);
            break;
        case 4:
        case 5:
            if (ATOMIC_LOAD_RELAXED(st->cb_called) == 4) {
                assert_int_equal(event, SR_EV_CHANGE);
            } else {
                assert_int_equal(event, SR_EV_DONE);
            }

            /* get changes iter */
            ret = sr_get_changes_iter(session, "/when1:*//.", &iter);
            assert_int_equal(ret, SR_ERR_OK);

            /* 1st change */
            ret = sr_get_change_next(session, iter, &op, &old_val, &new_val);
            assert_int_equal(ret, SR_ERR_OK);

            assert_int_equal(op, SR_OP_DELETED);
            assert_non_null(old_val);
            assert_null(new_val);
            assert_string_equal(old_val->xpath, "/when1:l2");

            sr_free_val(old_val);

            /* no more changes */
            ret = sr_get_change_next(session, iter, &op, &old_val, &new_val);
            assert_int_equal(ret, SR_ERR_NOT_FOUND);

            sr_free_change_iter(iter);
            break;
        default:
            fail();
        }

        ATOMIC_INC_RELAXED(st->cb_called);
    } else if (!strcmp(module_name, "when2")) {
        switch (ATOMIC_LOAD_RELAXED(st->cb_called2)) {
        case 0:
        case 1:
            if (ATOMIC_LOAD_RELAXED(st->cb_called2) == 0) {
                assert_int_equal(event, SR_EV_CHANGE);
            } else {
                assert_int_equal(event, SR_EV_DONE);
            }

            /* get changes iter */
            ret = sr_get_changes_iter(session, "/when2:*//.", &iter);
            assert_int_equal(ret, SR_ERR_OK);

            /* 1st change */
            ret = sr_get_change_next(session, iter, &op, &old_val, &new_val);
            assert_int_equal(ret, SR_ERR_OK);

            assert_int_equal(op, SR_OP_CREATED);
            assert_null(old_val);
            assert_non_null(new_val);
            assert_string_equal(new_val->xpath, "/when2:cont");

            sr_free_val(new_val);

            /* 2nd change */
            ret = sr_get_change_next(session, iter, &op, &old_val, &new_val);
            assert_int_equal(ret, SR_ERR_OK);

            assert_int_equal(op, SR_OP_CREATED);
            assert_null(old_val);
            assert_non_null(new_val);
            assert_string_equal(new_val->xpath, "/when2:cont/l");

            sr_free_val(new_val);

            /* no more changes */
            ret = sr_get_change_next(session, iter, &op, &old_val, &new_val);
            assert_int_equal(ret, SR_ERR_NOT_FOUND);

            sr_free_change_iter(iter);
            break;
        case 2:
        case 3:
            if (ATOMIC_LOAD_RELAXED(st->cb_called2) == 2) {
                assert_int_equal(event, SR_EV_CHANGE);
            } else {
                assert_int_equal(event, SR_EV_DONE);
            }

            /* get changes iter */
            ret = sr_get_changes_iter(session, "/when2:*//.", &iter);
            assert_int_equal(ret, SR_ERR_OK);

            /* 1st change */
            ret = sr_get_change_next(session, iter, &op, &old_val, &new_val);
            assert_int_equal(ret, SR_ERR_OK);

            assert_int_equal(op, SR_OP_DELETED);
            assert_non_null(old_val);
            assert_null(new_val);
            assert_string_equal(old_val->xpath, "/when2:cont");

            sr_free_val(old_val);

            /* 2nd change */
            ret = sr_get_change_next(session, iter, &op, &old_val, &new_val);
            assert_int_equal(ret, SR_ERR_OK);

            assert_int_equal(op, SR_OP_DELETED);
            assert_non_null(old_val);
            assert_null(new_val);
            assert_string_equal(old_val->xpath, "/when2:cont/l");

            sr_free_val(old_val);

            /* 3rd change */
            ret = sr_get_change_next(session, iter, &op, &old_val, &new_val);
            assert_int_equal(ret, SR_ERR_OK);

            assert_int_equal(op, SR_OP_CREATED);
            assert_null(old_val);
            assert_non_null(new_val);
            assert_int_equal(new_val->dflt, 1);
            assert_string_equal(new_val->xpath, "/when2:ll");

            sr_free_val(new_val);

            /* no more changes */
            ret = sr_get_change_next(session, iter, &op, &old_val, &new_val);
            assert_int_equal(ret, SR_ERR_NOT_FOUND);

            sr_free_change_iter(iter);
            break;
        case 4:
        case 5:
            if (ATOMIC_LOAD_RELAXED(st->cb_called2) == 4) {
                assert_int_equal(event, SR_EV_CHANGE);
            } else {
                assert_int_equal(event, SR_EV_DONE);
            }

            /* get changes iter */
            ret = sr_get_changes_iter(session, "/when2:*//.", &iter);
            assert_int_equal(ret, SR_ERR_OK);

            /* 1st change */
            ret = sr_get_change_next(session, iter, &op, &old_val, &new_val);
            assert_int_equal(ret, SR_ERR_OK);

            assert_int_equal(op, SR_OP_DELETED);
            assert_non_null(old_val);
            assert_null(new_val);
            assert_int_equal(old_val->dflt, 1);
            assert_string_equal(old_val->xpath, "/when2:ll");

            sr_free_val(old_val);

            /* no more changes */
            ret = sr_get_change_next(session, iter, &op, &old_val, &new_val);
            assert_int_equal(ret, SR_ERR_NOT_FOUND);

            sr_free_change_iter(iter);
            break;
        default:
            fail();
        }

        ATOMIC_INC_RELAXED(st->cb_called2);
    } else {
        fail();
    }

    return SR_ERR_OK;
}

static void *
apply_change_done_when_thread(void *arg)
{
    struct state *st = (struct state *)arg;
    sr_session_ctx_t *sess;
    struct lyd_node *data;
    int ret;

    ret = sr_session_start(st->conn, SR_DS_RUNNING, &sess);
    assert_int_equal(ret, SR_ERR_OK);

    ret = sr_set_item_str(sess, "/when2:cont/l", "bye", NULL, 0);
    assert_int_equal(ret, SR_ERR_OK);

    /* wait for subscription before applying changes */
    pthread_barrier_wait(&st->barrier);

    /*
     * perform 1st change (validation will fail, no callbacks called)
     *
     * (create container with a leaf and false when)
     */
    ret = sr_apply_changes(sess, 0);
    assert_int_equal(ret, SR_ERR_VALIDATION_FAILED);
    ret = sr_discard_changes(sess);
    assert_int_equal(ret, SR_ERR_OK);

    /* check current data tree */
    ret = sr_get_data(sess, "/when2:*", 0, 0, 0, &data);
    assert_int_equal(ret, SR_ERR_OK);

    assert_null(data);

    /*
     * perform 2nd change
     *
     * (create the same container with leaf but also foreign leaf so that when is true)
     */
    ret = sr_set_item_str(sess, "/when2:cont/l", "bye", NULL, 0);
    assert_int_equal(ret, SR_ERR_OK);
    ret = sr_set_item_str(sess, "/when1:l1", "good", NULL, 0);
    assert_int_equal(ret, SR_ERR_OK);

    ret = sr_apply_changes(sess, 0);
    assert_int_equal(ret, SR_ERR_OK);

    /* check current data tree */
    ret = sr_get_data(sess, "/when1:* | /when2:*", 0, 0, 0, &data);
    assert_int_equal(ret, SR_ERR_OK);

    assert_string_equal(data->schema->name, "l1");
    assert_string_equal(data->next->schema->name, "cont");
    assert_true(data->next->flags & LYD_DEFAULT);
    assert_string_equal(data->next->next->schema->name, "cont");
    assert_string_equal(lyd_get_value(lyd_child(data->next->next)), "bye");

    lyd_free_all(data);

    /*
     * perform 3rd change
     *
     * (make the container be removed and a new default leaf be created)
     */
    ret = sr_delete_item(sess, "/when1:l1", 0);
    assert_int_equal(ret, SR_ERR_OK);
    ret = sr_set_item_str(sess, "/when1:l2", "night", NULL, 0);
    assert_int_equal(ret, SR_ERR_OK);

    ret = sr_apply_changes(sess, 0);
    assert_int_equal(ret, SR_ERR_OK);

    /* check current data tree */
    ret = sr_get_data(sess, "/when1:* | /when2:*", 0, 0, 0, &data);
    assert_int_equal(ret, SR_ERR_OK);

    assert_string_equal(data->schema->name, "l2");
    assert_string_equal(data->next->schema->name, "cont");
    assert_true(data->next->flags & LYD_DEFAULT);
    assert_string_equal(data->next->next->schema->name, "ll");
    assert_true(data->next->next->flags & LYD_DEFAULT);
    assert_string_equal(lyd_get_value(data->next->next), "zzZZzz");

    lyd_free_all(data);

    /*
     * perform 4th change
     *
     * (remove leaf so that no when is true and no data present)
     */
    ret = sr_delete_item(sess, "/when1:l2", 0);
    assert_int_equal(ret, SR_ERR_OK);
    ret = sr_apply_changes(sess, 0);
    assert_int_equal(ret, SR_ERR_OK);

    /* check current data tree */
    ret = sr_get_data(sess, "/when1:* | /when2:*", 0, 0, 0, &data);
    assert_int_equal(ret, SR_ERR_OK);
    assert_string_equal(data->schema->name, "cont");
    assert_true(data->flags & LYD_DEFAULT);
    assert_null(data->next);

    lyd_free_all(data);

    /* signal that we have finished applying changes */
    pthread_barrier_wait(&st->barrier);

    sr_session_stop(sess);
    return NULL;
}

static void *
subscribe_change_done_when_thread(void *arg)
{
    struct state *st = (struct state *)arg;
    sr_session_ctx_t *sess;
    sr_subscription_ctx_t *subscr;
    int count, ret;

    ret = sr_session_start(st->conn, SR_DS_RUNNING, &sess);
    assert_int_equal(ret, SR_ERR_OK);

    ret = sr_module_change_subscribe(sess, "when1", NULL, module_change_done_when_cb, st, 0, 0, &subscr);
    assert_int_equal(ret, SR_ERR_OK);
    ret = sr_module_change_subscribe(sess, "when2", NULL, module_change_done_when_cb, st, 0, SR_SUBSCR_CTX_REUSE, &subscr);
    assert_int_equal(ret, SR_ERR_OK);

    /* signal that subscription was created */
    pthread_barrier_wait(&st->barrier);

    count = 0;
    while (((ATOMIC_LOAD_RELAXED(st->cb_called) < 6) || (ATOMIC_LOAD_RELAXED(st->cb_called2) < 6)) && (count < 1500)) {
        usleep(10000);
        ++count;
    }
    assert_int_equal(ATOMIC_LOAD_RELAXED(st->cb_called), 6);
    assert_int_equal(ATOMIC_LOAD_RELAXED(st->cb_called2), 6);

    /* wait for the other thread to finish */
    pthread_barrier_wait(&st->barrier);

    sr_unsubscribe(subscr);
    sr_session_stop(sess);
    return NULL;
}

static void
test_change_done_when(void **state)
{
    pthread_t tid[2];

    pthread_create(&tid[0], NULL, apply_change_done_when_thread, *state);
    pthread_create(&tid[1], NULL, subscribe_change_done_when_thread, *state);

    pthread_join(tid[0], NULL);
    pthread_join(tid[1], NULL);
}

/* TEST */
static int
module_change_done_xpath_cb(sr_session_ctx_t *session, uint32_t sub_id, const char *module_name, const char *xpath,
        sr_event_t event, uint32_t request_id, void *private_data)
{
    struct state *st = (struct state *)private_data;
    sr_change_oper_t op;
    sr_change_iter_t *iter;
    sr_val_t *old_val, *new_val;
    int ret;

    (void)sub_id;
    (void)request_id;

    assert_string_equal(module_name, "test");

    switch (ATOMIC_LOAD_RELAXED(st->cb_called)) {
    case 0:
    case 2:
        assert_string_equal(xpath, "/test:l1[k='subscr']");
        if (ATOMIC_LOAD_RELAXED(st->cb_called) == 0) {
            assert_int_equal(event, SR_EV_CHANGE);
        } else {
            assert_int_equal(event, SR_EV_DONE);
        }

        /* get changes iter */
        ret = sr_get_changes_iter(session, "/test:l1[k='subscr']//.", &iter);
        assert_int_equal(ret, SR_ERR_OK);

        /* 1st change */
        ret = sr_get_change_next(session, iter, &op, &old_val, &new_val);
        assert_int_equal(ret, SR_ERR_OK);

        assert_int_equal(op, SR_OP_CREATED);
        assert_null(old_val);
        assert_non_null(new_val);
        assert_string_equal(new_val->xpath, "/test:l1[k='subscr']");

        sr_free_val(new_val);

        /* 2nd change */
        ret = sr_get_change_next(session, iter, &op, &old_val, &new_val);
        assert_int_equal(ret, SR_ERR_OK);

        assert_int_equal(op, SR_OP_CREATED);
        assert_null(old_val);
        assert_non_null(new_val);
        assert_string_equal(new_val->xpath, "/test:l1[k='subscr']/k");

        sr_free_val(new_val);

        /* 3rd change */
        ret = sr_get_change_next(session, iter, &op, &old_val, &new_val);
        assert_int_equal(ret, SR_ERR_OK);

        assert_int_equal(op, SR_OP_CREATED);
        assert_null(old_val);
        assert_non_null(new_val);
        assert_string_equal(new_val->xpath, "/test:l1[k='subscr']/v");

        sr_free_val(new_val);

        /* no more changes */
        ret = sr_get_change_next(session, iter, &op, &old_val, &new_val);
        assert_int_equal(ret, SR_ERR_NOT_FOUND);

        sr_free_change_iter(iter);
        break;
    case 1:
    case 3:
        assert_string_equal(xpath, "/test:cont");
        if (ATOMIC_LOAD_RELAXED(st->cb_called) == 1) {
            assert_int_equal(event, SR_EV_CHANGE);
        } else {
            assert_int_equal(event, SR_EV_DONE);
        }

        /* get changes iter */
        ret = sr_get_changes_iter(session, "/test:cont//.", &iter);
        assert_int_equal(ret, SR_ERR_OK);

        /* 1st change */
        ret = sr_get_change_next(session, iter, &op, &old_val, &new_val);
        assert_int_equal(ret, SR_ERR_OK);

        assert_int_equal(op, SR_OP_CREATED);
        assert_null(old_val);
        assert_non_null(new_val);
        assert_string_equal(new_val->xpath, "/test:cont/l2[k='subscr']");

        sr_free_val(new_val);

        /* 2nd change */
        ret = sr_get_change_next(session, iter, &op, &old_val, &new_val);
        assert_int_equal(ret, SR_ERR_OK);

        assert_int_equal(op, SR_OP_CREATED);
        assert_null(old_val);
        assert_non_null(new_val);
        assert_string_equal(new_val->xpath, "/test:cont/l2[k='subscr']/k");

        sr_free_val(new_val);

        /* 3rd change */
        ret = sr_get_change_next(session, iter, &op, &old_val, &new_val);
        assert_int_equal(ret, SR_ERR_OK);

        assert_int_equal(op, SR_OP_CREATED);
        assert_non_null(old_val);
        assert_string_equal(old_val->xpath, "/test:cont/l2[k='subscr']");
        assert_non_null(new_val);
        assert_string_equal(new_val->xpath, "/test:cont/l2[k='subscr2']");

        sr_free_val(old_val);
        sr_free_val(new_val);

        /* 4th change */
        ret = sr_get_change_next(session, iter, &op, &old_val, &new_val);
        assert_int_equal(ret, SR_ERR_OK);

        assert_int_equal(op, SR_OP_CREATED);
        assert_null(old_val);
        assert_non_null(new_val);
        assert_string_equal(new_val->xpath, "/test:cont/l2[k='subscr2']/k");

        sr_free_val(new_val);

        /* 5th change */
        ret = sr_get_change_next(session, iter, &op, &old_val, &new_val);
        assert_int_equal(ret, SR_ERR_OK);

        assert_int_equal(op, SR_OP_CREATED);
        assert_null(old_val);
        assert_non_null(new_val);
        assert_string_equal(new_val->xpath, "/test:cont/l2[k='subscr2']/v");

        sr_free_val(new_val);

        /* 6th change */
        ret = sr_get_change_next(session, iter, &op, &old_val, &new_val);
        assert_int_equal(ret, SR_ERR_OK);

        assert_int_equal(op, SR_OP_CREATED);
        assert_null(old_val);
        assert_non_null(new_val);
        assert_string_equal(new_val->xpath, "/test:cont/ll2");

        sr_free_val(new_val);

        /* no more changes */
        ret = sr_get_change_next(session, iter, &op, &old_val, &new_val);
        assert_int_equal(ret, SR_ERR_NOT_FOUND);

        sr_free_change_iter(iter);
        break;
    case 4:
    case 6:
        assert_string_equal(xpath, "/test:l1[k='subscr']");
        if (ATOMIC_LOAD_RELAXED(st->cb_called) == 4) {
            assert_int_equal(event, SR_EV_CHANGE);
        } else {
            assert_int_equal(event, SR_EV_DONE);
        }

        /* get changes iter */
        ret = sr_get_changes_iter(session, "/test:l1[k='subscr']//.", &iter);
        assert_int_equal(ret, SR_ERR_OK);

        /* 1st change */
        ret = sr_get_change_next(session, iter, &op, &old_val, &new_val);
        assert_int_equal(ret, SR_ERR_OK);

        assert_int_equal(op, SR_OP_DELETED);
        assert_non_null(old_val);
        assert_null(new_val);
        assert_string_equal(old_val->xpath, "/test:l1[k='subscr']");

        sr_free_val(old_val);

        /* 2nd change */
        ret = sr_get_change_next(session, iter, &op, &old_val, &new_val);
        assert_int_equal(ret, SR_ERR_OK);

        assert_int_equal(op, SR_OP_DELETED);
        assert_non_null(old_val);
        assert_null(new_val);
        assert_string_equal(old_val->xpath, "/test:l1[k='subscr']/k");

        sr_free_val(old_val);

        /* 3rd change */
        ret = sr_get_change_next(session, iter, &op, &old_val, &new_val);
        assert_int_equal(ret, SR_ERR_OK);

        assert_int_equal(op, SR_OP_DELETED);
        assert_non_null(old_val);
        assert_null(new_val);
        assert_string_equal(old_val->xpath, "/test:l1[k='subscr']/v");

        sr_free_val(old_val);

        /* no more changes */
        ret = sr_get_change_next(session, iter, &op, &old_val, &new_val);
        assert_int_equal(ret, SR_ERR_NOT_FOUND);

        sr_free_change_iter(iter);
        break;
    case 5:
    case 7:
        assert_string_equal(xpath, "/test:cont");
        if (ATOMIC_LOAD_RELAXED(st->cb_called) == 5) {
            assert_int_equal(event, SR_EV_CHANGE);
        } else {
            assert_int_equal(event, SR_EV_DONE);
        }

        /* get changes iter */
        ret = sr_get_changes_iter(session, "/test:cont//.", &iter);
        assert_int_equal(ret, SR_ERR_OK);

        /* 1st change */
        ret = sr_get_change_next(session, iter, &op, &old_val, &new_val);
        assert_int_equal(ret, SR_ERR_OK);

        assert_int_equal(op, SR_OP_DELETED);
        assert_non_null(old_val);
        assert_null(new_val);
        assert_string_equal(old_val->xpath, "/test:cont/l2[k='subscr']");

        sr_free_val(old_val);

        /* 2nd change */
        ret = sr_get_change_next(session, iter, &op, &old_val, &new_val);
        assert_int_equal(ret, SR_ERR_OK);

        assert_int_equal(op, SR_OP_DELETED);
        assert_non_null(old_val);
        assert_null(new_val);
        assert_string_equal(old_val->xpath, "/test:cont/l2[k='subscr']/k");

        sr_free_val(old_val);

        /* 3rd change */
        ret = sr_get_change_next(session, iter, &op, &old_val, &new_val);
        assert_int_equal(ret, SR_ERR_OK);

        assert_int_equal(op, SR_OP_DELETED);
        assert_non_null(old_val);
        assert_null(new_val);
        assert_string_equal(old_val->xpath, "/test:cont/l2[k='subscr2']");

        sr_free_val(old_val);

        /* 4th change */
        ret = sr_get_change_next(session, iter, &op, &old_val, &new_val);
        assert_int_equal(ret, SR_ERR_OK);

        assert_int_equal(op, SR_OP_DELETED);
        assert_non_null(old_val);
        assert_null(new_val);
        assert_string_equal(old_val->xpath, "/test:cont/l2[k='subscr2']/k");

        sr_free_val(old_val);

        /* 5th change */
        ret = sr_get_change_next(session, iter, &op, &old_val, &new_val);
        assert_int_equal(ret, SR_ERR_OK);

        assert_int_equal(op, SR_OP_DELETED);
        assert_non_null(old_val);
        assert_null(new_val);
        assert_string_equal(old_val->xpath, "/test:cont/l2[k='subscr2']/v");

        sr_free_val(old_val);

        /* 6th change */
        ret = sr_get_change_next(session, iter, &op, &old_val, &new_val);
        assert_int_equal(ret, SR_ERR_OK);

        assert_int_equal(op, SR_OP_DELETED);
        assert_non_null(old_val);
        assert_null(new_val);
        assert_string_equal(old_val->xpath, "/test:cont/ll2");

        sr_free_val(old_val);

        /* no more changes */
        ret = sr_get_change_next(session, iter, &op, &old_val, &new_val);
        assert_int_equal(ret, SR_ERR_NOT_FOUND);

        sr_free_change_iter(iter);
        break;
    default:
        fail();
    }

    ATOMIC_INC_RELAXED(st->cb_called);
    return SR_ERR_OK;
}

static void *
apply_change_done_xpath_thread(void *arg)
{
    struct state *st = (struct state *)arg;
    sr_session_ctx_t *sess;
    int ret;

    ret = sr_session_start(st->conn, SR_DS_RUNNING, &sess);
    assert_int_equal(ret, SR_ERR_OK);

    ret = sr_set_item_str(sess, "/test:l1[k='subscr']/v", "25", NULL, 0);
    assert_int_equal(ret, SR_ERR_OK);
    ret = sr_set_item_str(sess, "/test:l1[k='no-subscr']/v", "52", NULL, 0);
    assert_int_equal(ret, SR_ERR_OK);
    ret = sr_set_item_str(sess, "/test:ll1[.='30052']", NULL, NULL, 0);
    assert_int_equal(ret, SR_ERR_OK);
    ret = sr_set_item_str(sess, "/test:cont/l2[k='subscr']", NULL, NULL, 0);
    assert_int_equal(ret, SR_ERR_OK);
    ret = sr_set_item_str(sess, "/test:cont/l2[k='subscr2']/v", "35", NULL, 0);
    assert_int_equal(ret, SR_ERR_OK);
    ret = sr_set_item_str(sess, "/test:cont/ll2[.='3210']", NULL, NULL, 0);
    assert_int_equal(ret, SR_ERR_OK);

    /* wait for subscription before applying changes */
    pthread_barrier_wait(&st->barrier);

    /* perform 1st change */
    ret = sr_apply_changes(sess, 0);
    assert_int_equal(ret, SR_ERR_OK);

    /* perform 2nd change */
    ret = sr_delete_item(sess, "/test:l1[k='subscr']", 0);
    assert_int_equal(ret, SR_ERR_OK);
    ret = sr_delete_item(sess, "/test:l1[k='no-subscr']", 0);
    assert_int_equal(ret, SR_ERR_OK);
    ret = sr_delete_item(sess, "/test:ll1[.='30052']", 0);
    assert_int_equal(ret, SR_ERR_OK);
    ret = sr_delete_item(sess, "/test:cont", 0);
    assert_int_equal(ret, SR_ERR_OK);
    ret = sr_apply_changes(sess, 0);
    assert_int_equal(ret, SR_ERR_OK);

    /* signal that we have finished applying changes */
    pthread_barrier_wait(&st->barrier);

    sr_session_stop(sess);
    return NULL;
}

static void *
subscribe_change_done_xpath_thread(void *arg)
{
    struct state *st = (struct state *)arg;
    sr_session_ctx_t *sess;
    sr_subscription_ctx_t *subscr;
    int count, ret;

    ret = sr_session_start(st->conn, SR_DS_RUNNING, &sess);
    assert_int_equal(ret, SR_ERR_OK);

    ret = sr_module_change_subscribe(sess, "test", "/test:l1[k='subscr']", module_change_done_xpath_cb, st, 0, 0, &subscr);
    assert_int_equal(ret, SR_ERR_OK);
    ret = sr_module_change_subscribe(sess, "test", "/test:cont", module_change_done_xpath_cb, st, 0,
            SR_SUBSCR_CTX_REUSE, &subscr);
    assert_int_equal(ret, SR_ERR_OK);
    ret = sr_module_change_subscribe(sess, "test", "/test:test-leaf", module_change_done_xpath_cb, st, 0,
            SR_SUBSCR_CTX_REUSE, &subscr);
    assert_int_equal(ret, SR_ERR_OK);

    /* signal that subscription was created */
    pthread_barrier_wait(&st->barrier);

    count = 0;
    while ((ATOMIC_LOAD_RELAXED(st->cb_called) < 8) && (count < 1500)) {
        usleep(10000);
        ++count;
    }
    assert_int_equal(ATOMIC_LOAD_RELAXED(st->cb_called), 8);

    /* wait for the other thread to finish */
    pthread_barrier_wait(&st->barrier);

    sr_unsubscribe(subscr);
    sr_session_stop(sess);
    return NULL;
}

static void
test_change_done_xpath(void **state)
{
    pthread_t tid[2];

    pthread_create(&tid[0], NULL, apply_change_done_xpath_thread, *state);
    pthread_create(&tid[1], NULL, subscribe_change_done_xpath_thread, *state);

    pthread_join(tid[0], NULL);
    pthread_join(tid[1], NULL);
}

/* TEST */
static int
module_change_unlocked_cb(sr_session_ctx_t *session, uint32_t sub_id, const char *module_name, const char *xpath,
        sr_event_t event, uint32_t request_id, void *private_data)
{
    struct state *st = (struct state *)private_data;
    sr_session_ctx_t *sess;
    sr_subscription_ctx_t *tmp;
    int ret;

    (void)session;
    (void)sub_id;
    (void)request_id;

    assert_string_equal(module_name, "test");

    switch (ATOMIC_LOAD_RELAXED(st->cb_called)) {
    case 0:
    case 1:
        assert_string_equal(xpath, "/test:l1[k='subscr']");
        if (ATOMIC_LOAD_RELAXED(st->cb_called) == 0) {
            assert_int_equal(event, SR_EV_CHANGE);
        } else {
            assert_int_equal(event, SR_EV_DONE);
        }

        /* subscribe to something and then unsubscribe */
        ret = sr_session_start(st->conn, SR_DS_STARTUP, &sess);
        assert_int_equal(ret, SR_ERR_OK);
        ret = sr_module_change_subscribe(sess, "test", "/test:cont", module_change_unlocked_cb, st, 0, 0, &tmp);
        assert_int_equal(ret, SR_ERR_OK);
        sr_session_stop(sess);
        sr_unsubscribe(tmp);
        break;
    default:
        fail();
    }

    ATOMIC_INC_RELAXED(st->cb_called);
    return SR_ERR_OK;
}

static void *
apply_change_unlocked_thread(void *arg)
{
    struct state *st = (struct state *)arg;
    sr_session_ctx_t *sess;
    int ret;

    ret = sr_session_start(st->conn, SR_DS_RUNNING, &sess);
    assert_int_equal(ret, SR_ERR_OK);

    ret = sr_set_item_str(sess, "/test:l1[k='subscr']/v", "25", NULL, 0);
    assert_int_equal(ret, SR_ERR_OK);

    /* wait for subscription before applying changes */
    pthread_barrier_wait(&st->barrier);

    /* perform 1st change */
    ret = sr_apply_changes(sess, 0);
    assert_int_equal(ret, SR_ERR_OK);

    /* signal that we have finished applying changes */
    pthread_barrier_wait(&st->barrier);

    sr_session_stop(sess);
    return NULL;
}

static void *
subscribe_change_unlocked_thread(void *arg)
{
    struct state *st = (struct state *)arg;
    sr_session_ctx_t *sess;
    sr_subscription_ctx_t *subscr;
    int count, ret;

    ret = sr_session_start(st->conn, SR_DS_RUNNING, &sess);
    assert_int_equal(ret, SR_ERR_OK);

    ret = sr_module_change_subscribe(sess, "test", "/test:l1[k='subscr']", module_change_unlocked_cb, st, 0, 0, &subscr);
    assert_int_equal(ret, SR_ERR_OK);

    /* signal that subscription was created */
    pthread_barrier_wait(&st->barrier);

    count = 0;
    while ((ATOMIC_LOAD_RELAXED(st->cb_called) < 2) && (count < 1500)) {
        usleep(10000);
        ++count;
    }
    assert_int_equal(ATOMIC_LOAD_RELAXED(st->cb_called), 2);

    /* wait for the other thread to finish */
    pthread_barrier_wait(&st->barrier);

    sr_unsubscribe(subscr);
    sr_session_stop(sess);
    return NULL;
}

static void
test_change_unlocked(void **state)
{
    pthread_t tid[2];

    pthread_create(&tid[0], NULL, apply_change_unlocked_thread, *state);
    pthread_create(&tid[1], NULL, subscribe_change_unlocked_thread, *state);

    pthread_join(tid[0], NULL);
    pthread_join(tid[1], NULL);
}

/* TEST */
static int
module_change_timeout_cb(sr_session_ctx_t *session, uint32_t sub_id, const char *module_name, const char *xpath,
        sr_event_t event, uint32_t request_id, void *private_data)
{
    struct state *st = (struct state *)private_data;

    (void)session;
    (void)sub_id;
    (void)xpath;
    (void)request_id;

    assert_string_equal(module_name, "test");

    switch (ATOMIC_LOAD_RELAXED(st->cb_called)) {
    case 0:
        assert_int_equal(event, SR_EV_CHANGE);

        /* time out, twice */
        pthread_barrier_wait(&st->barrier2);
        pthread_barrier_wait(&st->barrier2);
        break;
    case 1:
        /* we timeouted before, but returned success so now we get abort */
        assert_int_equal(event, SR_EV_ABORT);

        pthread_barrier_wait(&st->barrier2);
        break;
    case 2:
        assert_int_equal(event, SR_EV_CHANGE);
        break;
    case 3:
        assert_int_equal(event, SR_EV_DONE);
        break;
    default:
        fail();
    }

    ATOMIC_INC_RELAXED(st->cb_called);
    return SR_ERR_OK;
}

static void *
apply_change_timeout_thread(void *arg)
{
    struct state *st = (struct state *)arg;
    sr_session_ctx_t *sess;
    int ret;

    ret = sr_session_start(st->conn, SR_DS_RUNNING, &sess);
    assert_int_equal(ret, SR_ERR_OK);

    ret = sr_set_item_str(sess, "/test:l1[k='subscr']/v", "30", NULL, 0);
    assert_int_equal(ret, SR_ERR_OK);

    /* wait for subscription before applying changes */
    pthread_barrier_wait(&st->barrier);

    /* perform the change, time out but give it some time so that the callback is at least called) */
    ret = sr_apply_changes(sess, 10);
    assert_int_equal(ret, SR_ERR_CALLBACK_FAILED);
    pthread_barrier_wait(&st->barrier2);

    /* try again while the first callback is still executing (waiting) */
    ret = sr_apply_changes(sess, 10);
    assert_int_equal(ret, SR_ERR_CALLBACK_FAILED);
    pthread_barrier_wait(&st->barrier2);

    /* process abort */
    pthread_barrier_wait(&st->barrier2);

    /* signal that the commit is finished (by timeout) */
    pthread_barrier_wait(&st->barrier);

    /* finally apply changes successfully */
    ret = sr_apply_changes(sess, 0);
    assert_int_equal(ret, SR_ERR_OK);

    /* signal that we have finished applying the changes */
    pthread_barrier_wait(&st->barrier);

    /* wait until unsubscribe */
    pthread_barrier_wait(&st->barrier);

    /* cleanup */
    ret = sr_delete_item(sess, "/test:l1[k='subscr']", 0);
    assert_int_equal(ret, SR_ERR_OK);
    ret = sr_apply_changes(sess, 0);
    assert_int_equal(ret, SR_ERR_OK);

    sr_session_stop(sess);
    return NULL;
}

static void *
subscribe_change_timeout_thread(void *arg)
{
    struct state *st = (struct state *)arg;
    sr_session_ctx_t *sess;
    sr_subscription_ctx_t *subscr;
    int count, ret;

    ret = sr_session_start(st->conn, SR_DS_RUNNING, &sess);
    assert_int_equal(ret, SR_ERR_OK);

    ret = sr_module_change_subscribe(sess, "test", "/test:l1[k='subscr']", module_change_timeout_cb, st, 0, 0, &subscr);
    assert_int_equal(ret, SR_ERR_OK);

    /* signal that subscription was created */
    pthread_barrier_wait(&st->barrier);

    count = 0;
    while ((ATOMIC_LOAD_RELAXED(st->cb_called) < 2) && (count < 1500)) {
        usleep(10000);
        ++count;
    }
    assert_int_equal(ATOMIC_LOAD_RELAXED(st->cb_called), 2);

    /* wait for the other thread to report timeout */
    pthread_barrier_wait(&st->barrier);

    count = 0;
    while ((ATOMIC_LOAD_RELAXED(st->cb_called) < 4) && (count < 1500)) {
        usleep(10000);
        ++count;
    }
    assert_int_equal(ATOMIC_LOAD_RELAXED(st->cb_called), 4);

    /* wait for the other thread to finish */
    pthread_barrier_wait(&st->barrier);

    sr_unsubscribe(subscr);

    /* signal unsubscribe */
    pthread_barrier_wait(&st->barrier);

    sr_session_stop(sess);
    return NULL;
}

static void
test_change_timeout(void **state)
{
    pthread_t tid[2];

    pthread_create(&tid[0], NULL, apply_change_timeout_thread, *state);
    pthread_create(&tid[1], NULL, subscribe_change_timeout_thread, *state);

    pthread_join(tid[0], NULL);
    pthread_join(tid[1], NULL);
}

/* TEST */
static int
<<<<<<< HEAD
module_change_order_cb(sr_session_ctx_t *session, uint32_t sub_id, const char *module_name, const char *xpath,
        sr_event_t event, uint32_t request_id, void *private_data)
=======
module_done_timeout_cb(sr_session_ctx_t *session, const char *module_name, const char *xpath, sr_event_t event,
        uint32_t request_id, void *private_data)
{
    struct state *st = (struct state *)private_data;

    (void)session;
    (void)xpath;
    (void)request_id;

    assert_string_equal(module_name, "test");

    switch (ATOMIC_LOAD_RELAXED(st->cb_called)) {
    case 0:
        assert_int_equal(event, SR_EV_DONE);

        /* time out */
        pthread_barrier_wait(&st->barrier2);
        break;
    case 1:
        assert_int_equal(event, SR_EV_DONE);
        break;
    default:
        fail();
    }

    ATOMIC_INC_RELAXED(st->cb_called);
    return SR_ERR_OK;
}

static void *
apply_done_timeout_thread(void *arg)
{
    struct state *st = (struct state *)arg;
    sr_session_ctx_t *sess;
    int ret;

    ret = sr_session_start(st->conn, SR_DS_RUNNING, &sess);
    assert_int_equal(ret, SR_ERR_OK);

    ret = sr_set_item_str(sess, "/test:test-leaf", "30", NULL, 0);
    assert_int_equal(ret, SR_ERR_OK);

    /* wait for subscription before applying changes */
    pthread_barrier_wait(&st->barrier);

    /* perform the change, time out (subscription is not handling events) */
    ret = sr_apply_changes(sess, 1, 1);
    assert_int_equal(ret, SR_ERR_OK);

    /* sync #1 */
    pthread_barrier_wait(&st->barrier);

    /* try again, time out again (callback is called but gets stuck) */
    ret = sr_set_item_str(sess, "/test:test-leaf", "31", NULL, 0);
    assert_int_equal(ret, SR_ERR_OK);
    ret = sr_apply_changes(sess, 100, 1);
    assert_int_equal(ret, SR_ERR_OK);

    /* unstuck the callback so it finishes */
    pthread_barrier_wait(&st->barrier2);

    /* sync #2 */
    pthread_barrier_wait(&st->barrier);

    /* final try, success */
    ret = sr_set_item_str(sess, "/test:test-leaf", "32", NULL, 0);
    assert_int_equal(ret, SR_ERR_OK);
    ret = sr_apply_changes(sess, 0, 1);
    assert_int_equal(ret, SR_ERR_OK);

    /* signal that we are done */
    pthread_barrier_wait(&st->barrier);

    sr_session_stop(sess);
    return NULL;
}

static void *
subscribe_done_timeout_thread(void *arg)
{
    struct state *st = (struct state *)arg;
    sr_session_ctx_t *sess;
    sr_subscription_ctx_t *subscr;
    int count, ret;

    ret = sr_session_start(st->conn, SR_DS_RUNNING, &sess);
    assert_int_equal(ret, SR_ERR_OK);

    ret = sr_module_change_subscribe(sess, "test", NULL, module_done_timeout_cb, st, 0,
            SR_SUBSCR_DONE_ONLY | SR_SUBSCR_NO_THREAD, &subscr);
    assert_int_equal(ret, SR_ERR_OK);

    /* signal that subscription was created */
    pthread_barrier_wait(&st->barrier);

    /* sync #1 */
    pthread_barrier_wait(&st->barrier);

    /* keep handling events */
    count = 0;
    while ((ATOMIC_LOAD_RELAXED(st->cb_called) < 1) && (count < 1500)) {
        ret = sr_process_events(subscr, NULL, NULL);
        assert_int_equal(ret, SR_ERR_OK);

        usleep(10000);
        ++count;
    }

    /* sync #2 */
    pthread_barrier_wait(&st->barrier);

    /* keep handling events */
    count = 0;
    while ((ATOMIC_LOAD_RELAXED(st->cb_called) < 2) && (count < 1500)) {
        ret = sr_process_events(subscr, NULL, NULL);
        assert_int_equal(ret, SR_ERR_OK);

        usleep(10000);
        ++count;
    }

    /* wait for the other thread to finish */
    pthread_barrier_wait(&st->barrier);

    /* check callback call count */
    assert_int_equal(ATOMIC_LOAD_RELAXED(st->cb_called), 2);

    sr_unsubscribe(subscr);
    sr_session_stop(sess);
    return NULL;
}

static void
test_done_timeout(void **state)
{
    pthread_t tid[2];

    pthread_create(&tid[0], NULL, apply_done_timeout_thread, *state);
    pthread_create(&tid[1], NULL, subscribe_done_timeout_thread, *state);

    pthread_join(tid[0], NULL);
    pthread_join(tid[1], NULL);
}

/* TEST */
static int
module_change_order_cb(sr_session_ctx_t *session, const char *module_name, const char *xpath, sr_event_t event,
        uint32_t request_id, void *private_data)
>>>>>>> d8ff93bd
{
    struct state *st = (struct state *)private_data;

    (void)session;
    (void)sub_id;
    (void)xpath;
    (void)request_id;

    switch (ATOMIC_LOAD_RELAXED(st->cb_called)) {
    case 0:
    case 5:
    case 9:
        assert_string_equal(module_name, "test");
        assert_int_equal(event, SR_EV_CHANGE);
        break;
    case 1:
    case 4:
    case 8:
        assert_string_equal(module_name, "ietf-interfaces");
        assert_int_equal(event, SR_EV_CHANGE);
        break;
    case 2:
    case 3:
    case 6:
    case 7:
    case 10:
    case 11:
        /* we cannot rely on any order for DONE event */
        assert_int_equal(event, SR_EV_DONE);
        break;
    default:
        fail();
    }

    ATOMIC_INC_RELAXED(st->cb_called);
    return SR_ERR_OK;
}

static void *
apply_change_order_thread(void *arg)
{
    struct state *st = (struct state *)arg;
    sr_session_ctx_t *sess;
    int ret;

    ret = sr_session_start(st->conn, SR_DS_RUNNING, &sess);
    assert_int_equal(ret, SR_ERR_OK);

    /* edit will be created in this order */
    ret = sr_set_item_str(sess, "/test:l1[k='one']/v", "30", NULL, 0);
    assert_int_equal(ret, SR_ERR_OK);
    ret = sr_set_item_str(sess, "/ietf-interfaces:interfaces/interface[name='eth0']/type", "iana-if-type:ethernetCsmacd", NULL, 0);
    assert_int_equal(ret, SR_ERR_OK);

    /* wait for subscription before applying changes */
    pthread_barrier_wait(&st->barrier);

    /* perform the change */
    ret = sr_apply_changes(sess, 0);
    assert_int_equal(ret, SR_ERR_OK);

    pthread_barrier_wait(&st->barrier);

    /* create edit in different order */
    ret = sr_set_item_str(sess, "/ietf-interfaces:interfaces/interface[name='eth1']/type", "iana-if-type:ethernetCsmacd", NULL, 0);
    assert_int_equal(ret, SR_ERR_OK);
    ret = sr_set_item_str(sess, "/test:l1[k='two']/v", "30", NULL, 0);
    assert_int_equal(ret, SR_ERR_OK);

    /* perform the second change */
    ret = sr_apply_changes(sess, 0);
    assert_int_equal(ret, SR_ERR_OK);

    pthread_barrier_wait(&st->barrier);

    /* cleanup edit */
    ret = sr_delete_item(sess, "/ietf-interfaces:interfaces", 0);
    assert_int_equal(ret, SR_ERR_OK);
    ret = sr_delete_item(sess, "/test:l1", 0);
    assert_int_equal(ret, SR_ERR_OK);

    /* perform the third change */
    ret = sr_apply_changes(sess, 0);
    assert_int_equal(ret, SR_ERR_OK);

    /* signal that we have finished applying changes */
    pthread_barrier_wait(&st->barrier);

    sr_session_stop(sess);
    return NULL;
}

static void *
subscribe_change_order_thread(void *arg)
{
    struct state *st = (struct state *)arg;
    sr_session_ctx_t *sess;
    sr_subscription_ctx_t *subscr;
    int count, ret;

    ret = sr_session_start(st->conn, SR_DS_RUNNING, &sess);
    assert_int_equal(ret, SR_ERR_OK);

    /* make subscription to 2 different modules */
    ret = sr_module_change_subscribe(sess, "test", NULL, module_change_order_cb, st, 0, 0, &subscr);
    assert_int_equal(ret, SR_ERR_OK);
    ret = sr_module_change_subscribe(sess, "ietf-interfaces", NULL, module_change_order_cb, st, 0, SR_SUBSCR_CTX_REUSE, &subscr);
    assert_int_equal(ret, SR_ERR_OK);

    /* signal that subscription was created */
    pthread_barrier_wait(&st->barrier);

    count = 0;
    while ((ATOMIC_LOAD_RELAXED(st->cb_called) < 4) && (count < 1500)) {
        usleep(10000);
        ++count;
    }
    assert_int_equal(ATOMIC_LOAD_RELAXED(st->cb_called), 4);

    pthread_barrier_wait(&st->barrier);

    count = 0;
    while ((ATOMIC_LOAD_RELAXED(st->cb_called) < 8) && (count < 1500)) {
        usleep(10000);
        ++count;
    }
    assert_int_equal(ATOMIC_LOAD_RELAXED(st->cb_called), 8);

    pthread_barrier_wait(&st->barrier);

    count = 0;
    while ((ATOMIC_LOAD_RELAXED(st->cb_called) < 12) && (count < 1500)) {
        usleep(10000);
        ++count;
    }
    assert_int_equal(ATOMIC_LOAD_RELAXED(st->cb_called), 12);

    /* wait for the other thread to finish */
    pthread_barrier_wait(&st->barrier);

    sr_unsubscribe(subscr);
    sr_session_stop(sess);
    return NULL;
}

static void
test_change_order(void **state)
{
    pthread_t tid[2];

    pthread_create(&tid[0], NULL, apply_change_order_thread, *state);
    pthread_create(&tid[1], NULL, subscribe_change_order_thread, *state);

    pthread_join(tid[0], NULL);
    pthread_join(tid[1], NULL);
}

/* TEST */
static int
module_change_userord_cb(sr_session_ctx_t *session, uint32_t sub_id, const char *module_name, const char *xpath,
        sr_event_t event, uint32_t request_id, void *private_data)
{
    struct state *st = (struct state *)private_data;
    sr_change_oper_t op;
    sr_change_iter_t *iter;
    sr_val_t *old_val, *new_val;
    size_t val_count;
    int ret;

    (void)sub_id;
    (void)request_id;
    (void)xpath;

    assert_string_equal(module_name, "test");

    switch (ATOMIC_LOAD_RELAXED(st->cb_called)) {
    case 0:
    case 1:
        if (ATOMIC_LOAD_RELAXED(st->cb_called) == 0) {
            assert_int_equal(event, SR_EV_CHANGE);
        } else {
            assert_int_equal(event, SR_EV_DONE);
        }

        /* get changes iter */
        ret = sr_get_changes_iter(session, "/test:*//.", &iter);
        assert_int_equal(ret, SR_ERR_OK);

        /* 1st change */
        ret = sr_get_change_next(session, iter, &op, &old_val, &new_val);
        assert_int_equal(ret, SR_ERR_OK);

        assert_int_equal(op, SR_OP_CREATED);
        assert_null(old_val);
        assert_non_null(new_val);
        assert_string_equal(new_val->xpath, "/test:l1[k='k1']");

        sr_free_val(new_val);

        /* 2nd change */
        ret = sr_get_change_next(session, iter, &op, &old_val, &new_val);
        assert_int_equal(ret, SR_ERR_OK);

        assert_int_equal(op, SR_OP_CREATED);
        assert_null(old_val);
        assert_non_null(new_val);
        assert_string_equal(new_val->xpath, "/test:l1[k='k1']/k");

        sr_free_val(new_val);

        /* 3rd change */
        ret = sr_get_change_next(session, iter, &op, &old_val, &new_val);
        assert_int_equal(ret, SR_ERR_OK);

        assert_int_equal(op, SR_OP_CREATED);
        assert_null(old_val);
        assert_non_null(new_val);
        assert_string_equal(new_val->xpath, "/test:l1[k='k1']/v");

        sr_free_val(new_val);

        /* 4th change */
        ret = sr_get_change_next(session, iter, &op, &old_val, &new_val);
        assert_int_equal(ret, SR_ERR_OK);

        assert_int_equal(op, SR_OP_CREATED);
        assert_null(old_val);
        assert_non_null(new_val);
        assert_string_equal(new_val->xpath, "/test:l1[k='k1']/ll12");

        sr_free_val(new_val);

        /* 5th change */
        ret = sr_get_change_next(session, iter, &op, &old_val, &new_val);
        assert_int_equal(ret, SR_ERR_OK);

        assert_int_equal(op, SR_OP_CREATED);
        assert_non_null(old_val);
        assert_string_equal(old_val->xpath, "/test:l1[k='k1']");
        assert_non_null(new_val);
        assert_string_equal(new_val->xpath, "/test:l1[k='k2']");

        sr_free_val(old_val);
        sr_free_val(new_val);

        /* 6th change */
        ret = sr_get_change_next(session, iter, &op, &old_val, &new_val);
        assert_int_equal(ret, SR_ERR_OK);

        assert_int_equal(op, SR_OP_CREATED);
        assert_null(old_val);
        assert_non_null(new_val);
        assert_string_equal(new_val->xpath, "/test:l1[k='k2']/k");

        sr_free_val(new_val);

        /* 7th change */
        ret = sr_get_change_next(session, iter, &op, &old_val, &new_val);
        assert_int_equal(ret, SR_ERR_OK);

        assert_int_equal(op, SR_OP_CREATED);
        assert_null(old_val);
        assert_non_null(new_val);
        assert_string_equal(new_val->xpath, "/test:l1[k='k2']/v");

        sr_free_val(new_val);

        /* 8th change */
        ret = sr_get_change_next(session, iter, &op, &old_val, &new_val);
        assert_int_equal(ret, SR_ERR_OK);

        assert_int_equal(op, SR_OP_CREATED);
        assert_null(old_val);
        assert_non_null(new_val);
        assert_string_equal(new_val->xpath, "/test:l1[k='k2']/ll12");

        sr_free_val(new_val);

        /* 9th change */
        ret = sr_get_change_next(session, iter, &op, &old_val, &new_val);
        assert_int_equal(ret, SR_ERR_OK);

        assert_int_equal(op, SR_OP_CREATED);
        assert_non_null(old_val);
        assert_string_equal(old_val->xpath, "/test:l1[k='k2']");
        assert_non_null(new_val);
        assert_string_equal(new_val->xpath, "/test:l1[k='k3']");

        sr_free_val(old_val);
        sr_free_val(new_val);

        /* 10th change */
        ret = sr_get_change_next(session, iter, &op, &old_val, &new_val);
        assert_int_equal(ret, SR_ERR_OK);

        assert_int_equal(op, SR_OP_CREATED);
        assert_null(old_val);
        assert_non_null(new_val);
        assert_string_equal(new_val->xpath, "/test:l1[k='k3']/k");

        sr_free_val(new_val);

        /* 11th change */
        ret = sr_get_change_next(session, iter, &op, &old_val, &new_val);
        assert_int_equal(ret, SR_ERR_OK);

        assert_int_equal(op, SR_OP_CREATED);
        assert_null(old_val);
        assert_non_null(new_val);
        assert_string_equal(new_val->xpath, "/test:l1[k='k3']/v");

        sr_free_val(new_val);

        /* no more changes */
        ret = sr_get_change_next(session, iter, &op, &old_val, &new_val);
        assert_int_equal(ret, SR_ERR_NOT_FOUND);

        sr_free_change_iter(iter);

        /* check data */
        ret = sr_get_items(session, "/test:l1//.", 0, 0, &new_val, &val_count);
        assert_int_equal(ret, SR_ERR_OK);
        assert_int_equal(val_count, 11);

        sr_free_values(new_val, val_count);
        break;
    default:
        fail();
    }

    ATOMIC_INC_RELAXED(st->cb_called);
    return SR_ERR_OK;
}

static void *
apply_change_userord_thread(void *arg)
{
    struct state *st = (struct state *)arg;
    sr_session_ctx_t *sess;
    int ret;

    ret = sr_session_start(st->conn, SR_DS_RUNNING, &sess);
    assert_int_equal(ret, SR_ERR_OK);

    ret = sr_set_item_str(sess, "/test:l1[k='k1']/v", "25", NULL, 0);
    assert_int_equal(ret, SR_ERR_OK);
    ret = sr_set_item_str(sess, "/test:l1[k='k1']/ll12", "ahoy", NULL, 0);
    assert_int_equal(ret, SR_ERR_OK);
    ret = sr_set_item_str(sess, "/test:l1[k='k2']/v", "52", NULL, 0);
    assert_int_equal(ret, SR_ERR_OK);
    ret = sr_set_item_str(sess, "/test:l1[k='k2']/ll12", "mate", NULL, 0);
    assert_int_equal(ret, SR_ERR_OK);
    ret = sr_set_item_str(sess, "/test:l1[k='k3']/v", "52", NULL, 0);
    assert_int_equal(ret, SR_ERR_OK);

    /* wait for subscription before applying changes */
    pthread_barrier_wait(&st->barrier);

    /* perform 1st change */
    ret = sr_apply_changes(sess, 0);
    assert_int_equal(ret, SR_ERR_OK);

    /* signal that we have finished applying changes */
    pthread_barrier_wait(&st->barrier);

    /* wait for unsubscribe */
    pthread_barrier_wait(&st->barrier);

    /* cleanup */
    ret = sr_delete_item(sess, "/test:l1", 0);
    assert_int_equal(ret, SR_ERR_OK);
    ret = sr_apply_changes(sess, 0);
    assert_int_equal(ret, SR_ERR_OK);

    sr_session_stop(sess);
    return NULL;
}

static void *
subscribe_change_userord_thread(void *arg)
{
    struct state *st = (struct state *)arg;
    sr_session_ctx_t *sess;
    sr_subscription_ctx_t *subscr;
    int count, ret;

    ret = sr_session_start(st->conn, SR_DS_RUNNING, &sess);
    assert_int_equal(ret, SR_ERR_OK);

    ret = sr_module_change_subscribe(sess, "test", NULL, module_change_userord_cb, st, 0, 0, &subscr);
    assert_int_equal(ret, SR_ERR_OK);

    /* signal that subscription was created */
    pthread_barrier_wait(&st->barrier);

    count = 0;
    while ((ATOMIC_LOAD_RELAXED(st->cb_called) < 2) && (count < 1500)) {
        usleep(10000);
        ++count;
    }
    assert_int_equal(ATOMIC_LOAD_RELAXED(st->cb_called), 2);

    /* wait for the other thread to finish */
    pthread_barrier_wait(&st->barrier);

    sr_unsubscribe(subscr);

    /* signal unsubscribe */
    pthread_barrier_wait(&st->barrier);

    sr_session_stop(sess);
    return NULL;
}

static void
test_change_userord(void **state)
{
    pthread_t tid[2];

    pthread_create(&tid[0], NULL, apply_change_userord_thread, *state);
    pthread_create(&tid[1], NULL, subscribe_change_userord_thread, *state);

    pthread_join(tid[0], NULL);
    pthread_join(tid[1], NULL);
}

/* TEST */
static int
module_change_enabled_cb(sr_session_ctx_t *session, uint32_t sub_id, const char *module_name, const char *xpath,
        sr_event_t event, uint32_t request_id, void *private_data)
{
    struct state *st = (struct state *)private_data;
    sr_change_oper_t op;
    sr_change_iter_t *iter;
    sr_val_t *old_val, *new_val;
    int ret;

    (void)sub_id;
    (void)request_id;
    (void)xpath;

    assert_string_equal(module_name, "test");
    assert_int_equal(event, SR_EV_DONE);

    /* get changes iter */
    ret = sr_get_changes_iter(session, "/test:*//.", &iter);
    assert_int_equal(ret, SR_ERR_OK);

    /* 1st change */
    ret = sr_get_change_next(session, iter, &op, &old_val, &new_val);
    assert_int_equal(ret, SR_ERR_OK);

    if (op == SR_OP_CREATED) {
        assert_null(old_val);
        assert_non_null(new_val);
        assert_string_equal(new_val->xpath, "/test:test-leaf");

        /* old value must be equal to the initial one */
        assert_int_equal(ATOMIC_LOAD_RELAXED(st->cb_called), 0);

        /* store the first value */
        ATOMIC_STORE_RELAXED(st->cb_called, new_val->data.uint8_val);

        sr_free_val(new_val);
    } else if (op == SR_OP_MODIFIED) {
        assert_non_null(old_val);
        assert_string_equal(old_val->xpath, "/test:test-leaf");
        assert_non_null(new_val);
        assert_string_equal(new_val->xpath, "/test:test-leaf");

        /* old value must be equal to the previous one */
        assert_int_equal(ATOMIC_LOAD_RELAXED(st->cb_called), old_val->data.uint8_val);

        /* there can be only difference 1 between the old value and the new value */
        assert_int_equal(old_val->data.uint8_val + 1, new_val->data.uint8_val);

        /* store the new value */
        ATOMIC_STORE_RELAXED(st->cb_called, new_val->data.uint8_val);

        sr_free_val(old_val);
        sr_free_val(new_val);
    } else {
        fail();
    }

    sr_free_change_iter(iter);

    return SR_ERR_OK;
}

static void *
apply_change_enabled_thread(void *arg)
{
    struct state *st = (struct state *)arg;
    sr_session_ctx_t *sess;
    int ret;
    uint32_t i;
    char num_str[4];

    ret = sr_session_start(st->conn, SR_DS_RUNNING, &sess);
    assert_int_equal(ret, SR_ERR_OK);

    /* set the leaf to 0 */
    ret = sr_set_item_str(sess, "/test:test-leaf", "0", NULL, 0);
    assert_int_equal(ret, SR_ERR_OK);
    ret = sr_apply_changes(sess, 0);
    assert_int_equal(ret, SR_ERR_OK);

    /* initial value */
    ATOMIC_STORE_RELAXED(st->cb_called, 0);

    /* subscription can start */
    pthread_barrier_wait(&st->barrier);

    /* perform the changes in a loop */
    for (i = 1; i < 20; ++i) {
        sprintf(num_str, "%u", i);
        ret = sr_set_item_str(sess, "/test:test-leaf", num_str, NULL, 0);
        assert_int_equal(ret, SR_ERR_OK);

        ret = sr_apply_changes(sess, 0);
        assert_int_equal(ret, SR_ERR_OK);
    }

    /* signal that we have finished applying changes */
    pthread_barrier_wait(&st->barrier);

    /* wait for unsubscribe */
    pthread_barrier_wait(&st->barrier);

    /* cleanup */
    ret = sr_delete_item(sess, "/test:test-leaf", 0);
    assert_int_equal(ret, SR_ERR_OK);
    ret = sr_apply_changes(sess, 0);
    assert_int_equal(ret, SR_ERR_OK);

    sr_session_stop(sess);
    return NULL;
}

static void *
subscribe_change_enabled_thread(void *arg)
{
    struct state *st = (struct state *)arg;
    sr_session_ctx_t *sess;
    sr_subscription_ctx_t *subscr;
    int ret;

    ret = sr_session_start(st->conn, SR_DS_RUNNING, &sess);
    assert_int_equal(ret, SR_ERR_OK);

    /* wait until the leaf is set to its initial value */
    pthread_barrier_wait(&st->barrier);

    ret = sr_module_change_subscribe(sess, "test", NULL, module_change_enabled_cb, st, 0,
            SR_SUBSCR_DONE_ONLY | SR_SUBSCR_ENABLED, &subscr);
    assert_int_equal(ret, SR_ERR_OK);

    /* wait for the other thread to finish */
    pthread_barrier_wait(&st->barrier);

    sr_unsubscribe(subscr);

    /* signal that we have unsubscribed */
    pthread_barrier_wait(&st->barrier);

    sr_session_stop(sess);
    return NULL;
}

static void
test_change_enabled(void **state)
{
    pthread_t tid[2];

    pthread_create(&tid[0], NULL, apply_change_enabled_thread, *state);
    pthread_create(&tid[1], NULL, subscribe_change_enabled_thread, *state);

    pthread_join(tid[0], NULL);
    pthread_join(tid[1], NULL);
}

/* MAIN */
int
main(void)
{
    const struct CMUnitTest tests[] = {
        cmocka_unit_test_setup_teardown(test_change_done, setup_f, teardown_f),
        cmocka_unit_test_setup_teardown(test_update, setup_f, teardown_f),
        cmocka_unit_test_setup_teardown(test_update2, setup_f, teardown_f),
        cmocka_unit_test_setup_teardown(test_update_fail, setup_f, teardown_f),
        cmocka_unit_test_setup_teardown(test_change_fail, setup_f, teardown_f),
        cmocka_unit_test_setup_teardown(test_change_fail2, setup_f, teardown_f),
        cmocka_unit_test_setup_teardown(test_change_fail_priority, setup_f, teardown_f),
        cmocka_unit_test_setup_teardown(test_no_changes, setup_f, teardown_f),
        cmocka_unit_test_setup_teardown(test_change_any, setup_f, teardown_f),
        cmocka_unit_test_setup_teardown(test_change_dflt_leaf, setup_f, teardown_f),
        cmocka_unit_test_setup_teardown(test_change_dflt_leaflist, setup_f, teardown_f),
        cmocka_unit_test_setup_teardown(test_change_dflt_choice, setup_f, teardown_f),
        cmocka_unit_test_setup_teardown(test_change_dflt_create, setup_f, teardown_f),
        cmocka_unit_test_setup_teardown(test_change_done_when, setup_f, teardown_f),
        cmocka_unit_test_setup_teardown(test_change_done_xpath, setup_f, teardown_f),
        cmocka_unit_test_setup_teardown(test_change_unlocked, setup_f, teardown_f),
        cmocka_unit_test_setup_teardown(test_change_timeout, setup_f, teardown_f),
<<<<<<< HEAD
        //cmocka_unit_test_setup_teardown(test_change_order, setup_f, teardown_f),
=======
        cmocka_unit_test_setup_teardown(test_done_timeout, setup_f, teardown_f),
        cmocka_unit_test_setup_teardown(test_change_order, setup_f, teardown_f),
>>>>>>> d8ff93bd
        cmocka_unit_test_setup_teardown(test_change_userord, setup_f, teardown_f),
        cmocka_unit_test_setup_teardown(test_change_enabled, setup_f, teardown_f),
    };

    setenv("CMOCKA_TEST_ABORT", "1", 1);
    sr_log_stderr(SR_LL_INF);
    return cmocka_run_group_tests(tests, setup, teardown);
}<|MERGE_RESOLUTION|>--- conflicted
+++ resolved
@@ -5554,16 +5554,13 @@
 
 /* TEST */
 static int
-<<<<<<< HEAD
-module_change_order_cb(sr_session_ctx_t *session, uint32_t sub_id, const char *module_name, const char *xpath,
+module_done_timeout_cb(sr_session_ctx_t *session, uint32_t sub_id, const char *module_name, const char *xpath,
         sr_event_t event, uint32_t request_id, void *private_data)
-=======
-module_done_timeout_cb(sr_session_ctx_t *session, const char *module_name, const char *xpath, sr_event_t event,
-        uint32_t request_id, void *private_data)
 {
     struct state *st = (struct state *)private_data;
 
     (void)session;
+    (void)sub_id;
     (void)xpath;
     (void)request_id;
 
@@ -5604,7 +5601,7 @@
     pthread_barrier_wait(&st->barrier);
 
     /* perform the change, time out (subscription is not handling events) */
-    ret = sr_apply_changes(sess, 1, 1);
+    ret = sr_apply_changes(sess, 1);
     assert_int_equal(ret, SR_ERR_OK);
 
     /* sync #1 */
@@ -5613,7 +5610,7 @@
     /* try again, time out again (callback is called but gets stuck) */
     ret = sr_set_item_str(sess, "/test:test-leaf", "31", NULL, 0);
     assert_int_equal(ret, SR_ERR_OK);
-    ret = sr_apply_changes(sess, 100, 1);
+    ret = sr_apply_changes(sess, 100);
     assert_int_equal(ret, SR_ERR_OK);
 
     /* unstuck the callback so it finishes */
@@ -5625,7 +5622,7 @@
     /* final try, success */
     ret = sr_set_item_str(sess, "/test:test-leaf", "32", NULL, 0);
     assert_int_equal(ret, SR_ERR_OK);
-    ret = sr_apply_changes(sess, 0, 1);
+    ret = sr_apply_changes(sess, 0);
     assert_int_equal(ret, SR_ERR_OK);
 
     /* signal that we are done */
@@ -5704,9 +5701,8 @@
 
 /* TEST */
 static int
-module_change_order_cb(sr_session_ctx_t *session, const char *module_name, const char *xpath, sr_event_t event,
-        uint32_t request_id, void *private_data)
->>>>>>> d8ff93bd
+module_change_order_cb(sr_session_ctx_t *session, uint32_t sub_id, const char *module_name, const char *xpath,
+        sr_event_t event, uint32_t request_id, void *private_data)
 {
     struct state *st = (struct state *)private_data;
 
@@ -6311,12 +6307,8 @@
         cmocka_unit_test_setup_teardown(test_change_done_xpath, setup_f, teardown_f),
         cmocka_unit_test_setup_teardown(test_change_unlocked, setup_f, teardown_f),
         cmocka_unit_test_setup_teardown(test_change_timeout, setup_f, teardown_f),
-<<<<<<< HEAD
+        cmocka_unit_test_setup_teardown(test_done_timeout, setup_f, teardown_f),
         //cmocka_unit_test_setup_teardown(test_change_order, setup_f, teardown_f),
-=======
-        cmocka_unit_test_setup_teardown(test_done_timeout, setup_f, teardown_f),
-        cmocka_unit_test_setup_teardown(test_change_order, setup_f, teardown_f),
->>>>>>> d8ff93bd
         cmocka_unit_test_setup_teardown(test_change_userord, setup_f, teardown_f),
         cmocka_unit_test_setup_teardown(test_change_enabled, setup_f, teardown_f),
     };
